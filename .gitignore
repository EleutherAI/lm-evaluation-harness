--- conflicted
+++ resolved
@@ -16,9 +16,8 @@
 # IPython
 profile_default/
 ipython_config.py
-<<<<<<< HEAD
+# don't track (the default location of) the cached requests
 lm_eval/caching/.cache
-=======
+# don't track files created by wandb
 wandb
 examples/wandb
->>>>>>> 75ac1f47
