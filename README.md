--- conflicted
+++ resolved
@@ -62,17 +62,10 @@
 
 ```bash
 python main.py \
-<<<<<<< HEAD
-    --model gpt2 \
-    --tasks lambada_openai,hellaswag \
-    --device 0 \
-    --custom_info "{'model':'gpt2', 'step':1500}" # used for plotting results from eval jsons.
-=======
     --model hf-causal \
     --model_args pretrained=EleutherAI/gpt-j-6B \
     --tasks hellaswag \
     --device cuda:0
->>>>>>> 0bf683b4
 ```
 
 Additional arguments can be provided to the model constructor using the `--model_args` flag. Most notably, this supports the common practice of using the `revisions` feature on the Hub to store partially trained checkpoints, or to specify the datatype for running a model:
