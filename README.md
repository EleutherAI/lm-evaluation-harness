--- conflicted
+++ resolved
@@ -2,27 +2,16 @@
 
 ## Overview
 
-<<<<<<< HEAD
-## Overview
-
-=======
->>>>>>> e8f38aee
 This project provides a unified framework to test generative language models on a large number of different evaluation tasks.
 
 Features:
 
 - 200+ tasks implemented. See the [task-table](./docs/task_table.md) for a complete list.
-<<<<<<< HEAD
-- Support for the Hugging Face `transformers` library, GPT-NeoX, Megatron-DeepSpeed, and the OpenAI API, with flexible tokenization-agnostic interface.
-- Support for evaluation on adapters (e.g. LoRa) supported in [HuggingFace's PEFT library](https://github.com/huggingface/peft).
-- Task versioning to ensure reproducibility.
-=======
 - Support for models loaded via [transformers](https://github.com/huggingface/transformers/), [GPT-NeoX](https://github.com/EleutherAI/gpt-neox), and [Megatron-DeepSpeed](https://github.com/microsoft/Megatron-DeepSpeed/), with a flexible tokenization-agnostic interface.
 - Support for commercial APIs including [OpenAI](https://openai.com), [goose.ai](https://goose.ai), and [TextSynth](https://textsynth.com/).
 - Support for evaluation on adapters (e.g. LoRa) supported in [HuggingFace's PEFT library](https://github.com/huggingface/peft).
 - Evaluating with publicly available prompts ensures reproducibility and comparability between papers.
 - Task versioning to ensure reproducibility when tasks are updated.
->>>>>>> e8f38aee
 
 ## Install
 
@@ -44,24 +33,16 @@
 
 > **Note**: When reporting results from eval harness, please include the task versions (shown in `results["versions"]`) for reproducibility. This allows bug fixes to tasks while also ensuring that previously reported scores are reproducible. See the [Task Versioning](#task-versioning) section for more info.
 
-<<<<<<< HEAD
-To evaluate a model hosted on the [HuggingFace Hub](https://huggingface.co/models) (e.g. GPT-J-6B) on tasks with names matching the pattern `lambada_*` and `hellaswag` you can use the following command:
-=======
 ### Hugging Face `transformers`
 
 To evaluate a model hosted on the [HuggingFace Hub](https://huggingface.co/models) (e.g. GPT-J-6B) on `hellaswag` you can use the following command:
->>>>>>> e8f38aee
 
 
 ```bash
 python main.py \
     --model hf-causal \
     --model_args pretrained=EleutherAI/gpt-j-6B \
-<<<<<<< HEAD
-    --tasks lambada_*,hellaswag \
-=======
     --tasks hellaswag \
->>>>>>> e8f38aee
     --device cuda:0
 ```
 
@@ -79,22 +60,9 @@
 
 > **Warning**: Choosing the wrong model may result in erroneous outputs despite not erroring.
 
-<<<<<<< HEAD
-To use with [PEFT](https://github.com/huggingface/peft), take the call you would run to evaluate the base model and add `,peft=PATH` to the `model_args` argument as shown below:
-```bash
-python main.py \
-    --model hf-causal-experimental \
-    --model_args pretrained=EleutherAI/gpt-j-6b,peft=nomic-ai/gpt4all-j-lora \
-    --tasks openbookqa,arc_easy,winogrande,hellaswag,arc_challenge,piqa,boolq \
-    --device cuda:0
-```
-
-Our library also supports the OpenAI API:
-=======
 ### Commercial APIs
 
 Our library also supports language models served via the OpenAI API:
->>>>>>> e8f38aee
 
 ```bash
 export OPENAI_API_SECRET_KEY=YOUR_KEY_HERE
@@ -102,13 +70,6 @@
     --model gpt3 \
     --model_args engine=davinci \
     --tasks lambada_openai,hellaswag
-<<<<<<< HEAD
-```
-
-While this functionality is only officially maintained for the official OpenAI API, it tends to also work for other hosting services that use the same API such as [goose.ai](goose.ai) with minor modification. We also have an implementation for the [TextSynth](https://textsynth.com/index.html) API, using `--model textsynth`.
-
-To verify the data integrity of the tasks you're performing in addition to running the tasks themselves, you can use the `--check_integrity` flag:
-=======
 ```
 
 While this functionality is only officially maintained for the official OpenAI API, it tends to also work for other hosting services that use the same API such as [goose.ai](goose.ai) with minor modification. We also have an implementation for the [TextSynth](https://textsynth.com/index.html) API, using `--model textsynth`.
@@ -140,20 +101,10 @@
 This will write out one text file for each task.
 
 ## Advanced Usage
->>>>>>> e8f38aee
 
 For models loaded with the HuggingFace  `transformers` library, any arguments provided via `--model_args` get passed to the relevant constructor directly. This means that anything you can do with `AutoModel` can be done with our library. For example, you can pass a local path via `pretrained=` or use models finetuned with [PEFT](https://github.com/huggingface/peft) by taking the call you would run to evaluate the base model and add `,peft=PATH` to the `model_args` argument:
 ```bash
 python main.py \
-<<<<<<< HEAD
-    --model gpt3 \
-    --model_args engine=davinci \
-    --tasks lambada_openai,hellaswag \
-    --check_integrity
-```
-
-To evaluate mesh-transformer-jax models that are not available on HF, please invoke eval harness through [this script](https://github.com/kingoflolz/mesh-transformer-jax/blob/master/eval_harness.py).
-=======
     --model hf-causal-experimental \
     --model_args pretrained=EleutherAI/gpt-j-6b,peft=nomic-ai/gpt4all-j-lora \
     --tasks openbookqa,arc_easy,winogrande,hellaswag,arc_challenge,piqa,boolq \
@@ -164,19 +115,6 @@
 We support wildcards in task names, for example you can run all of the machine-translated lambada tasks via `--task lambada_openai_mt_*`.
 
 We currently only support one prompt per task, which we strive to make the "standard" as defined by the benchmark's authors. If you would like to study how varying prompts causes changes in the evaluation score, check out the [BigScience fork](https://github.com/bigscience-workshop/lm-evaluation-harness) of this repo. We are currently working on upstreaming this capability to `main`.
->>>>>>> e8f38aee
-
-💡 **Tip**: You can inspect what the LM inputs look like by running the following command:
-
-```bash
-python write_out.py \
-    --tasks all_tasks \
-    --num_fewshot 5 \
-    --num_examples 10 \
-    --output_base_path /path/to/output/folder
-```
-
-This will write out one text file for each task.
 
 ## Implementing new tasks
 
