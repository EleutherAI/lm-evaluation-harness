# Language Model Evaluation Harness PoE

<<<<<<< HEAD
> [!note]
> This is the revised Language Model Evaluation Harness for our PoE architecture.
> 
> We've changed some codes in `lm_eval` folder, and add some codes under `eval_scripts` so that we can do evaluation easily.
> 
> To import the utils of our PoE, please refer to `eval_scripts/eval.sh`.
=======
> [!warning]
> This is the modified version of lm-evaluation-harness so that we can conduct our experiment more easily.
> Basically we change contents inside `lm_eval/__main__.py` and `lm_eval/evaluator.py`.
> - **Change output path settings**: For a easier output management.
> - **Add frequency logging**: To see the frequency of each experts being used.
>>>>>>> bef0b354

[![DOI](https://zenodo.org/badge/DOI/10.5281/zenodo.10256836.svg)](https://doi.org/10.5281/zenodo.10256836)

## Announcement
**A new v0.4.0 release of lm-evaluation-harness is available** !

New updates and features include:

- Internal refactoring
- Config-based task creation and configuration
- Easier import and sharing of externally-defined task config YAMLs
- Support for Jinja2 prompt design, easy modification of prompts + prompt imports from Promptsource
- More advanced configuration options, including output post-processing, answer extraction, and multiple LM generations per document, configurable fewshot settings, and more
- Speedups and new modeling libraries supported, including: faster data-parallel HF model usage, vLLM support, MPS support with HuggingFace, and more
- Logging and usability changes
- New tasks including CoT BIG-Bench-Hard, Belebele, user-defined task groupings, and more

Please see our updated documentation pages in `docs/` for more details.

Development will be continuing on the `main` branch, and we encourage you to give us feedback on what features are desired and how to improve the library further, or ask questions, either in issues or PRs on GitHub, or in the [EleutherAI discord](https://discord.gg/eleutherai)!

## Overview

This project provides a unified framework to test generative language models on a large number of different evaluation tasks.

**Features:**
- Over 60 standard academic benchmarks for LLMs, with hundreds of subtasks and variants implemented.
- Support for models loaded via [transformers](https://github.com/huggingface/transformers/) (including quantization via [AutoGPTQ](https://github.com/PanQiWei/AutoGPTQ)), [GPT-NeoX](https://github.com/EleutherAI/gpt-neox), and [Megatron-DeepSpeed](https://github.com/microsoft/Megatron-DeepSpeed/), with a flexible tokenization-agnostic interface.
- Support for fast and memory-efficient inference with [vLLM](https://github.com/vllm-project/vllm).
- Support for commercial APIs including [OpenAI](https://openai.com), and [TextSynth](https://textsynth.com/).
- Support for evaluation on adapters (e.g. LoRA) supported in [HuggingFace's PEFT library](https://github.com/huggingface/peft).
- Support for local models and benchmarks.
- Evaluation with publicly available prompts ensures reproducibility and comparability between papers.
- Easy support for custom prompts and evaluation metrics.

The Language Model Evaluation Harness is the backend for 🤗 Hugging Face's popular [Open LLM Leaderboard](https://huggingface.co/spaces/HuggingFaceH4/open_llm_leaderboard), has been used in [hundreds of papers](https://scholar.google.com/scholar?oi=bibs&hl=en&authuser=2&cites=15052937328817631261,4097184744846514103,1520777361382155671,17476825572045927382,18443729326628441434,14801318227356878622,7890865700763267262,12854182577605049984,15641002901115500560,5104500764547628290), and is used internally by dozens of organizations including NVIDIA, Cohere, BigScience, BigCode, Nous Research, and Mosaic ML.

## Install

To install the `lm-eval` package from the github repository, run:

```bash
git clone https://github.com/EleutherAI/lm-evaluation-harness
cd lm-evaluation-harness
pip install -e .
```

We also provide a number of optional dependencies for extended functionality. A detailed table is available at the end of this document.

## Basic Usage

### Hugging Face `transformers`

To evaluate a model hosted on the [HuggingFace Hub](https://huggingface.co/models) (e.g. GPT-J-6B) on `hellaswag` you can use the following command (this assumes you are using a CUDA-compatible GPU):

```bash
lm_eval --model hf \
    --model_args pretrained=EleutherAI/gpt-j-6B \
    --tasks hellaswag \
    --device cuda:0 \
    --batch_size 8
```

Additional arguments can be provided to the model constructor using the `--model_args` flag. Most notably, this supports the common practice of using the `revisions` feature on the Hub to store partially trained checkpoints, or to specify the datatype for running a model:

```bash
lm_eval --model hf \
    --model_args pretrained=EleutherAI/pythia-160m,revision=step100000,dtype="float" \
    --tasks lambada_openai,hellaswag \
    --device cuda:0 \
    --batch_size 8
```

Models that are loaded via both `transformers.AutoModelForCausalLM` (autoregressive, decoder-only GPT style models) and `transformers.AutoModelForSeq2SeqLM` (such as encoder-decoder models like T5) in Huggingface are supported.

Batch size selection can be automated by setting the  ```--batch_size``` flag to ```auto```. This will perform automatic detection of the largest batch size that will fit on your device. On tasks where there is a large difference between the longest and shortest example, it can be helpful to periodically recompute the largest batch size, to gain a further speedup. To do this, append ```:N``` to above flag to automatically recompute the largest batch size ```N``` times. For example, to recompute the batch size 4 times, the command would be:

```bash
lm_eval --model hf \
    --model_args pretrained=EleutherAI/pythia-160m,revision=step100000,dtype="float" \
    --tasks lambada_openai,hellaswag \
    --device cuda:0 \
    --batch_size auto:4
```

The full list of supported arguments are provided [here](./docs/interface.md), and on the terminal by calling `lm_eval -h`. Alternatively, you can use `lm-eval` instead of `lm_eval`. A list of supported tasks can be viewed with `lm-eval --tasks list`.

> [!Note]
> Just like you can provide a local path to `transformers.AutoModel`, you can also provide a local path to `lm_eval` via `--model_args pretrained=/path/to/model`

#### Multi-GPU Evaluation with Hugging Face `accelerate`

We support two main ways of using Hugging Face's [accelerate 🚀](https://github.com/huggingface/accelerate) library for multi-GPU evaluation.

To perform *data-parallel evaluation* (where each GPU loads a **separate full copy** of the model), we leverage the `accelerate` launcher as follows:

```
accelerate launch -m lm_eval --model hf \
    --tasks lambada_openai,arc_easy \
    --batch_size 16
```
(or via `accelerate launch --no-python lm_eval`).

For cases where your model can fit on a single GPU, this allows you to evaluate on K GPUs K times faster than on one.

**WARNING**: This setup does not work with FSDP model sharding, so in `accelerate config` FSDP must be disabled, or the NO_SHARD FSDP option must be used.

The second way of using `accelerate` for multi-GPU evaluation is when your model is *too large to fit on a single GPU.*

In this setting, run the library *outside of the `accelerate` launcher*, but passing `parallelize=True` to `--model_args` as follows:

```
lm_eval --model hf \
    --tasks lambada_openai,arc_easy \
    --model_args parallelize=True \
    --batch_size 16
```

This means that your model's weights will be split across all available GPUs.

For more advanced users or even larger models, we allow for the following arguments when `parallelize=True` as well:
- `device_map_option`: How to split model weights across available GPUs. defaults to "auto".
- `max_memory_per_gpu`: the max GPU memory to use per GPU in loading the model.
- `max_cpu_memory`: the max amount of CPU memory to use when offloading the model weights to RAM.
- `offload_folder`: a folder where model weights will be offloaded to disk if needed.

These two options (`accelerate launch` and `parallelize=True`) are mutually exclusive.

**Note: we do not currently support multi-node evaluations natively, and advise using either an externally hosted server to run inference requests against, or creating a custom integration with your distributed framework [as is done for the GPT-NeoX library](https://github.com/EleutherAI/gpt-neox/blob/main/eval_tasks/eval_adapter.py).**

### NVIDIA `nemo` models

[NVIDIA NeMo Framework](https://github.com/NVIDIA/NeMo) is a generative AI framework built for researchers and pytorch developers working on language models.

To evaluate a `nemo` model, start by installing NeMo following [the documentation](https://github.com/NVIDIA/NeMo?tab=readme-ov-file#installation). We highly recommended to use the NVIDIA PyTorch or NeMo container, especially if having issues installing Apex or any other dependencies (see [latest released containers](https://github.com/NVIDIA/NeMo/releases)). Please also install the lm evaluation harness library following the instructions in [the Install section](https://github.com/EleutherAI/lm-evaluation-harness/tree/main?tab=readme-ov-file#install).

NeMo models can be obtained through [NVIDIA NGC Catalog](https://catalog.ngc.nvidia.com/models) or in [NVIDIA's Hugging Face page](https://huggingface.co/nvidia). In [NVIDIA NeMo Framework](https://github.com/NVIDIA/NeMo/tree/main/scripts/nlp_language_modeling) there are conversion scripts to convert the `hf` checkpoints of popular models like llama, falcon, mixtral or mpt to `nemo`.

Run a `nemo` model on one GPU:
```bash
lm_eval --model nemo_lm \
    --model_args path=<path_to_nemo_model> \
    --tasks hellaswag \
    --batch_size 32
```

It is recommended to unpack the `nemo` model to avoid the unpacking inside the docker container - it may overflow disk space. For that you can run:

```
mkdir MY_MODEL
tar -xvf MY_MODEL.nemo -c MY_MODEL
```

#### Multi-GPU evaluation with NVIDIA `nemo` models

By default, only one GPU is used. But we do support either data replication or tensor/pipeline parallelism during evaluation, on one node.

1) To enable data replication, set the `model_args` of `devices` to the number of data replicas to run. For example, the command to run 8 data replicas over 8 GPUs is:
```bash
torchrun --nproc-per-node=8 --no-python lm_eval \
    --model nemo_lm \
    --model_args path=<path_to_nemo_model>,devices=8 \
    --tasks hellaswag \
    --batch_size 32
```

2) To enable tensor and/or pipeline parallelism, set the `model_args` of `tensor_model_parallel_size` and/or `pipeline_model_parallel_size`. In addition, you also have to set up `devices` to be equal to the product of `tensor_model_parallel_size` and/or `pipeline_model_parallel_size`. For example, the command to use one node of 4 GPUs with tensor parallelism of 2 and pipeline parallelism of 2 is:
```bash
torchrun --nproc-per-node=4 --no-python lm_eval \
    --model nemo_lm \
    --model_args path=<path_to_nemo_model>,devices=4,tensor_model_parallel_size=2,pipeline_model_parallel_size=2 \
    --tasks hellaswag \
    --batch_size 32
```
Note that it is recommended to substitute the `python` command by `torchrun --nproc-per-node=<number of devices> --no-python` to facilitate loading the model into the GPUs. This is especially important for large checkpoints loaded into multiple GPUs.

Not supported yet: multi-node evaluation and combinations of data replication with tensor or pipeline parallelism.

### Tensor + Data Parallel and Optimized Inference with `vLLM`

We also support vLLM for faster inference on [supported model types](https://docs.vllm.ai/en/latest/models/supported_models.html), especially faster when splitting a model across multiple GPUs. For single-GPU or multi-GPU — tensor parallel, data parallel, or a combination of both — inference, for example:

```bash
lm_eval --model vllm \
    --model_args pretrained={model_name},tensor_parallel_size={GPUs_per_model},dtype=auto,gpu_memory_utilization=0.8,data_parallel_size={model_replicas} \
    --tasks lambada_openai \
    --batch_size auto
```
To use vllm, do `pip install lm_eval[vllm]`. For a full list of supported vLLM configurations, please reference our [vLLM integration](https://github.com/EleutherAI/lm-evaluation-harness/blob/e74ec966556253fbe3d8ecba9de675c77c075bce/lm_eval/models/vllm_causallms.py) and the vLLM documentation.

vLLM occasionally differs in output from Huggingface. We treat Huggingface as the reference implementation, and provide a [script](./scripts/model_comparator.py) for checking the validity of vllm results against HF.

> [!Tip]
> For fastest performance, we recommend using `--batch_size auto` for vLLM whenever possible, to leverage its continuous batching functionality!

> [!Tip]
> Passing `max_model_len=4096` or some other reasonable default to vLLM through model args may cause speedups or prevent out-of-memory errors when trying to use auto batch size, such as for Mistral-7B-v0.1 which defaults to a maximum length of 32k.

### Model APIs and Inference Servers

Our library also supports the evaluation of models served via several commercial APIs, and we hope to implement support for the most commonly used performant local/self-hosted inference servers.

To call a hosted model, use:

```bash
export OPENAI_API_KEY=YOUR_KEY_HERE
lm_eval --model openai-completions \
    --model_args model=davinci \
    --tasks lambada_openai,hellaswag
```

We also support using your own local inference server with servers that mirror the OpenAI Completions and ChatCompletions APIs.

```bash
lm_eval --model local-chat-completions --tasks gsm8k --model_args model=facebook/opt-125m,base_url=http://{yourip}:8000/v1
```
Note that for externally hosted models, configs such as `--device` and `--batch_size` should not be used and do not function. Just like you can use `--model_args` to pass arbitrary arguments to the model constructor for local models, you can use it to pass arbitrary arguments to the model API for hosted models. See the documentation of the hosting service for information on what arguments they support.

| API or Inference Server                                                                                                   | Implemented?                    | `--model <xxx>` name                                                | Models supported:                                                                             | Request Types:                                             |
|---------------------------------------------------------------------------------------------------------------------------|---------------------------------|---------------------------------------------------------------------|-----------------------------------------------------------------------------------------------|------------------------------------------------------------|
| OpenAI Completions                                                                                                        | :heavy_check_mark:              | `openai-completions`, `local-completions` | All OpenAI Completions API models                                            | `generate_until`, `loglikelihood`, `loglikelihood_rolling` |
| OpenAI ChatCompletions                                                                                                    | :heavy_check_mark:        | `openai-chat-completions`, `local-chat-completions`                                                               | [All ChatCompletions API models](https://platform.openai.com/docs/guides/gpt)                 | `generate_until` (no logprobs)                             |
| Anthropic                                                                                                                 | :heavy_check_mark:              | `anthropic`                                                         | [Supported Anthropic Engines](https://docs.anthropic.com/claude/reference/selecting-a-model)  | `generate_until` (no logprobs)                             |
| Anthropic Chat                                                                                                                | :heavy_check_mark:              | `anthropic-chat`, `anthropic-chat-completions`                                                         | [Supported Anthropic Engines](https://docs.anthropic.com/claude/docs/models-overview)  | `generate_until` (no logprobs)                             |
| Textsynth                                                                                                                 | :heavy_check_mark:                   | `textsynth`                                                         | [All supported engines](https://textsynth.com/documentation.html#engines)                     | `generate_until`, `loglikelihood`, `loglikelihood_rolling` |
| Cohere                                                                                                                    | [:hourglass: - blocked on Cohere API bug](https://github.com/EleutherAI/lm-evaluation-harness/pull/395) | N/A                                                                 | [All `cohere.generate()` engines](https://docs.cohere.com/docs/models)                        | `generate_until`, `loglikelihood`, `loglikelihood_rolling` |
| [Llama.cpp](https://github.com/ggerganov/llama.cpp) (via [llama-cpp-python](https://github.com/abetlen/llama-cpp-python)) | :heavy_check_mark:              | `gguf`, `ggml`                                                      | [All models supported by llama.cpp](https://github.com/ggerganov/llama.cpp)                   | `generate_until`, `loglikelihood`, (perplexity evaluation not yet implemented) |
| vLLM                                                                                                                      | :heavy_check_mark:       | `vllm`                                                              | [Most HF Causal Language Models](https://docs.vllm.ai/en/latest/models/supported_models.html) | `generate_until`, `loglikelihood`, `loglikelihood_rolling` |
| Mamba                       | :heavy_check_mark:       | `mamba_ssm`                                                                      | [Mamba architecture Language Models via the `mamba_ssm` package](https://huggingface.co/state-spaces) | `generate_until`, `loglikelihood`, `loglikelihood_rolling`                             |
| Huggingface Optimum (Causal LMs)    | ✔️         | `openvino`                                 |     Any decoder-only AutoModelForCausalLM converted with Huggingface Optimum into OpenVINO™ Intermediate Representation (IR) format                           |  `generate_until`, `loglikelihood`, `loglikelihood_rolling`                         | ...                                                      |
| Neuron via AWS Inf2 (Causal LMs)    | ✔️         | `neuronx`                                 |     Any decoder-only AutoModelForCausalLM supported to run on [huggingface-ami image for inferentia2](https://aws.amazon.com/marketplace/pp/prodview-gr3e6yiscria2)                         |  `generate_until`, `loglikelihood`, `loglikelihood_rolling`                         | ...                                                      |
| [Neural Magic DeepSparse](https://github.com/neuralmagic/deepsparse)    | ✔️         | `deepsparse`                                 |     Any LM from [SparseZoo](https://sparsezoo.neuralmagic.com/) or on [HF Hub with the "deepsparse" tag](https://huggingface.co/models?other=deepsparse)                       |  `generate_until`, `loglikelihood`                         | ...                                                      |
| [Neural Magic SparseML](https://github.com/neuralmagic/sparseml)    | ✔️         | `sparseml`                                 |     Any decoder-only AutoModelForCausalLM from [SparseZoo](https://sparsezoo.neuralmagic.com/) or on [HF Hub](https://huggingface.co/neuralmagic). Especially useful for models with quantization like [`zoo:llama2-7b-gsm8k_llama2_pretrain-pruned60_quantized`](https://sparsezoo.neuralmagic.com/models/llama2-7b-gsm8k_llama2_pretrain-pruned60_quantized)                         |  `generate_until`, `loglikelihood`, `loglikelihood_rolling`                         | ...                                                      |
| Your local inference server!                                                                                              | :heavy_check_mark:                             | `local-completions` or `local-chat-completions` (using `openai-chat-completions` model type)    | Any server address that accepts GET requests using HF models and mirror's OpenAI's Completions or ChatCompletions interface                                  | `generate_until`                                           |                                | ...                |

Models which do not supply logits or logprobs can be used with tasks of type `generate_until` only, while local models, or APIs that supply logprobs/logits of their prompts, can be run on all task types: `generate_until`, `loglikelihood`, `loglikelihood_rolling`, and `multiple_choice`.

For more information on the different task `output_types` and model request types, see [our documentation](https://github.com/EleutherAI/lm-evaluation-harness/blob/main/docs/model_guide.md#interface).

> [!Note]
> For best performance with closed chat model APIs such as Anthropic Claude 3 and GPT-4, we recommend carefully looking at a few sample outputs using `--limit 10` first to confirm answer extraction and scoring on generative tasks is performing as expected. providing `system="<some system prompt here>"` within `--model_args` for anthropic-chat-completions, to instruct the model what format to respond in, may be useful.


### Other Frameworks

A number of other libraries contain scripts for calling the eval harness through their library. These include [GPT-NeoX](https://github.com/EleutherAI/gpt-neox/blob/main/eval_tasks/eval_adapter.py), [Megatron-DeepSpeed](https://github.com/microsoft/Megatron-DeepSpeed/blob/main/examples/MoE/readme_evalharness.md), and [mesh-transformer-jax](https://github.com/kingoflolz/mesh-transformer-jax/blob/master/eval_harness.py).

To create your own custom integration you can follow instructions from [this tutorial](https://github.com/EleutherAI/lm-evaluation-harness/blob/main/docs/interface.md#external-library-usage).

### Additional Features
> [!Note]
> For tasks unsuitable for direct evaluation — either due risks associated with executing untrusted code or complexities in the evaluation process — the `--predict_only` flag is available to obtain decoded generations for post-hoc evaluation.

If you have a Metal compatible Mac, you can run the eval harness using the MPS back-end by replacing `--device cuda:0` with `--device mps` (requires PyTorch version 2.1 or higher). **Note that the PyTorch MPS backend is still in early stages of development, so correctness issues or unsupported operations may exist. If you observe oddities in model performance on the MPS back-end, we recommend first checking that a forward pass of your model on `--device cpu` and `--device mps` match.**

> [!Note]
> You can inspect what the LM inputs look like by running the following command:
> ```bash
> python write_out.py \
>     --tasks <task1,task2,...> \
>     --num_fewshot 5 \
>     --num_examples 10 \
>     --output_base_path /path/to/output/folder
> ```
> This will write out one text file for each task.

To verify the data integrity of the tasks you're performing in addition to running the tasks themselves, you can use the `--check_integrity` flag:

```bash
lm_eval --model openai \
    --model_args engine=davinci \
    --tasks lambada_openai,hellaswag \
    --check_integrity
```

## Advanced Usage Tips

For models loaded with the HuggingFace  `transformers` library, any arguments provided via `--model_args` get passed to the relevant constructor directly. This means that anything you can do with `AutoModel` can be done with our library. For example, you can pass a local path via `pretrained=` or use models finetuned with [PEFT](https://github.com/huggingface/peft) by taking the call you would run to evaluate the base model and add `,peft=PATH` to the `model_args` argument:
```bash
lm_eval --model hf \
    --model_args pretrained=EleutherAI/gpt-j-6b,parallelize=True,load_in_4bit=True,peft=nomic-ai/gpt4all-j-lora \
    --tasks openbookqa,arc_easy,winogrande,hellaswag,arc_challenge,piqa,boolq \
    --device cuda:0
```

Models provided as delta weights can be easily loaded using the Hugging Face transformers library. Within --model_args, set the delta argument to specify the delta weights, and use the pretrained argument to designate the relative base model to which they will be applied:
```bash
lm_eval --model hf \
    --model_args pretrained=Ejafa/llama_7B,delta=lmsys/vicuna-7b-delta-v1.1 \
    --tasks hellaswag
```

[GPTQ](https://github.com/PanQiWei/AutoGPTQ) quantized models can be loaded by specifying their file names in `,autogptq=NAME` (or `,autogptq=True` for default names) in the `model_args` argument:

```bash
lm_eval --model hf \
    --model_args pretrained=model-name-or-path,autogptq=model.safetensors,gptq_use_triton=True \
    --tasks hellaswag
```

We support wildcards in task names, for example you can run all of the machine-translated lambada tasks via `--task lambada_openai_mt_*`.

To save evaluation results provide an `--output_path`. We also support logging model responses with the `--log_samples` flag for post-hoc analysis.

Additionally, one can provide a directory with `--use_cache` to cache the results of prior runs. This allows you to avoid repeated execution of the same (model, task) pairs for re-scoring.

For a full list of supported arguments, check out the [interface](https://github.com/EleutherAI/lm-evaluation-harness/blob/main/docs/interface.md) guide in our documentation!

## Visualizing Results

You can seamlessly visualize and analyze the results of your evaluation harness runs using both Weights & Biases (W&B) and Zeno.

### Zeno

You can use [Zeno](https://zenoml.com) to visualize the results of your eval harness runs.

First, head to [hub.zenoml.com](https://hub.zenoml.com) to create an account and get an API key [on your account page](https://hub.zenoml.com/account).
Add this key as an environment variable:

```bash
export ZENO_API_KEY=[your api key]
```

You'll also need to install the `lm_eval[zeno]` package extra.

To visualize the results, run the eval harness with the `log_samples` and `output_path` flags.
We expect `output_path` to contain multiple folders that represent individual model names.
You can thus run your evaluation on any number of tasks and models and upload all of the results as projects on Zeno.

```bash
lm_eval \
    --model hf \
    --model_args pretrained=EleutherAI/gpt-j-6B \
    --tasks hellaswag \
    --device cuda:0 \
    --batch_size 8 \
    --log_samples \
    --output_path output/gpt-j-6B
```

Then, you can upload the resulting data using the `zeno_visualize` script:

```bash
python scripts/zeno_visualize.py \
    --data_path output \
    --project_name "Eleuther Project"
```

This will use all subfolders in `data_path` as different models and upload all tasks within these model folders to Zeno.
If you run the eval harness on multiple tasks, the `project_name` will be used as a prefix and one project will be created per task.

You can find an example of this workflow in [examples/visualize-zeno.ipynb](examples/visualize-zeno.ipynb).

### Weights and Biases

With the [Weights and Biases](https://wandb.ai/site) integration, you can now spend more time extracting deeper insights into your evaluation results. The integration is designed to streamline the process of logging and visualizing experiment results using the Weights & Biases (W&B) platform.

The integration provide functionalities

- to automatically log the evaluation results,
- log the samples as W&B Tables for easy visualization,
- log the `results.json` file as an artifact for version control,
- log the `<task_name>_eval_samples.json` file if the samples are logged,
- generate a comprehensive report for analysis and visualization with all the important metric,
- log task and cli specific configs,
- and more out of the box like the command used to run the evaluation, GPU/CPU counts, timestamp, etc.

First you'll need to install the lm_eval[wandb] package extra. Do `pip install lm_eval[wandb]`.

Authenticate your machine with an your unique W&B token. Visit https://wandb.ai/authorize to get one. Do `wandb login` in your command line terminal.

Run eval harness as usual with a `wandb_args` flag. Use this flag to provide arguments for initializing a wandb run ([wandb.init](https://docs.wandb.ai/ref/python/init)) as comma separated string arguments.

```bash
lm_eval \
    --model hf \
    --model_args pretrained=microsoft/phi-2,trust_remote_code=True \
    --tasks hellaswag,mmlu_abstract_algebra \
    --device cuda:0 \
    --batch_size 8 \
    --output_path output/phi-2 \
    --limit 10 \
    --wandb_args project=lm-eval-harness-integration \
    --log_samples
```

In the stdout, you will find the link to the W&B run page as well as link to the generated report. You can find an example of this workflow in [examples/visualize-wandb.ipynb](examples/visualize-wandb.ipynb), and an example of how to integrate it beyond the CLI.

## How to Contribute or Learn More?

For more information on the library and how everything fits together, check out all of our [documentation pages](https://github.com/EleutherAI/lm-evaluation-harness/tree/main/docs)! We plan to post a larger roadmap of desired + planned library improvements soon, with more information on how contributors can help.

### Implementing new tasks

To implement a new task in the eval harness, see [this guide](./docs/new_task_guide.md).

In general, we follow this priority list for addressing concerns about prompting and other eval details:
1. If there is widespread agreement among people who train LLMs, use the agreed upon procedure.
2. If there is a clear and unambiguous official implementation, use that procedure.
3. If there is widespread agreement among people who evaluate LLMs, use the agreed upon procedure.
4. If there are multiple common implementations but not universal or widespread agreement, use our preferred option among the common implementations. As before, prioritize choosing from among the implementations found in LLM training papers.

These are guidelines and not rules, and can be overruled in special circumstances.

We try to prioritize agreement with the procedures used by other groups to decrease the harm when people inevitably compare runs across different papers despite our discouragement of the practice. Historically, we also prioritized the implementation from [Language Models are Few Shot Learners](https://arxiv.org/abs/2005.14165) as our original goal was specifically to compare results with that paper.

### Support

The best way to get support is to open an issue on this repo or join the [EleutherAI Discord server](https://discord.gg/eleutherai). The `#lm-thunderdome` channel is dedicated to developing this project and the `#release-discussion` channel is for receiving support for our releases. If you've used the library and have had a positive (or negative) experience, we'd love to hear from you!

## Optional Extras
Extras dependencies can be installed via `pip install -e ".[NAME]"`

| Name          | Use                                   |
|---------------|---------------------------------------|
| anthropic     | For using Anthropic's models          |
| deepsparse     | For running NM's DeepSparse models    |
| dev           | For linting PRs and contributions     |
| gptq          | For loading models with GPTQ          |
| hf_transfer   | For speeding up HF Hub file downloads |
| ifeval        | For running the IFEval task           |
| neuronx       | For running on AWS inf2 instances     |
| mamba         | For loading Mamba SSM models          |
| math          | For running math task answer checking |
| multilingual  | For multilingual tokenizers           |
| openai        | For using OpenAI's models             |
| optimum       | For running Intel OpenVINO models     |
| promptsource  | For using PromptSource prompts        |
| sentencepiece | For using the sentencepiece tokenizer |
| sparseml      | For using NM's SparseML models        |
| testing       | For running library test suite        |
| vllm          | For loading models with vLLM          |
| zeno          | For visualizing results with Zeno     |
|---------------|---------------------------------------|
| all           | Loads all extras (not recommended)    |

## Cite as

```
@misc{eval-harness,
  author       = {Gao, Leo and Tow, Jonathan and Abbasi, Baber and Biderman, Stella and Black, Sid and DiPofi, Anthony and Foster, Charles and Golding, Laurence and Hsu, Jeffrey and Le Noac'h, Alain and Li, Haonan and McDonell, Kyle and Muennighoff, Niklas and Ociepa, Chris and Phang, Jason and Reynolds, Laria and Schoelkopf, Hailey and Skowron, Aviya and Sutawika, Lintang and Tang, Eric and Thite, Anish and Wang, Ben and Wang, Kevin and Zou, Andy},
  title        = {A framework for few-shot language model evaluation},
  month        = 12,
  year         = 2023,
  publisher    = {Zenodo},
  version      = {v0.4.0},
  doi          = {10.5281/zenodo.10256836},
  url          = {https://zenodo.org/records/10256836}
}
```<|MERGE_RESOLUTION|>--- conflicted
+++ resolved
@@ -1,19 +1,10 @@
 # Language Model Evaluation Harness PoE
 
-<<<<<<< HEAD
-> [!note]
-> This is the revised Language Model Evaluation Harness for our PoE architecture.
-> 
-> We've changed some codes in `lm_eval` folder, and add some codes under `eval_scripts` so that we can do evaluation easily.
-> 
-> To import the utils of our PoE, please refer to `eval_scripts/eval.sh`.
-=======
 > [!warning]
 > This is the modified version of lm-evaluation-harness so that we can conduct our experiment more easily.
 > Basically we change contents inside `lm_eval/__main__.py` and `lm_eval/evaluator.py`.
 > - **Change output path settings**: For a easier output management.
 > - **Add frequency logging**: To see the frequency of each experts being used.
->>>>>>> bef0b354
 
 [![DOI](https://zenodo.org/badge/DOI/10.5281/zenodo.10256836.svg)](https://doi.org/10.5281/zenodo.10256836)
 
