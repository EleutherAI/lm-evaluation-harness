{
<<<<<<< HEAD
 "cells": [
  {
   "cell_type": "markdown",
   "metadata": {
    "id": "Qw83KAePAhaS"
   },
   "source": [
    "# Releasing LM-Evaluation-Harness v0.4.0"
   ]
  },
  {
   "cell_type": "markdown",
   "metadata": {
    "id": "Z7k2vq1iAdqr"
   },
   "source": [
    "With the vast amount of work done in the field today, it helps to have a tool that people can use easily to share their results and use to check others to ensure reported numbers are valid. The LM Evaluation Harness is one such tool the community has used extensively. We want to continue to support the community and with that in mind, we’re excited to announce a major update on the LM Evaluation Harness to further our goal for open and accessible AI research."
   ]
  },
  {
   "cell_type": "markdown",
   "metadata": {
    "id": "0gDoM0AJAvEc"
   },
   "source": [
    "Our refactor stems from our desires to make the following believed best practices easier to carry out.  \n",
    "\n",
    "1.   Never copy results from other papers\n",
    "2.   Always share your exact prompts\n",
    "3.   Always provide model outputs\n",
    "4.   Qualitatively review a small batch of outputs before running evaluation jobs at scale\n",
    "\n",
    "We also wanted to make the library a better experience to use and to contribute or design evaluations within. New features in the new release that serve this purpose include:\n",
    "\n",
    "1. Faster Evaluation Runtimes (accelerated data-parallel inference with HF Transformers + Accelerate, and commonly used or faster inference libraries such as vLLM and Llama-CPP)\n",
    "2. Easier addition and sharing of new tasks (YAML-based task config formats, allowing single-file sharing of custom tasks)\n",
    "3. More configurability, for more advanced workflows and easier operation with modifying prompts\n",
    "4. Better logging of data at runtime and post-hoc"
   ]
  },
  {
   "cell_type": "markdown",
   "metadata": {
    "id": "nnwsOpjda_YW"
   },
   "source": [
    "In this notebook we will be going through a short tutorial on how things work."
   ]
  },
  {
   "cell_type": "markdown",
   "metadata": {
    "id": "zAov81vTbL2K"
   },
   "source": [
    "## Install LM-Eval"
   ]
  },
  {
   "cell_type": "code",
   "execution_count": 1,
   "metadata": {
    "colab": {
     "base_uri": "https://localhost:8080/"
=======
  "cells": [
    {
      "cell_type": "markdown",
      "metadata": {
        "id": "Qw83KAePAhaS"
      },
      "source": [
        "# Releasing LM-Evaluation-Harness v0.4.0"
      ]
    },
    {
      "cell_type": "markdown",
      "metadata": {
        "id": "Z7k2vq1iAdqr"
      },
      "source": [
        "With the vast amount of work done in the field today, it helps to have a tool that people can use easily to share their results and use to check others to ensure reported numbers are valid. The LM Evaluation Harness is one such tool the community has used extensively. We want to continue to support the community and with that in mind, we’re excited to announce a major update on the LM Evaluation Harness to further our goal for open and accessible AI research."
      ]
    },
    {
      "cell_type": "markdown",
      "metadata": {
        "id": "0gDoM0AJAvEc"
      },
      "source": [
        "Our refactor stems from our desires to make the following believed best practices easier to carry out.  \n",
        "\n",
        "1.   Never copy results from other papers\n",
        "2.   Always share your exact prompts\n",
        "3.   Always provide model outputs\n",
        "4.   Qualitatively review a small batch of outputs before running evaluation jobs at scale\n",
        "\n",
        "We also wanted to make the library a better experience to use and to contribute or design evaluations within. New features in the new release that serve this purpose include:\n",
        "\n",
        "1. Faster Evaluation Runtimes (accelerated data-parallel inference with HF Transformers + Accelerate, and commonly used or faster inference libraries such as vLLM and Llama-CPP)\n",
        "2. Easier addition and sharing of new tasks (YAML-based task config formats, allowing single-file sharing of custom tasks)\n",
        "3. More configurability, for more advanced workflows and easier operation with modifying prompts\n",
        "4. Better logging of data at runtime and post-hoc"
      ]
    },
    {
      "cell_type": "markdown",
      "metadata": {
        "id": "nnwsOpjda_YW"
      },
      "source": [
        "In this notebook we will be going through a short tutorial on how things work."
      ]
    },
    {
      "cell_type": "markdown",
      "metadata": {
        "id": "zAov81vTbL2K"
      },
      "source": [
        "## Install LM-Eval"
      ]
    },
    {
      "cell_type": "code",
      "execution_count": 1,
      "metadata": {
        "colab": {
          "base_uri": "https://localhost:8080/"
        },
        "id": "8hiosGzq_qZg",
        "outputId": "6ab73e5e-1f54-417e-a388-07e0d870b132"
      },
      "outputs": [
        {
          "name": "stdout",
          "output_type": "stream",
          "text": [
            "Collecting git+https://github.com/EleutherAI/lm-evaluation-harness.git@big-refactor\n",
            "  Cloning https://github.com/EleutherAI/lm-evaluation-harness.git (to revision big-refactor) to /tmp/pip-req-build-tnssql5s\n",
            "  Running command git clone --filter=blob:none --quiet https://github.com/EleutherAI/lm-evaluation-harness.git /tmp/pip-req-build-tnssql5s\n",
            "  Running command git checkout -b big-refactor --track origin/big-refactor\n",
            "  Switched to a new branch 'big-refactor'\n",
            "  Branch 'big-refactor' set up to track remote branch 'big-refactor' from 'origin'.\n",
            "  Resolved https://github.com/EleutherAI/lm-evaluation-harness.git to commit 42f486ee49b65926a444cb0620870a39a5b4b0a8\n",
            "  Installing build dependencies ... \u001b[?25l\u001b[?25hdone\n",
            "  Getting requirements to build wheel ... \u001b[?25l\u001b[?25hdone\n",
            "  Preparing metadata (pyproject.toml) ... \u001b[?25l\u001b[?25hdone\n",
            "Collecting accelerate>=0.21.0 (from lm-eval==1.0.0)\n",
            "  Downloading accelerate-0.24.1-py3-none-any.whl (261 kB)\n",
            "\u001b[2K     \u001b[90m━━━━━━━━━━━━━━━━━━━━━━━━━━━━━━━━━━━━━━━━\u001b[0m \u001b[32m261.4/261.4 kB\u001b[0m \u001b[31m4.1 MB/s\u001b[0m eta \u001b[36m0:00:00\u001b[0m\n",
            "\u001b[?25hCollecting evaluate (from lm-eval==1.0.0)\n",
            "  Downloading evaluate-0.4.1-py3-none-any.whl (84 kB)\n",
            "\u001b[2K     \u001b[90m━━━━━━━━━━━━━━━━━━━━━━━━━━━━━━━━━━━━━━━━\u001b[0m \u001b[32m84.1/84.1 kB\u001b[0m \u001b[31m5.9 MB/s\u001b[0m eta \u001b[36m0:00:00\u001b[0m\n",
            "\u001b[?25hCollecting datasets>=2.0.0 (from lm-eval==1.0.0)\n",
            "  Downloading datasets-2.15.0-py3-none-any.whl (521 kB)\n",
            "\u001b[2K     \u001b[90m━━━━━━━━━━━━━━━━━━━━━━━━━━━━━━━━━━━━━━━━\u001b[0m \u001b[32m521.2/521.2 kB\u001b[0m \u001b[31m9.5 MB/s\u001b[0m eta \u001b[36m0:00:00\u001b[0m\n",
            "\u001b[?25hCollecting jsonlines (from lm-eval==1.0.0)\n",
            "  Downloading jsonlines-4.0.0-py3-none-any.whl (8.7 kB)\n",
            "Requirement already satisfied: numexpr in /usr/local/lib/python3.10/dist-packages (from lm-eval==1.0.0) (2.8.7)\n",
            "Collecting peft>=0.2.0 (from lm-eval==1.0.0)\n",
            "  Downloading peft-0.6.2-py3-none-any.whl (174 kB)\n",
            "\u001b[2K     \u001b[90m━━━━━━━━━━━━━━━━━━━━━━━━━━━━━━━━━━━━━━━━\u001b[0m \u001b[32m174.7/174.7 kB\u001b[0m \u001b[31m7.2 MB/s\u001b[0m eta \u001b[36m0:00:00\u001b[0m\n",
            "\u001b[?25hCollecting pybind11>=2.6.2 (from lm-eval==1.0.0)\n",
            "  Downloading pybind11-2.11.1-py3-none-any.whl (227 kB)\n",
            "\u001b[2K     \u001b[90m━━━━━━━━━━━━━━━━━━━━━━━━━━━━━━━━━━━━━━━━\u001b[0m \u001b[32m227.7/227.7 kB\u001b[0m \u001b[31m12.9 MB/s\u001b[0m eta \u001b[36m0:00:00\u001b[0m\n",
            "\u001b[?25hCollecting pytablewriter (from lm-eval==1.0.0)\n",
            "  Downloading pytablewriter-1.2.0-py3-none-any.whl (111 kB)\n",
            "\u001b[2K     \u001b[90m━━━━━━━━━━━━━━━━━━━━━━━━━━━━━━━━━━━━━━━━\u001b[0m \u001b[32m111.1/111.1 kB\u001b[0m \u001b[31m8.3 MB/s\u001b[0m eta \u001b[36m0:00:00\u001b[0m\n",
            "\u001b[?25hCollecting rouge-score>=0.0.4 (from lm-eval==1.0.0)\n",
            "  Downloading rouge_score-0.1.2.tar.gz (17 kB)\n",
            "  Preparing metadata (setup.py) ... \u001b[?25l\u001b[?25hdone\n",
            "Collecting sacrebleu>=1.5.0 (from lm-eval==1.0.0)\n",
            "  Downloading sacrebleu-2.3.2-py3-none-any.whl (119 kB)\n",
            "\u001b[2K     \u001b[90m━━━━━━━━━━━━━━━━━━━━━━━━━━━━━━━━━━━━━━━━\u001b[0m \u001b[32m119.7/119.7 kB\u001b[0m \u001b[31m8.7 MB/s\u001b[0m eta \u001b[36m0:00:00\u001b[0m\n",
            "\u001b[?25hRequirement already satisfied: scikit-learn>=0.24.1 in /usr/local/lib/python3.10/dist-packages (from lm-eval==1.0.0) (1.2.2)\n",
            "Collecting sqlitedict (from lm-eval==1.0.0)\n",
            "  Downloading sqlitedict-2.1.0.tar.gz (21 kB)\n",
            "  Preparing metadata (setup.py) ... \u001b[?25l\u001b[?25hdone\n",
            "Requirement already satisfied: torch>=1.8 in /usr/local/lib/python3.10/dist-packages (from lm-eval==1.0.0) (2.1.0+cu118)\n",
            "Collecting tqdm-multiprocess (from lm-eval==1.0.0)\n",
            "  Downloading tqdm_multiprocess-0.0.11-py3-none-any.whl (9.8 kB)\n",
            "Requirement already satisfied: transformers>=4.1 in /usr/local/lib/python3.10/dist-packages (from lm-eval==1.0.0) (4.35.2)\n",
            "Collecting zstandard (from lm-eval==1.0.0)\n",
            "  Downloading zstandard-0.22.0-cp310-cp310-manylinux_2_17_x86_64.manylinux2014_x86_64.whl (5.4 MB)\n",
            "\u001b[2K     \u001b[90m━━━━━━━━━━━━━━━━━━━━━━━━━━━━━━━━━━━━━━━━\u001b[0m \u001b[32m5.4/5.4 MB\u001b[0m \u001b[31m29.2 MB/s\u001b[0m eta \u001b[36m0:00:00\u001b[0m\n",
            "\u001b[?25hRequirement already satisfied: numpy>=1.17 in /usr/local/lib/python3.10/dist-packages (from accelerate>=0.21.0->lm-eval==1.0.0) (1.23.5)\n",
            "Requirement already satisfied: packaging>=20.0 in /usr/local/lib/python3.10/dist-packages (from accelerate>=0.21.0->lm-eval==1.0.0) (23.2)\n",
            "Requirement already satisfied: psutil in /usr/local/lib/python3.10/dist-packages (from accelerate>=0.21.0->lm-eval==1.0.0) (5.9.5)\n",
            "Requirement already satisfied: pyyaml in /usr/local/lib/python3.10/dist-packages (from accelerate>=0.21.0->lm-eval==1.0.0) (6.0.1)\n",
            "Requirement already satisfied: huggingface-hub in /usr/local/lib/python3.10/dist-packages (from accelerate>=0.21.0->lm-eval==1.0.0) (0.19.4)\n",
            "Requirement already satisfied: pyarrow>=8.0.0 in /usr/local/lib/python3.10/dist-packages (from datasets>=2.0.0->lm-eval==1.0.0) (9.0.0)\n",
            "Collecting pyarrow-hotfix (from datasets>=2.0.0->lm-eval==1.0.0)\n",
            "  Downloading pyarrow_hotfix-0.6-py3-none-any.whl (7.9 kB)\n",
            "Collecting dill<0.3.8,>=0.3.0 (from datasets>=2.0.0->lm-eval==1.0.0)\n",
            "  Downloading dill-0.3.7-py3-none-any.whl (115 kB)\n",
            "\u001b[2K     \u001b[90m━━━━━━━━━━━━━━━━━━━━━━━━━━━━━━━━━━━━━━━━\u001b[0m \u001b[32m115.3/115.3 kB\u001b[0m \u001b[31m14.4 MB/s\u001b[0m eta \u001b[36m0:00:00\u001b[0m\n",
            "\u001b[?25hRequirement already satisfied: pandas in /usr/local/lib/python3.10/dist-packages (from datasets>=2.0.0->lm-eval==1.0.0) (1.5.3)\n",
            "Requirement already satisfied: requests>=2.19.0 in /usr/local/lib/python3.10/dist-packages (from datasets>=2.0.0->lm-eval==1.0.0) (2.31.0)\n",
            "Requirement already satisfied: tqdm>=4.62.1 in /usr/local/lib/python3.10/dist-packages (from datasets>=2.0.0->lm-eval==1.0.0) (4.66.1)\n",
            "Requirement already satisfied: xxhash in /usr/local/lib/python3.10/dist-packages (from datasets>=2.0.0->lm-eval==1.0.0) (3.4.1)\n",
            "Collecting multiprocess (from datasets>=2.0.0->lm-eval==1.0.0)\n",
            "  Downloading multiprocess-0.70.15-py310-none-any.whl (134 kB)\n",
            "\u001b[2K     \u001b[90m━━━━━━━━━━━━━━━━━━━━━━━━━━━━━━━━━━━━━━━━\u001b[0m \u001b[32m134.8/134.8 kB\u001b[0m \u001b[31m19.9 MB/s\u001b[0m eta \u001b[36m0:00:00\u001b[0m\n",
            "\u001b[?25hRequirement already satisfied: fsspec[http]<=2023.10.0,>=2023.1.0 in /usr/local/lib/python3.10/dist-packages (from datasets>=2.0.0->lm-eval==1.0.0) (2023.6.0)\n",
            "Requirement already satisfied: aiohttp in /usr/local/lib/python3.10/dist-packages (from datasets>=2.0.0->lm-eval==1.0.0) (3.8.6)\n",
            "Collecting responses<0.19 (from evaluate->lm-eval==1.0.0)\n",
            "  Downloading responses-0.18.0-py3-none-any.whl (38 kB)\n",
            "Requirement already satisfied: safetensors in /usr/local/lib/python3.10/dist-packages (from peft>=0.2.0->lm-eval==1.0.0) (0.4.0)\n",
            "Requirement already satisfied: absl-py in /usr/local/lib/python3.10/dist-packages (from rouge-score>=0.0.4->lm-eval==1.0.0) (1.4.0)\n",
            "Requirement already satisfied: nltk in /usr/local/lib/python3.10/dist-packages (from rouge-score>=0.0.4->lm-eval==1.0.0) (3.8.1)\n",
            "Requirement already satisfied: six>=1.14.0 in /usr/local/lib/python3.10/dist-packages (from rouge-score>=0.0.4->lm-eval==1.0.0) (1.16.0)\n",
            "Collecting portalocker (from sacrebleu>=1.5.0->lm-eval==1.0.0)\n",
            "  Downloading portalocker-2.8.2-py3-none-any.whl (17 kB)\n",
            "Requirement already satisfied: regex in /usr/local/lib/python3.10/dist-packages (from sacrebleu>=1.5.0->lm-eval==1.0.0) (2023.6.3)\n",
            "Requirement already satisfied: tabulate>=0.8.9 in /usr/local/lib/python3.10/dist-packages (from sacrebleu>=1.5.0->lm-eval==1.0.0) (0.9.0)\n",
            "Collecting colorama (from sacrebleu>=1.5.0->lm-eval==1.0.0)\n",
            "  Downloading colorama-0.4.6-py2.py3-none-any.whl (25 kB)\n",
            "Requirement already satisfied: lxml in /usr/local/lib/python3.10/dist-packages (from sacrebleu>=1.5.0->lm-eval==1.0.0) (4.9.3)\n",
            "Requirement already satisfied: scipy>=1.3.2 in /usr/local/lib/python3.10/dist-packages (from scikit-learn>=0.24.1->lm-eval==1.0.0) (1.11.3)\n",
            "Requirement already satisfied: joblib>=1.1.1 in /usr/local/lib/python3.10/dist-packages (from scikit-learn>=0.24.1->lm-eval==1.0.0) (1.3.2)\n",
            "Requirement already satisfied: threadpoolctl>=2.0.0 in /usr/local/lib/python3.10/dist-packages (from scikit-learn>=0.24.1->lm-eval==1.0.0) (3.2.0)\n",
            "Requirement already satisfied: filelock in /usr/local/lib/python3.10/dist-packages (from torch>=1.8->lm-eval==1.0.0) (3.13.1)\n",
            "Requirement already satisfied: typing-extensions in /usr/local/lib/python3.10/dist-packages (from torch>=1.8->lm-eval==1.0.0) (4.5.0)\n",
            "Requirement already satisfied: sympy in /usr/local/lib/python3.10/dist-packages (from torch>=1.8->lm-eval==1.0.0) (1.12)\n",
            "Requirement already satisfied: networkx in /usr/local/lib/python3.10/dist-packages (from torch>=1.8->lm-eval==1.0.0) (3.2.1)\n",
            "Requirement already satisfied: jinja2 in /usr/local/lib/python3.10/dist-packages (from torch>=1.8->lm-eval==1.0.0) (3.1.2)\n",
            "Requirement already satisfied: triton==2.1.0 in /usr/local/lib/python3.10/dist-packages (from torch>=1.8->lm-eval==1.0.0) (2.1.0)\n",
            "Requirement already satisfied: tokenizers<0.19,>=0.14 in /usr/local/lib/python3.10/dist-packages (from transformers>=4.1->lm-eval==1.0.0) (0.15.0)\n",
            "Requirement already satisfied: attrs>=19.2.0 in /usr/local/lib/python3.10/dist-packages (from jsonlines->lm-eval==1.0.0) (23.1.0)\n",
            "Requirement already satisfied: setuptools>=38.3.0 in /usr/local/lib/python3.10/dist-packages (from pytablewriter->lm-eval==1.0.0) (67.7.2)\n",
            "Collecting DataProperty<2,>=1.0.1 (from pytablewriter->lm-eval==1.0.0)\n",
            "  Downloading DataProperty-1.0.1-py3-none-any.whl (27 kB)\n",
            "Collecting mbstrdecoder<2,>=1.0.0 (from pytablewriter->lm-eval==1.0.0)\n",
            "  Downloading mbstrdecoder-1.1.3-py3-none-any.whl (7.8 kB)\n",
            "Collecting pathvalidate<4,>=2.3.0 (from pytablewriter->lm-eval==1.0.0)\n",
            "  Downloading pathvalidate-3.2.0-py3-none-any.whl (23 kB)\n",
            "Collecting tabledata<2,>=1.3.1 (from pytablewriter->lm-eval==1.0.0)\n",
            "  Downloading tabledata-1.3.3-py3-none-any.whl (11 kB)\n",
            "Collecting tcolorpy<1,>=0.0.5 (from pytablewriter->lm-eval==1.0.0)\n",
            "  Downloading tcolorpy-0.1.4-py3-none-any.whl (7.9 kB)\n",
            "Collecting typepy[datetime]<2,>=1.3.2 (from pytablewriter->lm-eval==1.0.0)\n",
            "  Downloading typepy-1.3.2-py3-none-any.whl (31 kB)\n",
            "Requirement already satisfied: charset-normalizer<4.0,>=2.0 in /usr/local/lib/python3.10/dist-packages (from aiohttp->datasets>=2.0.0->lm-eval==1.0.0) (3.3.2)\n",
            "Requirement already satisfied: multidict<7.0,>=4.5 in /usr/local/lib/python3.10/dist-packages (from aiohttp->datasets>=2.0.0->lm-eval==1.0.0) (6.0.4)\n",
            "Requirement already satisfied: async-timeout<5.0,>=4.0.0a3 in /usr/local/lib/python3.10/dist-packages (from aiohttp->datasets>=2.0.0->lm-eval==1.0.0) (4.0.3)\n",
            "Requirement already satisfied: yarl<2.0,>=1.0 in /usr/local/lib/python3.10/dist-packages (from aiohttp->datasets>=2.0.0->lm-eval==1.0.0) (1.9.2)\n",
            "Requirement already satisfied: frozenlist>=1.1.1 in /usr/local/lib/python3.10/dist-packages (from aiohttp->datasets>=2.0.0->lm-eval==1.0.0) (1.4.0)\n",
            "Requirement already satisfied: aiosignal>=1.1.2 in /usr/local/lib/python3.10/dist-packages (from aiohttp->datasets>=2.0.0->lm-eval==1.0.0) (1.3.1)\n",
            "Requirement already satisfied: chardet<6,>=3.0.4 in /usr/local/lib/python3.10/dist-packages (from mbstrdecoder<2,>=1.0.0->pytablewriter->lm-eval==1.0.0) (5.2.0)\n",
            "Requirement already satisfied: idna<4,>=2.5 in /usr/local/lib/python3.10/dist-packages (from requests>=2.19.0->datasets>=2.0.0->lm-eval==1.0.0) (3.4)\n",
            "Requirement already satisfied: urllib3<3,>=1.21.1 in /usr/local/lib/python3.10/dist-packages (from requests>=2.19.0->datasets>=2.0.0->lm-eval==1.0.0) (2.0.7)\n",
            "Requirement already satisfied: certifi>=2017.4.17 in /usr/local/lib/python3.10/dist-packages (from requests>=2.19.0->datasets>=2.0.0->lm-eval==1.0.0) (2023.7.22)\n",
            "Requirement already satisfied: python-dateutil<3.0.0,>=2.8.0 in /usr/local/lib/python3.10/dist-packages (from typepy[datetime]<2,>=1.3.2->pytablewriter->lm-eval==1.0.0) (2.8.2)\n",
            "Requirement already satisfied: pytz>=2018.9 in /usr/local/lib/python3.10/dist-packages (from typepy[datetime]<2,>=1.3.2->pytablewriter->lm-eval==1.0.0) (2023.3.post1)\n",
            "Requirement already satisfied: MarkupSafe>=2.0 in /usr/local/lib/python3.10/dist-packages (from jinja2->torch>=1.8->lm-eval==1.0.0) (2.1.3)\n",
            "Requirement already satisfied: click in /usr/local/lib/python3.10/dist-packages (from nltk->rouge-score>=0.0.4->lm-eval==1.0.0) (8.1.7)\n",
            "Requirement already satisfied: mpmath>=0.19 in /usr/local/lib/python3.10/dist-packages (from sympy->torch>=1.8->lm-eval==1.0.0) (1.3.0)\n",
            "Building wheels for collected packages: lm-eval, rouge-score, sqlitedict\n",
            "  Building wheel for lm-eval (pyproject.toml) ... \u001b[?25l\u001b[?25hdone\n",
            "  Created wheel for lm-eval: filename=lm_eval-1.0.0-py3-none-any.whl size=994254 sha256=88356155b19f2891981ecef948326ad6ce8ca40a6009378410ec20d0e225995a\n",
            "  Stored in directory: /tmp/pip-ephem-wheel-cache-9v6ye7h3/wheels/17/01/26/599c0779e9858a70a73fa8a306699b5b9a868f820c225457b0\n",
            "  Building wheel for rouge-score (setup.py) ... \u001b[?25l\u001b[?25hdone\n",
            "  Created wheel for rouge-score: filename=rouge_score-0.1.2-py3-none-any.whl size=24933 sha256=6bb0d44e4881972c43ce194e7cb65233d309758cb15f0dec54590d3d2efcfc36\n",
            "  Stored in directory: /root/.cache/pip/wheels/5f/dd/89/461065a73be61a532ff8599a28e9beef17985c9e9c31e541b4\n",
            "  Building wheel for sqlitedict (setup.py) ... \u001b[?25l\u001b[?25hdone\n",
            "  Created wheel for sqlitedict: filename=sqlitedict-2.1.0-py3-none-any.whl size=16863 sha256=5747f7dd73ddf3d8fbcebf51b5e4f718fabe1e94bccdf16d2f22a2e65ee7fdf4\n",
            "  Stored in directory: /root/.cache/pip/wheels/79/d6/e7/304e0e6cb2221022c26d8161f7c23cd4f259a9e41e8bbcfabd\n",
            "Successfully built lm-eval rouge-score sqlitedict\n",
            "Installing collected packages: sqlitedict, zstandard, tcolorpy, pybind11, pyarrow-hotfix, portalocker, pathvalidate, mbstrdecoder, jsonlines, dill, colorama, typepy, tqdm-multiprocess, sacrebleu, rouge-score, responses, multiprocess, accelerate, datasets, DataProperty, tabledata, peft, evaluate, pytablewriter, lm-eval\n",
            "Successfully installed DataProperty-1.0.1 accelerate-0.24.1 colorama-0.4.6 datasets-2.15.0 dill-0.3.7 evaluate-0.4.1 jsonlines-4.0.0 lm-eval-1.0.0 mbstrdecoder-1.1.3 multiprocess-0.70.15 pathvalidate-3.2.0 peft-0.6.2 portalocker-2.8.2 pyarrow-hotfix-0.6 pybind11-2.11.1 pytablewriter-1.2.0 responses-0.18.0 rouge-score-0.1.2 sacrebleu-2.3.2 sqlitedict-2.1.0 tabledata-1.3.3 tcolorpy-0.1.4 tqdm-multiprocess-0.0.11 typepy-1.3.2 zstandard-0.22.0\n"
          ]
        }
      ],
      "source": [
        "# Install LM-Eval\n",
        "!pip install git+https://github.com/EleutherAI/lm-evaluation-harness.git@big-refactor"
      ]
    },
    {
      "cell_type": "code",
      "execution_count": 2,
      "metadata": {
        "colab": {
          "base_uri": "https://localhost:8080/",
          "height": 0,
          "referenced_widgets": [
            "a1d3a8aa016544a78e8821c8f6199e06",
            "f61ed33fad754146bdd2ac9db1ba1c48",
            "bfa0af6aeff344c6845e1080a878e92e",
            "fd1ad9e0367d4004aae853b91c3a7617",
            "6b2d90209ec14230b3d58a74ac9b83bf",
            "a73f357065d34d7baf0453ae4a8d75e2",
            "46f521b73fd943c081c648fd873ebc0a",
            "7c5689bc13684db8a22681f41863dddd",
            "48763b6233374554ae76035c0483066f",
            "4986a21eb560448fa79f4b25cde48951",
            "aed3acd2f2d74003b44079c333a0698e"
          ]
        },
        "id": "uyO5MaKkZyah",
        "outputId": "d46e8096-5086-4e49-967e-ea33d4a2a335"
      },
      "outputs": [
        {
          "data": {
            "application/vnd.jupyter.widget-view+json": {
              "model_id": "a1d3a8aa016544a78e8821c8f6199e06",
              "version_major": 2,
              "version_minor": 0
            },
            "text/plain": [
              "Downloading builder script:   0%|          | 0.00/5.67k [00:00<?, ?B/s]"
            ]
          },
          "metadata": {},
          "output_type": "display_data"
        }
      ],
      "source": [
        "from lm_eval import api"
      ]
    },
    {
      "cell_type": "markdown",
      "metadata": {
        "id": "8rfUeX6n_wkK"
      },
      "source": [
        "## Create new evaluation tasks with config-based tasks\n",
        "\n",
        "Even within the same task, many works have reported numbers based on different choices of evaluation. Some report on the test sets, validation sets, or even subset of the training sets. Others have specialized prompts and verbalizers. We introduce YAMLs to allow users to easily make different variations. By leveraging the YAML configs to configure evaluations, the refactored LM-Eval takes the methods of the `Task` object and makes them configurable by setting the appropriate attributes in the config file. There, users can set the tasks they want by setting the name of the HF dataset (local tasks are also possible), the dataset splits used, and much more. Key configurations relating to prompting, such as `doc_to_text`, previously implemented as a method of the same name, are now configurable with jinja2 to allow high-level scripting to transform a HF dataset to text string as input to the model.\n",
        "\n"
      ]
    },
    {
      "cell_type": "markdown",
      "metadata": {
        "id": "HYFUhhfOSJKe"
      },
      "source": [
        "A core-feature to LM-Eval is to configure tasks with YAML configs. With configs, you can fill preset fields to easily set up a task.\n",
        "\n",
        "Here, we write a demo YAML config for a multiple-choice evaluation of BoolQ:"
      ]
    },
    {
      "cell_type": "code",
      "execution_count": 3,
      "metadata": {
        "id": "bg3dGROW-V39"
      },
      "outputs": [],
      "source": [
        "YAML_boolq_string = '''\n",
        "task: demo_boolq\n",
        "dataset_path: super_glue\n",
        "dataset_name: boolq\n",
        "output_type: multiple_choice\n",
        "training_split: train\n",
        "validation_split: validation\n",
        "doc_to_text: \"{{passage}}\\nQuestion: {{question}}?\\nAnswer:\"\n",
        "doc_to_target: label\n",
        "doc_to_choice: [\"no\", \"yes\"]\n",
        "should_decontaminate: true\n",
        "doc_to_decontamination_query: passage\n",
        "metric_list:\n",
        "  - metric: acc\n",
        "'''\n",
        "with open('boolq.yaml', 'w') as f:\n",
        "    f.write(YAML_boolq_string)"
      ]
    },
    {
      "cell_type": "markdown",
      "metadata": {},
      "source": [
        "And we can now run evaluation on this task, by pointing to the config file we've just created:"
      ]
    },
    {
      "cell_type": "code",
      "execution_count": 4,
      "metadata": {
        "id": "LOUHK7PtQfq4"
      },
      "outputs": [
        {
          "name": "stdout",
          "output_type": "stream",
          "text": [
            "2023-11-29:11:54:55,156 INFO     [utils.py:160] NumExpr defaulting to 2 threads.\n",
            "2023-11-29 11:54:55.942051: E tensorflow/compiler/xla/stream_executor/cuda/cuda_dnn.cc:9342] Unable to register cuDNN factory: Attempting to register factory for plugin cuDNN when one has already been registered\n",
            "2023-11-29 11:54:55.942108: E tensorflow/compiler/xla/stream_executor/cuda/cuda_fft.cc:609] Unable to register cuFFT factory: Attempting to register factory for plugin cuFFT when one has already been registered\n",
            "2023-11-29 11:54:55.942142: E tensorflow/compiler/xla/stream_executor/cuda/cuda_blas.cc:1518] Unable to register cuBLAS factory: Attempting to register factory for plugin cuBLAS when one has already been registered\n",
            "2023-11-29 11:54:57.066802: W tensorflow/compiler/tf2tensorrt/utils/py_utils.cc:38] TF-TRT Warning: Could not find TensorRT\n",
            "2023-11-29:11:55:00,954 INFO     [__main__.py:132] Verbosity set to INFO\n",
            "2023-11-29:11:55:11,038 WARNING  [__main__.py:138]  --limit SHOULD ONLY BE USED FOR TESTING.REAL METRICS SHOULD NOT BE COMPUTED USING LIMIT.\n",
            "2023-11-29:11:55:11,038 INFO     [__main__.py:143] Including path: ./\n",
            "2023-11-29:11:55:11,046 INFO     [__main__.py:205] Selected Tasks: ['demo_boolq']\n",
            "2023-11-29:11:55:11,047 WARNING  [evaluator.py:93] generation_kwargs specified through cli, these settings will be used over set parameters in yaml tasks.\n",
            "2023-11-29:11:55:11,110 INFO     [huggingface.py:120] Using device 'cuda'\n",
            "config.json: 100% 571/571 [00:00<00:00, 2.87MB/s]\n",
            "model.safetensors: 100% 5.68G/5.68G [00:32<00:00, 173MB/s]\n",
            "tokenizer_config.json: 100% 396/396 [00:00<00:00, 2.06MB/s]\n",
            "tokenizer.json: 100% 2.11M/2.11M [00:00<00:00, 11.6MB/s]\n",
            "special_tokens_map.json: 100% 99.0/99.0 [00:00<00:00, 555kB/s]\n",
            "2023-11-29:11:56:18,658 WARNING  [task.py:614] [Task: demo_boolq] metric acc is defined, but aggregation is not. using default aggregation=mean\n",
            "2023-11-29:11:56:18,658 WARNING  [task.py:626] [Task: demo_boolq] metric acc is defined, but higher_is_better is not. using default higher_is_better=True\n",
            "Downloading builder script: 100% 30.7k/30.7k [00:00<00:00, 59.0MB/s]\n",
            "Downloading metadata: 100% 38.7k/38.7k [00:00<00:00, 651kB/s]\n",
            "Downloading readme: 100% 14.8k/14.8k [00:00<00:00, 37.3MB/s]\n",
            "Downloading data: 100% 4.12M/4.12M [00:00<00:00, 55.1MB/s]\n",
            "Generating train split: 100% 9427/9427 [00:00<00:00, 15630.89 examples/s]\n",
            "Generating validation split: 100% 3270/3270 [00:00<00:00, 20002.56 examples/s]\n",
            "Generating test split: 100% 3245/3245 [00:00<00:00, 20866.19 examples/s]\n",
            "2023-11-29:11:56:22,315 INFO     [task.py:355] Building contexts for task on rank 0...\n",
            "2023-11-29:11:56:22,322 INFO     [evaluator.py:319] Running loglikelihood requests\n",
            "100% 20/20 [00:04<00:00,  4.37it/s]\n",
            "fatal: not a git repository (or any of the parent directories): .git\n",
            "hf (pretrained=EleutherAI/pythia-2.8b), gen_kwargs: (), limit: 10.0, num_fewshot: None, batch_size: 1\n",
            "|  Tasks   |Version|Filter|n-shot|Metric|Value|   |Stderr|\n",
            "|----------|-------|------|-----:|------|----:|---|-----:|\n",
            "|demo_boolq|Yaml   |none  |     0|acc   |    1|±  |     0|\n",
            "\n"
          ]
        }
      ],
      "source": [
        "!lm_eval \\\n",
        "    --model hf \\\n",
        "    --model_args pretrained=EleutherAI/pythia-2.8b \\\n",
        "    --include_path ./ \\\n",
        "    --tasks demo_boolq \\\n",
        "    --limit 10\n"
      ]
    },
    {
      "cell_type": "markdown",
      "metadata": {
        "id": "LOUHK7PtQfq4"
      },
      "source": [
        "Often, tasks are part of a larger group used to measure different capabilities. The dynamism of the field today means new dimensions of evaluation can come about which would mix and match new and older tasks alike. In LM-Eval, We can also group tasks and call that the group name to evaluate on a set of tasks easily. In this instance, let's evaluate the tag `yes_or_no_tasks` which comprise of the tasks `demo_boolq` and `demo_cola`; tasks which are multiple choice tasks with options `yes` and `no` as the name suggests.\n",
        "\n",
        "<!-- making new groups is easier than ever, allowing user to work bottom-up by makiing individual tasks and linking them to a group or Top-Down, making a new group by listing existing tasks.\n",
        "\n",
        "We also show the aggregate across samples besides only showing the aggregation between subtasks. This may come in handy when certain groups want to be aggregated as a single task. -->\n",
        "\n",
        "\n"
      ]
    },
    {
      "cell_type": "code",
      "execution_count": 5,
      "metadata": {
        "id": "fthNg3ywO-kA"
      },
      "outputs": [],
      "source": [
        "YAML_cola_string = '''\n",
        "tag: yes_or_no_tasks\n",
        "task: demo_cola\n",
        "dataset_path: glue\n",
        "dataset_name: cola\n",
        "output_type: multiple_choice\n",
        "training_split: train\n",
        "validation_split: validation\n",
        "doc_to_text: \"{{sentence}}\\nQuestion: Does this sentence make sense?\\nAnswer:\"\n",
        "doc_to_target: label\n",
        "doc_to_choice: [\"no\", \"yes\"]\n",
        "should_decontaminate: true\n",
        "doc_to_decontamination_query: sentence\n",
        "metric_list:\n",
        "  - metric: acc\n",
        "'''\n",
        "with open('cola.yaml', 'w') as f:\n",
        "    f.write(YAML_cola_string)"
      ]
>>>>>>> feff1b55
    },
    "id": "8hiosGzq_qZg",
    "outputId": "6ab73e5e-1f54-417e-a388-07e0d870b132"
   },
   "outputs": [
    {
     "name": "stdout",
     "output_type": "stream",
     "text": [
      "Collecting git+https://github.com/EleutherAI/lm-evaluation-harness.git@big-refactor\n",
      "  Cloning https://github.com/EleutherAI/lm-evaluation-harness.git (to revision big-refactor) to /tmp/pip-req-build-tnssql5s\n",
      "  Running command git clone --filter=blob:none --quiet https://github.com/EleutherAI/lm-evaluation-harness.git /tmp/pip-req-build-tnssql5s\n",
      "  Running command git checkout -b big-refactor --track origin/big-refactor\n",
      "  Switched to a new branch 'big-refactor'\n",
      "  Branch 'big-refactor' set up to track remote branch 'big-refactor' from 'origin'.\n",
      "  Resolved https://github.com/EleutherAI/lm-evaluation-harness.git to commit 42f486ee49b65926a444cb0620870a39a5b4b0a8\n",
      "  Installing build dependencies ... \u001B[?25l\u001B[?25hdone\n",
      "  Getting requirements to build wheel ... \u001B[?25l\u001B[?25hdone\n",
      "  Preparing metadata (pyproject.toml) ... \u001B[?25l\u001B[?25hdone\n",
      "Collecting accelerate>=0.21.0 (from lm-eval==1.0.0)\n",
      "  Downloading accelerate-0.24.1-py3-none-any.whl (261 kB)\n",
      "\u001B[2K     \u001B[90m━━━━━━━━━━━━━━━━━━━━━━━━━━━━━━━━━━━━━━━━\u001B[0m \u001B[32m261.4/261.4 kB\u001B[0m \u001B[31m4.1 MB/s\u001B[0m eta \u001B[36m0:00:00\u001B[0m\n",
      "\u001B[?25hCollecting evaluate (from lm-eval==1.0.0)\n",
      "  Downloading evaluate-0.4.1-py3-none-any.whl (84 kB)\n",
      "\u001B[2K     \u001B[90m━━━━━━━━━━━━━━━━━━━━━━━━━━━━━━━━━━━━━━━━\u001B[0m \u001B[32m84.1/84.1 kB\u001B[0m \u001B[31m5.9 MB/s\u001B[0m eta \u001B[36m0:00:00\u001B[0m\n",
      "\u001B[?25hCollecting datasets>=2.0.0 (from lm-eval==1.0.0)\n",
      "  Downloading datasets-2.15.0-py3-none-any.whl (521 kB)\n",
      "\u001B[2K     \u001B[90m━━━━━━━━━━━━━━━━━━━━━━━━━━━━━━━━━━━━━━━━\u001B[0m \u001B[32m521.2/521.2 kB\u001B[0m \u001B[31m9.5 MB/s\u001B[0m eta \u001B[36m0:00:00\u001B[0m\n",
      "\u001B[?25hCollecting jsonlines (from lm-eval==1.0.0)\n",
      "  Downloading jsonlines-4.0.0-py3-none-any.whl (8.7 kB)\n",
      "Requirement already satisfied: numexpr in /usr/local/lib/python3.10/dist-packages (from lm-eval==1.0.0) (2.8.7)\n",
      "Collecting peft>=0.2.0 (from lm-eval==1.0.0)\n",
      "  Downloading peft-0.6.2-py3-none-any.whl (174 kB)\n",
      "\u001B[2K     \u001B[90m━━━━━━━━━━━━━━━━━━━━━━━━━━━━━━━━━━━━━━━━\u001B[0m \u001B[32m174.7/174.7 kB\u001B[0m \u001B[31m7.2 MB/s\u001B[0m eta \u001B[36m0:00:00\u001B[0m\n",
      "\u001B[?25hCollecting pybind11>=2.6.2 (from lm-eval==1.0.0)\n",
      "  Downloading pybind11-2.11.1-py3-none-any.whl (227 kB)\n",
      "\u001B[2K     \u001B[90m━━━━━━━━━━━━━━━━━━━━━━━━━━━━━━━━━━━━━━━━\u001B[0m \u001B[32m227.7/227.7 kB\u001B[0m \u001B[31m12.9 MB/s\u001B[0m eta \u001B[36m0:00:00\u001B[0m\n",
      "\u001B[?25hCollecting pytablewriter (from lm-eval==1.0.0)\n",
      "  Downloading pytablewriter-1.2.0-py3-none-any.whl (111 kB)\n",
      "\u001B[2K     \u001B[90m━━━━━━━━━━━━━━━━━━━━━━━━━━━━━━━━━━━━━━━━\u001B[0m \u001B[32m111.1/111.1 kB\u001B[0m \u001B[31m8.3 MB/s\u001B[0m eta \u001B[36m0:00:00\u001B[0m\n",
      "\u001B[?25hCollecting rouge-score>=0.0.4 (from lm-eval==1.0.0)\n",
      "  Downloading rouge_score-0.1.2.tar.gz (17 kB)\n",
      "  Preparing metadata (setup.py) ... \u001B[?25l\u001B[?25hdone\n",
      "Collecting sacrebleu>=1.5.0 (from lm-eval==1.0.0)\n",
      "  Downloading sacrebleu-2.3.2-py3-none-any.whl (119 kB)\n",
      "\u001B[2K     \u001B[90m━━━━━━━━━━━━━━━━━━━━━━━━━━━━━━━━━━━━━━━━\u001B[0m \u001B[32m119.7/119.7 kB\u001B[0m \u001B[31m8.7 MB/s\u001B[0m eta \u001B[36m0:00:00\u001B[0m\n",
      "\u001B[?25hRequirement already satisfied: scikit-learn>=0.24.1 in /usr/local/lib/python3.10/dist-packages (from lm-eval==1.0.0) (1.2.2)\n",
      "Collecting sqlitedict (from lm-eval==1.0.0)\n",
      "  Downloading sqlitedict-2.1.0.tar.gz (21 kB)\n",
      "  Preparing metadata (setup.py) ... \u001B[?25l\u001B[?25hdone\n",
      "Requirement already satisfied: torch>=1.8 in /usr/local/lib/python3.10/dist-packages (from lm-eval==1.0.0) (2.1.0+cu118)\n",
      "Collecting tqdm-multiprocess (from lm-eval==1.0.0)\n",
      "  Downloading tqdm_multiprocess-0.0.11-py3-none-any.whl (9.8 kB)\n",
      "Requirement already satisfied: transformers>=4.1 in /usr/local/lib/python3.10/dist-packages (from lm-eval==1.0.0) (4.35.2)\n",
      "Collecting zstandard (from lm-eval==1.0.0)\n",
      "  Downloading zstandard-0.22.0-cp310-cp310-manylinux_2_17_x86_64.manylinux2014_x86_64.whl (5.4 MB)\n",
      "\u001B[2K     \u001B[90m━━━━━━━━━━━━━━━━━━━━━━━━━━━━━━━━━━━━━━━━\u001B[0m \u001B[32m5.4/5.4 MB\u001B[0m \u001B[31m29.2 MB/s\u001B[0m eta \u001B[36m0:00:00\u001B[0m\n",
      "\u001B[?25hRequirement already satisfied: numpy>=1.17 in /usr/local/lib/python3.10/dist-packages (from accelerate>=0.21.0->lm-eval==1.0.0) (1.23.5)\n",
      "Requirement already satisfied: packaging>=20.0 in /usr/local/lib/python3.10/dist-packages (from accelerate>=0.21.0->lm-eval==1.0.0) (23.2)\n",
      "Requirement already satisfied: psutil in /usr/local/lib/python3.10/dist-packages (from accelerate>=0.21.0->lm-eval==1.0.0) (5.9.5)\n",
      "Requirement already satisfied: pyyaml in /usr/local/lib/python3.10/dist-packages (from accelerate>=0.21.0->lm-eval==1.0.0) (6.0.1)\n",
      "Requirement already satisfied: huggingface-hub in /usr/local/lib/python3.10/dist-packages (from accelerate>=0.21.0->lm-eval==1.0.0) (0.19.4)\n",
      "Requirement already satisfied: pyarrow>=8.0.0 in /usr/local/lib/python3.10/dist-packages (from datasets>=2.0.0->lm-eval==1.0.0) (9.0.0)\n",
      "Collecting pyarrow-hotfix (from datasets>=2.0.0->lm-eval==1.0.0)\n",
      "  Downloading pyarrow_hotfix-0.6-py3-none-any.whl (7.9 kB)\n",
      "Collecting dill<0.3.8,>=0.3.0 (from datasets>=2.0.0->lm-eval==1.0.0)\n",
      "  Downloading dill-0.3.7-py3-none-any.whl (115 kB)\n",
      "\u001B[2K     \u001B[90m━━━━━━━━━━━━━━━━━━━━━━━━━━━━━━━━━━━━━━━━\u001B[0m \u001B[32m115.3/115.3 kB\u001B[0m \u001B[31m14.4 MB/s\u001B[0m eta \u001B[36m0:00:00\u001B[0m\n",
      "\u001B[?25hRequirement already satisfied: pandas in /usr/local/lib/python3.10/dist-packages (from datasets>=2.0.0->lm-eval==1.0.0) (1.5.3)\n",
      "Requirement already satisfied: requests>=2.19.0 in /usr/local/lib/python3.10/dist-packages (from datasets>=2.0.0->lm-eval==1.0.0) (2.31.0)\n",
      "Requirement already satisfied: tqdm>=4.62.1 in /usr/local/lib/python3.10/dist-packages (from datasets>=2.0.0->lm-eval==1.0.0) (4.66.1)\n",
      "Requirement already satisfied: xxhash in /usr/local/lib/python3.10/dist-packages (from datasets>=2.0.0->lm-eval==1.0.0) (3.4.1)\n",
      "Collecting multiprocess (from datasets>=2.0.0->lm-eval==1.0.0)\n",
      "  Downloading multiprocess-0.70.15-py310-none-any.whl (134 kB)\n",
      "\u001B[2K     \u001B[90m━━━━━━━━━━━━━━━━━━━━━━━━━━━━━━━━━━━━━━━━\u001B[0m \u001B[32m134.8/134.8 kB\u001B[0m \u001B[31m19.9 MB/s\u001B[0m eta \u001B[36m0:00:00\u001B[0m\n",
      "\u001B[?25hRequirement already satisfied: fsspec[http]<=2023.10.0,>=2023.1.0 in /usr/local/lib/python3.10/dist-packages (from datasets>=2.0.0->lm-eval==1.0.0) (2023.6.0)\n",
      "Requirement already satisfied: aiohttp in /usr/local/lib/python3.10/dist-packages (from datasets>=2.0.0->lm-eval==1.0.0) (3.8.6)\n",
      "Collecting responses<0.19 (from evaluate->lm-eval==1.0.0)\n",
      "  Downloading responses-0.18.0-py3-none-any.whl (38 kB)\n",
      "Requirement already satisfied: safetensors in /usr/local/lib/python3.10/dist-packages (from peft>=0.2.0->lm-eval==1.0.0) (0.4.0)\n",
      "Requirement already satisfied: absl-py in /usr/local/lib/python3.10/dist-packages (from rouge-score>=0.0.4->lm-eval==1.0.0) (1.4.0)\n",
      "Requirement already satisfied: nltk in /usr/local/lib/python3.10/dist-packages (from rouge-score>=0.0.4->lm-eval==1.0.0) (3.8.1)\n",
      "Requirement already satisfied: six>=1.14.0 in /usr/local/lib/python3.10/dist-packages (from rouge-score>=0.0.4->lm-eval==1.0.0) (1.16.0)\n",
      "Collecting portalocker (from sacrebleu>=1.5.0->lm-eval==1.0.0)\n",
      "  Downloading portalocker-2.8.2-py3-none-any.whl (17 kB)\n",
      "Requirement already satisfied: regex in /usr/local/lib/python3.10/dist-packages (from sacrebleu>=1.5.0->lm-eval==1.0.0) (2023.6.3)\n",
      "Requirement already satisfied: tabulate>=0.8.9 in /usr/local/lib/python3.10/dist-packages (from sacrebleu>=1.5.0->lm-eval==1.0.0) (0.9.0)\n",
      "Collecting colorama (from sacrebleu>=1.5.0->lm-eval==1.0.0)\n",
      "  Downloading colorama-0.4.6-py2.py3-none-any.whl (25 kB)\n",
      "Requirement already satisfied: lxml in /usr/local/lib/python3.10/dist-packages (from sacrebleu>=1.5.0->lm-eval==1.0.0) (4.9.3)\n",
      "Requirement already satisfied: scipy>=1.3.2 in /usr/local/lib/python3.10/dist-packages (from scikit-learn>=0.24.1->lm-eval==1.0.0) (1.11.3)\n",
      "Requirement already satisfied: joblib>=1.1.1 in /usr/local/lib/python3.10/dist-packages (from scikit-learn>=0.24.1->lm-eval==1.0.0) (1.3.2)\n",
      "Requirement already satisfied: threadpoolctl>=2.0.0 in /usr/local/lib/python3.10/dist-packages (from scikit-learn>=0.24.1->lm-eval==1.0.0) (3.2.0)\n",
      "Requirement already satisfied: filelock in /usr/local/lib/python3.10/dist-packages (from torch>=1.8->lm-eval==1.0.0) (3.13.1)\n",
      "Requirement already satisfied: typing-extensions in /usr/local/lib/python3.10/dist-packages (from torch>=1.8->lm-eval==1.0.0) (4.5.0)\n",
      "Requirement already satisfied: sympy in /usr/local/lib/python3.10/dist-packages (from torch>=1.8->lm-eval==1.0.0) (1.12)\n",
      "Requirement already satisfied: networkx in /usr/local/lib/python3.10/dist-packages (from torch>=1.8->lm-eval==1.0.0) (3.2.1)\n",
      "Requirement already satisfied: jinja2 in /usr/local/lib/python3.10/dist-packages (from torch>=1.8->lm-eval==1.0.0) (3.1.2)\n",
      "Requirement already satisfied: triton==2.1.0 in /usr/local/lib/python3.10/dist-packages (from torch>=1.8->lm-eval==1.0.0) (2.1.0)\n",
      "Requirement already satisfied: tokenizers<0.19,>=0.14 in /usr/local/lib/python3.10/dist-packages (from transformers>=4.1->lm-eval==1.0.0) (0.15.0)\n",
      "Requirement already satisfied: attrs>=19.2.0 in /usr/local/lib/python3.10/dist-packages (from jsonlines->lm-eval==1.0.0) (23.1.0)\n",
      "Requirement already satisfied: setuptools>=38.3.0 in /usr/local/lib/python3.10/dist-packages (from pytablewriter->lm-eval==1.0.0) (67.7.2)\n",
      "Collecting DataProperty<2,>=1.0.1 (from pytablewriter->lm-eval==1.0.0)\n",
      "  Downloading DataProperty-1.0.1-py3-none-any.whl (27 kB)\n",
      "Collecting mbstrdecoder<2,>=1.0.0 (from pytablewriter->lm-eval==1.0.0)\n",
      "  Downloading mbstrdecoder-1.1.3-py3-none-any.whl (7.8 kB)\n",
      "Collecting pathvalidate<4,>=2.3.0 (from pytablewriter->lm-eval==1.0.0)\n",
      "  Downloading pathvalidate-3.2.0-py3-none-any.whl (23 kB)\n",
      "Collecting tabledata<2,>=1.3.1 (from pytablewriter->lm-eval==1.0.0)\n",
      "  Downloading tabledata-1.3.3-py3-none-any.whl (11 kB)\n",
      "Collecting tcolorpy<1,>=0.0.5 (from pytablewriter->lm-eval==1.0.0)\n",
      "  Downloading tcolorpy-0.1.4-py3-none-any.whl (7.9 kB)\n",
      "Collecting typepy[datetime]<2,>=1.3.2 (from pytablewriter->lm-eval==1.0.0)\n",
      "  Downloading typepy-1.3.2-py3-none-any.whl (31 kB)\n",
      "Requirement already satisfied: charset-normalizer<4.0,>=2.0 in /usr/local/lib/python3.10/dist-packages (from aiohttp->datasets>=2.0.0->lm-eval==1.0.0) (3.3.2)\n",
      "Requirement already satisfied: multidict<7.0,>=4.5 in /usr/local/lib/python3.10/dist-packages (from aiohttp->datasets>=2.0.0->lm-eval==1.0.0) (6.0.4)\n",
      "Requirement already satisfied: async-timeout<5.0,>=4.0.0a3 in /usr/local/lib/python3.10/dist-packages (from aiohttp->datasets>=2.0.0->lm-eval==1.0.0) (4.0.3)\n",
      "Requirement already satisfied: yarl<2.0,>=1.0 in /usr/local/lib/python3.10/dist-packages (from aiohttp->datasets>=2.0.0->lm-eval==1.0.0) (1.9.2)\n",
      "Requirement already satisfied: frozenlist>=1.1.1 in /usr/local/lib/python3.10/dist-packages (from aiohttp->datasets>=2.0.0->lm-eval==1.0.0) (1.4.0)\n",
      "Requirement already satisfied: aiosignal>=1.1.2 in /usr/local/lib/python3.10/dist-packages (from aiohttp->datasets>=2.0.0->lm-eval==1.0.0) (1.3.1)\n",
      "Requirement already satisfied: chardet<6,>=3.0.4 in /usr/local/lib/python3.10/dist-packages (from mbstrdecoder<2,>=1.0.0->pytablewriter->lm-eval==1.0.0) (5.2.0)\n",
      "Requirement already satisfied: idna<4,>=2.5 in /usr/local/lib/python3.10/dist-packages (from requests>=2.19.0->datasets>=2.0.0->lm-eval==1.0.0) (3.4)\n",
      "Requirement already satisfied: urllib3<3,>=1.21.1 in /usr/local/lib/python3.10/dist-packages (from requests>=2.19.0->datasets>=2.0.0->lm-eval==1.0.0) (2.0.7)\n",
      "Requirement already satisfied: certifi>=2017.4.17 in /usr/local/lib/python3.10/dist-packages (from requests>=2.19.0->datasets>=2.0.0->lm-eval==1.0.0) (2023.7.22)\n",
      "Requirement already satisfied: python-dateutil<3.0.0,>=2.8.0 in /usr/local/lib/python3.10/dist-packages (from typepy[datetime]<2,>=1.3.2->pytablewriter->lm-eval==1.0.0) (2.8.2)\n",
      "Requirement already satisfied: pytz>=2018.9 in /usr/local/lib/python3.10/dist-packages (from typepy[datetime]<2,>=1.3.2->pytablewriter->lm-eval==1.0.0) (2023.3.post1)\n",
      "Requirement already satisfied: MarkupSafe>=2.0 in /usr/local/lib/python3.10/dist-packages (from jinja2->torch>=1.8->lm-eval==1.0.0) (2.1.3)\n",
      "Requirement already satisfied: click in /usr/local/lib/python3.10/dist-packages (from nltk->rouge-score>=0.0.4->lm-eval==1.0.0) (8.1.7)\n",
      "Requirement already satisfied: mpmath>=0.19 in /usr/local/lib/python3.10/dist-packages (from sympy->torch>=1.8->lm-eval==1.0.0) (1.3.0)\n",
      "Building wheels for collected packages: lm-eval, rouge-score, sqlitedict\n",
      "  Building wheel for lm-eval (pyproject.toml) ... \u001B[?25l\u001B[?25hdone\n",
      "  Created wheel for lm-eval: filename=lm_eval-1.0.0-py3-none-any.whl size=994254 sha256=88356155b19f2891981ecef948326ad6ce8ca40a6009378410ec20d0e225995a\n",
      "  Stored in directory: /tmp/pip-ephem-wheel-cache-9v6ye7h3/wheels/17/01/26/599c0779e9858a70a73fa8a306699b5b9a868f820c225457b0\n",
      "  Building wheel for rouge-score (setup.py) ... \u001B[?25l\u001B[?25hdone\n",
      "  Created wheel for rouge-score: filename=rouge_score-0.1.2-py3-none-any.whl size=24933 sha256=6bb0d44e4881972c43ce194e7cb65233d309758cb15f0dec54590d3d2efcfc36\n",
      "  Stored in directory: /root/.cache/pip/wheels/5f/dd/89/461065a73be61a532ff8599a28e9beef17985c9e9c31e541b4\n",
      "  Building wheel for sqlitedict (setup.py) ... \u001B[?25l\u001B[?25hdone\n",
      "  Created wheel for sqlitedict: filename=sqlitedict-2.1.0-py3-none-any.whl size=16863 sha256=5747f7dd73ddf3d8fbcebf51b5e4f718fabe1e94bccdf16d2f22a2e65ee7fdf4\n",
      "  Stored in directory: /root/.cache/pip/wheels/79/d6/e7/304e0e6cb2221022c26d8161f7c23cd4f259a9e41e8bbcfabd\n",
      "Successfully built lm-eval rouge-score sqlitedict\n",
      "Installing collected packages: sqlitedict, zstandard, tcolorpy, pybind11, pyarrow-hotfix, portalocker, pathvalidate, mbstrdecoder, jsonlines, dill, colorama, typepy, tqdm-multiprocess, sacrebleu, rouge-score, responses, multiprocess, accelerate, datasets, DataProperty, tabledata, peft, evaluate, pytablewriter, lm-eval\n",
      "Successfully installed DataProperty-1.0.1 accelerate-0.24.1 colorama-0.4.6 datasets-2.15.0 dill-0.3.7 evaluate-0.4.1 jsonlines-4.0.0 lm-eval-1.0.0 mbstrdecoder-1.1.3 multiprocess-0.70.15 pathvalidate-3.2.0 peft-0.6.2 portalocker-2.8.2 pyarrow-hotfix-0.6 pybind11-2.11.1 pytablewriter-1.2.0 responses-0.18.0 rouge-score-0.1.2 sacrebleu-2.3.2 sqlitedict-2.1.0 tabledata-1.3.3 tcolorpy-0.1.4 tqdm-multiprocess-0.0.11 typepy-1.3.2 zstandard-0.22.0\n"
     ]
    }
   ],
   "source": [
    "# Install LM-Eval\n",
    "!pip install git+https://github.com/EleutherAI/lm-evaluation-harness.git@big-refactor"
   ]
  },
  {
   "cell_type": "code",
   "execution_count": 2,
   "metadata": {
    "colab": {
     "base_uri": "https://localhost:8080/",
     "height": 0,
     "referenced_widgets": [
      "a1d3a8aa016544a78e8821c8f6199e06",
      "f61ed33fad754146bdd2ac9db1ba1c48",
      "bfa0af6aeff344c6845e1080a878e92e",
      "fd1ad9e0367d4004aae853b91c3a7617",
      "6b2d90209ec14230b3d58a74ac9b83bf",
      "a73f357065d34d7baf0453ae4a8d75e2",
      "46f521b73fd943c081c648fd873ebc0a",
      "7c5689bc13684db8a22681f41863dddd",
      "48763b6233374554ae76035c0483066f",
      "4986a21eb560448fa79f4b25cde48951",
      "aed3acd2f2d74003b44079c333a0698e"
     ]
    },
    "id": "uyO5MaKkZyah",
    "outputId": "d46e8096-5086-4e49-967e-ea33d4a2a335"
   },
   "outputs": [
    {
     "data": {
      "application/vnd.jupyter.widget-view+json": {
       "model_id": "a1d3a8aa016544a78e8821c8f6199e06",
       "version_major": 2,
       "version_minor": 0
      },
      "text/plain": [
       "Downloading builder script:   0%|          | 0.00/5.67k [00:00<?, ?B/s]"
      ]
     },
     "metadata": {},
     "output_type": "display_data"
    }
   ],
   "source": [
    "from lm_eval import api"
   ]
  },
  {
   "cell_type": "markdown",
   "metadata": {
    "id": "8rfUeX6n_wkK"
   },
   "source": [
    "## Create new evaluation tasks with config-based tasks\n",
    "\n",
    "Even within the same task, many works have reported numbers based on different choices of evaluation. Some report on the test sets, validation sets, or even subset of the training sets. Others have specialized prompts and verbalizers. We introduce YAMLs to allow users to easily make different variations. By leveraging the YAML configs to configure evaluations, the refactored LM-Eval takes the methods of the `Task` object and makes them configurable by setting the appropriate attributes in the config file. There, users can set the tasks they want by setting the name of the HF dataset (local tasks are also possible), the dataset splits used, and much more. Key configurations relating to prompting, such as `doc_to_text`, previously implemented as a method of the same name, are now configurable with jinja2 to allow high-level scripting to transform a HF dataset to text string as input to the model.\n",
    "\n"
   ]
  },
  {
   "cell_type": "markdown",
   "metadata": {
    "id": "HYFUhhfOSJKe"
   },
   "source": [
    "A core-feature to LM-Eval is to configure tasks with YAML configs. With configs, you can fill preset fields to easily set up a task.\n",
    "\n",
    "Here, we write a demo YAML config for a multiple-choice evaluation of BoolQ:"
   ]
  },
  {
   "cell_type": "code",
   "execution_count": 3,
   "metadata": {
    "id": "bg3dGROW-V39"
   },
   "outputs": [],
   "source": [
    "YAML_boolq_string = '''\n",
    "task: demo_boolq\n",
    "dataset_path: super_glue\n",
    "dataset_name: boolq\n",
    "output_type: multiple_choice\n",
    "training_split: train\n",
    "validation_split: validation\n",
    "doc_to_text: \"{{passage}}\\nQuestion: {{question}}?\\nAnswer:\"\n",
    "doc_to_target: label\n",
    "doc_to_choice: [\"no\", \"yes\"]\n",
    "should_decontaminate: true\n",
    "doc_to_decontamination_query: passage\n",
    "metric_list:\n",
    "  - metric: acc\n",
    "'''\n",
    "with open('boolq.yaml', 'w') as f:\n",
    "    f.write(YAML_boolq_string)"
   ]
  },
  {
   "cell_type": "markdown",
   "metadata": {},
   "source": [
    "And we can now run evaluation on this task, by pointing to the config file we've just created:"
   ]
  },
  {
   "cell_type": "code",
   "execution_count": 4,
   "metadata": {
    "id": "LOUHK7PtQfq4"
   },
   "outputs": [
    {
<<<<<<< HEAD
     "name": "stdout",
     "output_type": "stream",
     "text": [
      "2023-11-29:11:54:55,156 INFO     [utils.py:160] NumExpr defaulting to 2 threads.\n",
      "2023-11-29 11:54:55.942051: E tensorflow/compiler/xla/stream_executor/cuda/cuda_dnn.cc:9342] Unable to register cuDNN factory: Attempting to register factory for plugin cuDNN when one has already been registered\n",
      "2023-11-29 11:54:55.942108: E tensorflow/compiler/xla/stream_executor/cuda/cuda_fft.cc:609] Unable to register cuFFT factory: Attempting to register factory for plugin cuFFT when one has already been registered\n",
      "2023-11-29 11:54:55.942142: E tensorflow/compiler/xla/stream_executor/cuda/cuda_blas.cc:1518] Unable to register cuBLAS factory: Attempting to register factory for plugin cuBLAS when one has already been registered\n",
      "2023-11-29 11:54:57.066802: W tensorflow/compiler/tf2tensorrt/utils/py_utils.cc:38] TF-TRT Warning: Could not find TensorRT\n",
      "2023-11-29:11:55:00,954 INFO     [__main__.py:132] Verbosity set to INFO\n",
      "2023-11-29:11:55:11,038 WARNING  [__main__.py:138]  --limit SHOULD ONLY BE USED FOR TESTING.REAL METRICS SHOULD NOT BE COMPUTED USING LIMIT.\n",
      "2023-11-29:11:55:11,038 INFO     [__main__.py:143] Including path: ./\n",
      "2023-11-29:11:55:11,046 INFO     [__main__.py:205] Selected Tasks: ['demo_boolq']\n",
      "2023-11-29:11:55:11,047 WARNING  [evaluator.py:93] generation_kwargs specified through cli, these settings will be used over set parameters in yaml tasks.\n",
      "2023-11-29:11:55:11,110 INFO     [huggingface.py:120] Using device 'cuda'\n",
      "config.json: 100% 571/571 [00:00<00:00, 2.87MB/s]\n",
      "model.safetensors: 100% 5.68G/5.68G [00:32<00:00, 173MB/s]\n",
      "tokenizer_config.json: 100% 396/396 [00:00<00:00, 2.06MB/s]\n",
      "tokenizer.json: 100% 2.11M/2.11M [00:00<00:00, 11.6MB/s]\n",
      "special_tokens_map.json: 100% 99.0/99.0 [00:00<00:00, 555kB/s]\n",
      "2023-11-29:11:56:18,658 WARNING  [task.py:614] [Task: demo_boolq] metric acc is defined, but aggregation is not. using default aggregation=mean\n",
      "2023-11-29:11:56:18,658 WARNING  [task.py:626] [Task: demo_boolq] metric acc is defined, but higher_is_better is not. using default higher_is_better=True\n",
      "Downloading builder script: 100% 30.7k/30.7k [00:00<00:00, 59.0MB/s]\n",
      "Downloading metadata: 100% 38.7k/38.7k [00:00<00:00, 651kB/s]\n",
      "Downloading readme: 100% 14.8k/14.8k [00:00<00:00, 37.3MB/s]\n",
      "Downloading data: 100% 4.12M/4.12M [00:00<00:00, 55.1MB/s]\n",
      "Generating train split: 100% 9427/9427 [00:00<00:00, 15630.89 examples/s]\n",
      "Generating validation split: 100% 3270/3270 [00:00<00:00, 20002.56 examples/s]\n",
      "Generating test split: 100% 3245/3245 [00:00<00:00, 20866.19 examples/s]\n",
      "2023-11-29:11:56:22,315 INFO     [task.py:355] Building contexts for task on rank 0...\n",
      "2023-11-29:11:56:22,322 INFO     [evaluator.py:319] Running loglikelihood requests\n",
      "100% 20/20 [00:04<00:00,  4.37it/s]\n",
      "fatal: not a git repository (or any of the parent directories): .git\n",
      "hf (pretrained=EleutherAI/pythia-2.8b), gen_kwargs: (), limit: 10.0, num_fewshot: None, batch_size: 1\n",
      "|  Tasks   |Version|Filter|n-shot|Metric|Value|   |Stderr|\n",
      "|----------|-------|------|-----:|------|----:|---|-----:|\n",
      "|demo_boolq|Yaml   |none  |     0|acc   |    1|±  |     0|\n",
      "\n"
     ]
    }
   ],
   "source": [
    "!lm_eval \\\n",
    "    --model hf \\\n",
    "    --model_args pretrained=EleutherAI/pythia-2.8b \\\n",
    "    --include_path ./ \\\n",
    "    --tasks demo_boolq \\\n",
    "    --limit 10\n"
   ]
  },
  {
   "cell_type": "markdown",
   "metadata": {
    "id": "LOUHK7PtQfq4"
   },
   "source": [
    "Often, tasks are part of a larger group used to measure different capabilities. The dynamism of the field today means new dimensions of evaluation can come about which would mix and match new and older tasks alike. In LM-Eval, We can also group tasks and call that the group name to evaluate on a set of tasks easily. In this instance, let's evaluate the group `yes_or_no_tasks` which comprise of the tasks `demo_boolq` and `demo_cola`; tasks which are multiple choice tasks with options `yes` and `no` as the name suggests.\n",
    "\n",
    "<!-- making new groups is easier than ever, allowing user to work bottom-up by makiing individual tasks and linking them to a group or Top-Down, making a new group by listing existing tasks.\n",
    "\n",
    "We also show the aggregate across samples besides only showing the aggregation between subtasks. This may come in handy when certain groups want to be aggregated as a single task. -->\n",
    "\n",
    "\n"
   ]
  },
  {
   "cell_type": "code",
   "execution_count": 5,
   "metadata": {
    "id": "fthNg3ywO-kA"
   },
   "outputs": [],
   "source": [
    "YAML_cola_string = '''\n",
    "group: yes_or_no_tasks\n",
    "task: demo_cola\n",
    "dataset_path: glue\n",
    "dataset_name: cola\n",
    "output_type: multiple_choice\n",
    "training_split: train\n",
    "validation_split: validation\n",
    "doc_to_text: \"{{sentence}}\\nQuestion: Does this sentence make sense?\\nAnswer:\"\n",
    "doc_to_target: label\n",
    "doc_to_choice: [\"no\", \"yes\"]\n",
    "should_decontaminate: true\n",
    "doc_to_decontamination_query: sentence\n",
    "metric_list:\n",
    "  - metric: acc\n",
    "'''\n",
    "with open('cola.yaml', 'w') as f:\n",
    "    f.write(YAML_cola_string)"
   ]
  },
  {
   "cell_type": "code",
   "execution_count": 6,
   "metadata": {
    "id": "XceRKCuuDtbn"
   },
   "outputs": [
=======
      "cell_type": "code",
      "execution_count": 7,
      "metadata": {
        "id": "GTFvdt9kSlBG"
      },
      "outputs": [],
      "source": [
        "YAML_mmlu_geo_string = '''\n",
        "task: demo_mmlu_high_school_geography\n",
        "dataset_path: cais/mmlu\n",
        "dataset_name: high_school_geography\n",
        "description: \"The following are multiple choice questions (with answers) about high school geography.\\n\\n\"\n",
        "test_split: test\n",
        "fewshot_split: dev\n",
        "fewshot_config:\n",
        "  sampler: first_n\n",
        "output_type: multiple_choice\n",
        "doc_to_text: \"{{question.strip()}}\\nA. {{choices[0]}}\\nB. {{choices[1]}}\\nC. {{choices[2]}}\\nD. {{choices[3]}}\\nAnswer:\"\n",
        "doc_to_choice: [\"A\", \"B\", \"C\", \"D\"]\n",
        "doc_to_target: answer\n",
        "metric_list:\n",
        "  - metric: acc\n",
        "    aggregation: mean\n",
        "    higher_is_better: true\n",
        "  - metric: acc_norm\n",
        "    aggregation: mean\n",
        "    higher_is_better: true\n",
        "'''\n",
        "with open('mmlu_high_school_geography.yaml', 'w') as f:\n",
        "    f.write(YAML_mmlu_geo_string)\n"
      ]
    },
>>>>>>> feff1b55
    {
     "name": "stdout",
     "output_type": "stream",
     "text": [
      "2023-11-29:11:56:33,016 INFO     [utils.py:160] NumExpr defaulting to 2 threads.\n",
      "2023-11-29 11:56:33.852995: E tensorflow/compiler/xla/stream_executor/cuda/cuda_dnn.cc:9342] Unable to register cuDNN factory: Attempting to register factory for plugin cuDNN when one has already been registered\n",
      "2023-11-29 11:56:33.853050: E tensorflow/compiler/xla/stream_executor/cuda/cuda_fft.cc:609] Unable to register cuFFT factory: Attempting to register factory for plugin cuFFT when one has already been registered\n",
      "2023-11-29 11:56:33.853087: E tensorflow/compiler/xla/stream_executor/cuda/cuda_blas.cc:1518] Unable to register cuBLAS factory: Attempting to register factory for plugin cuBLAS when one has already been registered\n",
      "2023-11-29 11:56:35.129047: W tensorflow/compiler/tf2tensorrt/utils/py_utils.cc:38] TF-TRT Warning: Could not find TensorRT\n",
      "2023-11-29:11:56:38,546 INFO     [__main__.py:132] Verbosity set to INFO\n",
      "2023-11-29:11:56:47,509 WARNING  [__main__.py:138]  --limit SHOULD ONLY BE USED FOR TESTING.REAL METRICS SHOULD NOT BE COMPUTED USING LIMIT.\n",
      "2023-11-29:11:56:47,509 INFO     [__main__.py:143] Including path: ./\n",
      "2023-11-29:11:56:47,517 INFO     [__main__.py:205] Selected Tasks: ['yes_or_no_tasks']\n",
      "2023-11-29:11:56:47,520 WARNING  [evaluator.py:93] generation_kwargs specified through cli, these settings will be used over set parameters in yaml tasks.\n",
      "2023-11-29:11:56:47,550 INFO     [huggingface.py:120] Using device 'cuda'\n",
      "2023-11-29:11:57:08,743 WARNING  [task.py:614] [Task: demo_cola] metric acc is defined, but aggregation is not. using default aggregation=mean\n",
      "2023-11-29:11:57:08,743 WARNING  [task.py:626] [Task: demo_cola] metric acc is defined, but higher_is_better is not. using default higher_is_better=True\n",
      "Downloading builder script: 100% 28.8k/28.8k [00:00<00:00, 52.7MB/s]\n",
      "Downloading metadata: 100% 28.7k/28.7k [00:00<00:00, 51.9MB/s]\n",
      "Downloading readme: 100% 27.9k/27.9k [00:00<00:00, 48.0MB/s]\n",
      "Downloading data: 100% 377k/377k [00:00<00:00, 12.0MB/s]\n",
      "Generating train split: 100% 8551/8551 [00:00<00:00, 19744.58 examples/s]\n",
      "Generating validation split: 100% 1043/1043 [00:00<00:00, 27057.01 examples/s]\n",
      "Generating test split: 100% 1063/1063 [00:00<00:00, 22705.17 examples/s]\n",
      "2023-11-29:11:57:11,698 INFO     [task.py:355] Building contexts for task on rank 0...\n",
      "2023-11-29:11:57:11,704 INFO     [evaluator.py:319] Running loglikelihood requests\n",
      "100% 20/20 [00:03<00:00,  5.15it/s]\n",
      "fatal: not a git repository (or any of the parent directories): .git\n",
      "hf (pretrained=EleutherAI/pythia-2.8b), gen_kwargs: (), limit: 10.0, num_fewshot: None, batch_size: 1\n",
      "|     Tasks     |Version|Filter|n-shot|Metric|Value|   |Stderr|\n",
      "|---------------|-------|------|-----:|------|----:|---|-----:|\n",
      "|yes_or_no_tasks|N/A    |none  |     0|acc   |  0.7|±  |0.1528|\n",
      "| - demo_cola   |Yaml   |none  |     0|acc   |  0.7|±  |0.1528|\n",
      "\n",
      "|    Groups     |Version|Filter|n-shot|Metric|Value|   |Stderr|\n",
      "|---------------|-------|------|-----:|------|----:|---|-----:|\n",
      "|yes_or_no_tasks|N/A    |none  |     0|acc   |  0.7|±  |0.1528|\n",
      "\n"
     ]
    }
   ],
   "source": [
    "# !accelerate launch --no_python\n",
    "!lm_eval \\\n",
    "    --model hf \\\n",
    "    --model_args pretrained=EleutherAI/pythia-2.8b \\\n",
    "    --include_path ./ \\\n",
    "    --tasks yes_or_no_tasks \\\n",
    "    --limit 10 \\\n",
    "    --output output/yes_or_no_tasks/ \\\n",
    "    --log_samples\n"
   ]
  },
  {
   "cell_type": "markdown",
   "metadata": {
    "id": "XceRKCuuDtbn"
   },
   "source": [
    "## Edit Prompt Templates Quickly\n",
    "\n",
    "The following is a yaml made to evaluate the specific subtask of `high_school_geography` from MMLU. It uses the standard prompt where the we choose the letters from the options with most likelihood as the model's prediction."
   ]
  },
  {
   "cell_type": "code",
   "execution_count": 7,
   "metadata": {
    "id": "GTFvdt9kSlBG"
   },
   "outputs": [],
   "source": [
    "YAML_mmlu_geo_string = '''\n",
    "group: mmlu\n",
    "task: demo_mmlu_high_school_geography\n",
    "dataset_path: cais/mmlu\n",
    "dataset_name: high_school_geography\n",
    "description: \"The following are multiple choice questions (with answers) about high school geography.\\n\\n\"\n",
    "test_split: test\n",
    "fewshot_split: dev\n",
    "fewshot_config:\n",
    "  sampler: first_n\n",
    "output_type: multiple_choice\n",
    "doc_to_text: \"{{question.strip()}}\\nA. {{choices[0]}}\\nB. {{choices[1]}}\\nC. {{choices[2]}}\\nD. {{choices[3]}}\\nAnswer:\"\n",
    "doc_to_choice: [\"A\", \"B\", \"C\", \"D\"]\n",
    "doc_to_target: answer\n",
    "metric_list:\n",
    "  - metric: acc\n",
    "    aggregation: mean\n",
    "    higher_is_better: true\n",
    "  - metric: acc_norm\n",
    "    aggregation: mean\n",
    "    higher_is_better: true\n",
    "'''\n",
    "with open('mmlu_high_school_geography.yaml', 'w') as f:\n",
    "    f.write(YAML_mmlu_geo_string)\n"
   ]
  },
  {
   "cell_type": "code",
   "execution_count": 8,
   "metadata": {
    "id": "jyKOfCsKb-xy"
   },
   "outputs": [
    {
     "name": "stdout",
     "output_type": "stream",
     "text": [
      "2023-11-29:11:57:23,598 INFO     [utils.py:160] NumExpr defaulting to 2 threads.\n",
      "2023-11-29 11:57:24.719750: E tensorflow/compiler/xla/stream_executor/cuda/cuda_dnn.cc:9342] Unable to register cuDNN factory: Attempting to register factory for plugin cuDNN when one has already been registered\n",
      "2023-11-29 11:57:24.719806: E tensorflow/compiler/xla/stream_executor/cuda/cuda_fft.cc:609] Unable to register cuFFT factory: Attempting to register factory for plugin cuFFT when one has already been registered\n",
      "2023-11-29 11:57:24.719847: E tensorflow/compiler/xla/stream_executor/cuda/cuda_blas.cc:1518] Unable to register cuBLAS factory: Attempting to register factory for plugin cuBLAS when one has already been registered\n",
      "2023-11-29 11:57:26.656125: W tensorflow/compiler/tf2tensorrt/utils/py_utils.cc:38] TF-TRT Warning: Could not find TensorRT\n",
      "2023-11-29:11:57:31,563 INFO     [__main__.py:132] Verbosity set to INFO\n",
      "2023-11-29:11:57:40,541 WARNING  [__main__.py:138]  --limit SHOULD ONLY BE USED FOR TESTING.REAL METRICS SHOULD NOT BE COMPUTED USING LIMIT.\n",
      "2023-11-29:11:57:40,541 INFO     [__main__.py:143] Including path: ./\n",
      "2023-11-29:11:57:40,558 INFO     [__main__.py:205] Selected Tasks: ['demo_mmlu_high_school_geography']\n",
      "2023-11-29:11:57:40,559 WARNING  [evaluator.py:93] generation_kwargs specified through cli, these settings will be used over set parameters in yaml tasks.\n",
      "2023-11-29:11:57:40,589 INFO     [huggingface.py:120] Using device 'cuda'\n",
      "Downloading builder script: 100% 5.84k/5.84k [00:00<00:00, 17.7MB/s]\n",
      "Downloading metadata: 100% 106k/106k [00:00<00:00, 892kB/s] \n",
      "Downloading readme: 100% 39.7k/39.7k [00:00<00:00, 631kB/s]\n",
      "Downloading data: 100% 166M/166M [00:01<00:00, 89.0MB/s]\n",
      "Generating auxiliary_train split: 100% 99842/99842 [00:07<00:00, 12536.83 examples/s]\n",
      "Generating test split: 100% 198/198 [00:00<00:00, 1439.20 examples/s]\n",
      "Generating validation split: 100% 22/22 [00:00<00:00, 4181.76 examples/s]\n",
      "Generating dev split: 100% 5/5 [00:00<00:00, 36.25 examples/s]\n",
      "2023-11-29:11:58:09,798 INFO     [task.py:355] Building contexts for task on rank 0...\n",
      "2023-11-29:11:58:09,822 INFO     [evaluator.py:319] Running loglikelihood requests\n",
      "100% 40/40 [00:05<00:00,  7.86it/s]\n",
      "fatal: not a git repository (or any of the parent directories): .git\n",
      "hf (pretrained=EleutherAI/pythia-2.8b), gen_kwargs: (), limit: 10.0, num_fewshot: None, batch_size: 1\n",
      "|             Tasks             |Version|Filter|n-shot| Metric |Value|   |Stderr|\n",
      "|-------------------------------|-------|------|-----:|--------|----:|---|-----:|\n",
      "|demo_mmlu_high_school_geography|Yaml   |none  |     0|acc     |  0.3|±  |0.1528|\n",
      "|                               |       |none  |     0|acc_norm|  0.3|±  |0.1528|\n",
      "\n"
     ]
    }
   ],
   "source": [
    "# !accelerate launch --no_python\n",
    "!lm_eval \\\n",
    "    --model hf \\\n",
    "    --model_args pretrained=EleutherAI/pythia-2.8b \\\n",
    "    --include_path ./ \\\n",
    "    --tasks demo_mmlu_high_school_geography \\\n",
    "    --limit 10 \\\n",
    "    --output output/mmlu_high_school_geography/ \\\n",
    "    --log_samples"
   ]
  },
  {
   "cell_type": "markdown",
   "metadata": {
    "id": "jyKOfCsKb-xy"
   },
   "source": [
    "We could also evaluate this task in a different way. For example, instead of observing the loglikelihood of the letters, we can instead evaluate on the choices themselves as the continuation. This is done by simply changing `doc_to_choice` from a list of letters to the corresponding `choices` field from the HF dataset. We write `\"{{choices}}\"` so that the string field is interpreted as jinja string that acquires the list from the HF dataset directly.\n",
    "\n",
    "Another convenient feature here is since we're only modifying the `doc_to_choice` and the rest of config is the same as the task above, we can use the above configuration as a template by using `include: mmlu_high_school_geography.yaml` to load the config from that file. We'll need to add a unique task name as to not colide with the existing yaml config we're including. For this case we'll simply name this one `mmlu_high_school_geography_continuation`. `doc_to_text` is added here just for sake of clarity."
   ]
  },
  {
   "cell_type": "code",
   "execution_count": 9,
   "metadata": {
    "id": "lqElwU54TaK-"
   },
   "outputs": [],
   "source": [
    "YAML_mmlu_geo_string = '''\n",
    "include: mmlu_high_school_geography.yaml\n",
    "task: demo_mmlu_high_school_geography_continuation\n",
    "doc_to_text: \"{{question.strip()}}\\nA. {{choices[0]}}\\nB. {{choices[1]}}\\nC. {{choices[2]}}\\nD. {{choices[3]}}\\nAnswer:\"\n",
    "doc_to_choice: \"{{choices}}\"\n",
    "'''\n",
    "with open('mmlu_high_school_geography_continuation.yaml', 'w') as f:\n",
    "    f.write(YAML_mmlu_geo_string)\n"
   ]
  },
  {
   "cell_type": "code",
   "execution_count": 10,
   "metadata": {
    "id": "-_CVnDirdy7j"
   },
   "outputs": [
    {
     "name": "stdout",
     "output_type": "stream",
     "text": [
      "2023-11-29:11:58:21,284 INFO     [utils.py:160] NumExpr defaulting to 2 threads.\n",
      "2023-11-29 11:58:22.850159: E tensorflow/compiler/xla/stream_executor/cuda/cuda_dnn.cc:9342] Unable to register cuDNN factory: Attempting to register factory for plugin cuDNN when one has already been registered\n",
      "2023-11-29 11:58:22.850219: E tensorflow/compiler/xla/stream_executor/cuda/cuda_fft.cc:609] Unable to register cuFFT factory: Attempting to register factory for plugin cuFFT when one has already been registered\n",
      "2023-11-29 11:58:22.850254: E tensorflow/compiler/xla/stream_executor/cuda/cuda_blas.cc:1518] Unable to register cuBLAS factory: Attempting to register factory for plugin cuBLAS when one has already been registered\n",
      "2023-11-29 11:58:24.948103: W tensorflow/compiler/tf2tensorrt/utils/py_utils.cc:38] TF-TRT Warning: Could not find TensorRT\n",
      "2023-11-29:11:58:28,460 INFO     [__main__.py:132] Verbosity set to INFO\n",
      "2023-11-29:11:58:37,935 WARNING  [__main__.py:138]  --limit SHOULD ONLY BE USED FOR TESTING.REAL METRICS SHOULD NOT BE COMPUTED USING LIMIT.\n",
      "2023-11-29:11:58:37,935 INFO     [__main__.py:143] Including path: ./\n",
      "2023-11-29:11:58:37,969 INFO     [__main__.py:205] Selected Tasks: ['demo_mmlu_high_school_geography_continuation']\n",
      "2023-11-29:11:58:37,972 WARNING  [evaluator.py:93] generation_kwargs specified through cli, these settings will be used over set parameters in yaml tasks.\n",
      "2023-11-29:11:58:38,008 INFO     [huggingface.py:120] Using device 'cuda'\n",
      "2023-11-29:11:58:59,758 INFO     [task.py:355] Building contexts for task on rank 0...\n",
      "2023-11-29:11:58:59,777 INFO     [evaluator.py:319] Running loglikelihood requests\n",
      "100% 40/40 [00:02<00:00, 16.23it/s]\n",
      "fatal: not a git repository (or any of the parent directories): .git\n",
      "hf (pretrained=EleutherAI/pythia-2.8b), gen_kwargs: (), limit: 10.0, num_fewshot: None, batch_size: 1\n",
      "|                   Tasks                    |Version|Filter|n-shot| Metric |Value|   |Stderr|\n",
      "|--------------------------------------------|-------|------|-----:|--------|----:|---|-----:|\n",
      "|demo_mmlu_high_school_geography_continuation|Yaml   |none  |     0|acc     |  0.1|±  |0.1000|\n",
      "|                                            |       |none  |     0|acc_norm|  0.2|±  |0.1333|\n",
      "\n"
     ]
    }
   ],
   "source": [
    "# !accelerate launch --no_python\n",
    "!lm_eval \\\n",
    "    --model hf \\\n",
    "    --model_args pretrained=EleutherAI/pythia-2.8b \\\n",
    "    --include_path ./ \\\n",
    "    --tasks demo_mmlu_high_school_geography_continuation \\\n",
    "    --limit 10 \\\n",
    "    --output output/mmlu_high_school_geography_continuation/ \\\n",
    "    --log_samples\n"
   ]
  },
  {
   "cell_type": "markdown",
   "metadata": {
    "id": "-_CVnDirdy7j"
   },
   "source": [
    "If we take a look at the samples, we can see that it is in fact evaluating the continuation based on the choices rather than the letters."
   ]
  },
  {
   "cell_type": "code",
   "execution_count": 11,
   "metadata": {
    "id": "duBDqC6PAdjL"
   },
   "outputs": [
    {
     "data": {
      "application/javascript": "\n      ((filepath) => {{\n        if (!google.colab.kernel.accessAllowed) {{\n          return;\n        }}\n        google.colab.files.view(filepath);\n      }})(\"/content/output/mmlu_high_school_geography_continuation/pretrained__EleutherAI__pythia-2.8b_demo_mmlu_high_school_geography_continuation.jsonl\")",
      "text/plain": [
       "<IPython.core.display.Javascript object>"
      ]
     },
     "metadata": {},
     "output_type": "display_data"
    }
   ],
   "source": [
    "from google.colab import files\n",
    "files.view(\"output/mmlu_high_school_geography_continuation/pretrained__EleutherAI__pythia-2.8b_demo_mmlu_high_school_geography_continuation.jsonl\")\n"
   ]
  },
  {
   "cell_type": "markdown",
   "metadata": {
    "id": "6p0-KPwAgK5j"
   },
   "source": [
    "## Closer Look at YAML Fields\n",
    "\n",
    "To prepare a task we can simply fill in a YAML config with the relevant information.\n",
    "\n",
    "`output_type`\n",
    "The current provided evaluation types comprise of the following:\n",
    "1.   `loglikelihood`: Evaluates the loglikelihood of a continuation, conditioned on some input string.\n",
    "2.   `loglikelihood_rolling`: evaluate the loglikelihood of producing a string, conditioned on the empty string. (Used for perplexity evaluations)\n",
    "3.   `multiple_choice`: Evaluates loglikelihood among the a number of choices predicted by the model.\n",
    "4.   `greedy_until`: Model outputs greedy generation (can be configured to to use beam search and other generation-related parameters)\n",
    "\n",
    "The core prompt revolves around 3 fields.\n",
    "1. `doc_to_text`: Denotes the prompt template that will be used as input to the model.\n",
    "2. `doc_to_choice`: Available choices that will be used as continuation for the model. This is used when the `output_type` is `multiple_choice`, and otherwise can be left as `None`.\n",
    "3. `doc_to_target`: When `output_type` is `multiple_choice`, this can be an index that corresponds to the correct answer, or the answer string itself (must be a subset of `doc_to_choice`). For other tasks, this is expected to be a string. You can fill this field with a feature name from the HF dataset so long as the resulting feature follows the conditioned described.\n",
    "\n",
    "These three fields can be expressed as strings, column names from the source dataset, or as Jinja2 templates that can use fields from the source dataset as variables.\n"
   ]
  },
  {
   "cell_type": "markdown",
   "metadata": {
    "id": "6p0-KPwAgK5j"
   },
   "source": [
    "## What if Jinja is not Sufficient?\n",
    "\n",
    "There can be times where the Jinja2 templating language is not enough to make the prompt we had in mind. There are a few ways to circumvent this limitation:\n",
    "\n",
    "1. Use `!function` operator for the prompt-related fields to pass a python function that takes as input the dataset row, and will output the prompt template component.\n",
    "2. Perform a transformation on the dataset beforehand."
   ]
  },
  {
   "cell_type": "markdown",
   "metadata": {},
   "source": [
    "Below, we show an example of using `!function` to create `doc_to_text` from a python function:"
   ]
  },
  {
   "cell_type": "code",
   "execution_count": 12,
   "metadata": {
    "colab": {
     "base_uri": "https://localhost:8080/"
    },
    "id": "DYZ5c0JhR1lJ",
    "outputId": "ca945235-fb9e-4f17-8bfa-78e7d6ec1490"
   },
   "outputs": [
    {
     "name": "stdout",
     "output_type": "stream",
     "text": [
      "2023-11-29:11:59:08,312 INFO     [utils.py:160] NumExpr defaulting to 2 threads.\n",
      "2023-11-29 11:59:09.348327: E tensorflow/compiler/xla/stream_executor/cuda/cuda_dnn.cc:9342] Unable to register cuDNN factory: Attempting to register factory for plugin cuDNN when one has already been registered\n",
      "2023-11-29 11:59:09.348387: E tensorflow/compiler/xla/stream_executor/cuda/cuda_fft.cc:609] Unable to register cuFFT factory: Attempting to register factory for plugin cuFFT when one has already been registered\n",
      "2023-11-29 11:59:09.348421: E tensorflow/compiler/xla/stream_executor/cuda/cuda_blas.cc:1518] Unable to register cuBLAS factory: Attempting to register factory for plugin cuBLAS when one has already been registered\n",
      "2023-11-29 11:59:10.573752: W tensorflow/compiler/tf2tensorrt/utils/py_utils.cc:38] TF-TRT Warning: Could not find TensorRT\n",
      "2023-11-29:11:59:14,044 INFO     [__main__.py:132] Verbosity set to INFO\n",
      "2023-11-29:11:59:23,654 WARNING  [__main__.py:138]  --limit SHOULD ONLY BE USED FOR TESTING.REAL METRICS SHOULD NOT BE COMPUTED USING LIMIT.\n",
      "2023-11-29:11:59:23,654 INFO     [__main__.py:143] Including path: ./\n",
      "2023-11-29:11:59:23,678 INFO     [__main__.py:205] Selected Tasks: ['demo_mmlu_high_school_geography_function_prompt']\n",
      "2023-11-29:11:59:23,679 WARNING  [evaluator.py:93] generation_kwargs specified through cli, these settings will be used over set parameters in yaml tasks.\n",
      "2023-11-29:11:59:23,708 INFO     [huggingface.py:120] Using device 'cuda'\n",
      "2023-11-29:11:59:44,516 INFO     [task.py:355] Building contexts for task on rank 0...\n",
      "2023-11-29:11:59:44,524 INFO     [evaluator.py:319] Running loglikelihood requests\n",
      "100% 40/40 [00:02<00:00, 15.41it/s]\n",
      "fatal: not a git repository (or any of the parent directories): .git\n",
      "hf (pretrained=EleutherAI/pythia-2.8b), gen_kwargs: (), limit: 10.0, num_fewshot: None, batch_size: 1\n",
      "|                     Tasks                     |Version|Filter|n-shot| Metric |Value|   |Stderr|\n",
      "|-----------------------------------------------|-------|------|-----:|--------|----:|---|-----:|\n",
      "|demo_mmlu_high_school_geography_function_prompt|Yaml   |none  |     0|acc     |  0.1|±  |0.1000|\n",
      "|                                               |       |none  |     0|acc_norm|  0.2|±  |0.1333|\n",
      "\n"
     ]
    }
   ],
   "source": [
    "YAML_mmlu_geo_string = '''\n",
    "include: mmlu_high_school_geography.yaml\n",
    "task: demo_mmlu_high_school_geography_function_prompt\n",
    "doc_to_text: !function utils.doc_to_text\n",
    "doc_to_choice: \"{{choices}}\"\n",
    "'''\n",
    "with open('demo_mmlu_high_school_geography_function_prompt.yaml', 'w') as f:\n",
    "    f.write(YAML_mmlu_geo_string)\n",
    "\n",
    "DOC_TO_TEXT = '''\n",
    "def doc_to_text(x):\n",
    "    question = x[\"question\"].strip()\n",
    "    choices = x[\"choices\"]\n",
    "    option_a = choices[0]\n",
    "    option_b = choices[1]\n",
    "    option_c = choices[2]\n",
    "    option_d = choices[3]\n",
    "    return f\"{question}\\\\nA. {option_a}\\\\nB. {option_b}\\\\nC. {option_c}\\\\nD. {option_d}\\\\nAnswer:\"\n",
    "'''\n",
    "with open('utils.py', 'w') as f:\n",
    "    f.write(DOC_TO_TEXT)\n",
    "\n",
    "!lm_eval \\\n",
    "    --model hf \\\n",
    "    --model_args pretrained=EleutherAI/pythia-2.8b \\\n",
    "    --include_path ./ \\\n",
    "    --tasks demo_mmlu_high_school_geography_function_prompt \\\n",
    "    --limit 10 \\\n",
    "    --output output/demo_mmlu_high_school_geography_function_prompt/ \\\n",
    "    --log_samples\n"
   ]
  },
  {
   "cell_type": "markdown",
   "metadata": {},
   "source": [
    "Next, we'll also show how to do this via preprocessing the dataset as necessary using the `process_docs` config field:\n",
    "\n",
    "We will write a function that will modify each document in our evaluation dataset's split to add a field that is suitable for us to use in `doc_to_text`."
   ]
  },
  {
   "cell_type": "code",
   "execution_count": null,
   "metadata": {},
   "outputs": [],
   "source": [
    "YAML_mmlu_geo_string = '''\n",
    "include: mmlu_high_school_geography.yaml\n",
    "task: demo_mmlu_high_school_geography_function_prompt_2\n",
    "process_docs: !function utils_process_docs.process_docs\n",
    "doc_to_text: \"{{input}}\"\n",
    "doc_to_choice: \"{{choices}}\"\n",
    "'''\n",
    "with open('demo_mmlu_high_school_geography_process_docs.yaml', 'w') as f:\n",
    "    f.write(YAML_mmlu_geo_string)\n",
    "\n",
    "DOC_TO_TEXT = '''\n",
    "def process_docs(dataset):\n",
    "    def _process_doc(x):\n",
    "        question = x[\"question\"].strip()\n",
    "        choices = x[\"choices\"]\n",
    "        option_a = choices[0]\n",
    "        option_b = choices[1]\n",
    "        option_c = choices[2]\n",
    "        option_d = choices[3]\n",
    "        doc[\"input\"] = f\"{question}\\\\nA. {option_a}\\\\nB. {option_b}\\\\nC. {option_c}\\\\nD. {option_d}\\\\nAnswer:\"\n",
    "        return out_doc\n",
    "\n",
    "    return dataset.map(_process_doc)\n",
    "'''\n",
    "\n",
    "with open('utils_process_docs.py', 'w') as f:\n",
    "    f.write(DOC_TO_TEXT)\n",
    "\n",
    "!lm_eval \\\n",
    "    --model hf \\\n",
    "    --model_args pretrained=EleutherAI/pythia-2.8b \\\n",
    "    --include_path ./ \\\n",
    "    --tasks demo_mmlu_high_school_geography_function_prompt_2 \\\n",
    "    --limit 10 \\\n",
    "    --output output/demo_mmlu_high_school_geography_function_prompt_2/ \\\n",
    "    --log_samples\n"
   ]
  },
  {
   "cell_type": "markdown",
   "metadata": {},
   "source": [
    "We hope that this explainer gives you a sense of what can be done with and how to work with LM-Evaluation-Harnes v0.4.0 ! \n",
    "\n",
    "For more information, check out our documentation pages in the `docs/` folder, and if you have questions, please raise them in GitHub issues, or in #lm-thunderdome or #release-discussion on the EleutherAI discord server."
   ]
  }
 ],
 "metadata": {
  "accelerator": "GPU",
  "colab": {
   "collapsed_sections": [
    "zAov81vTbL2K"
   ],
   "gpuType": "T4",
   "provenance": []
  },
  "kernelspec": {
   "display_name": "Python 3",
   "name": "python3"
  },
  "language_info": {
   "name": "python"
  },
  "widgets": {
   "application/vnd.jupyter.widget-state+json": {
    "46f521b73fd943c081c648fd873ebc0a": {
     "model_module": "@jupyter-widgets/controls",
     "model_module_version": "1.5.0",
     "model_name": "DescriptionStyleModel",
     "state": {
      "_model_module": "@jupyter-widgets/controls",
      "_model_module_version": "1.5.0",
      "_model_name": "DescriptionStyleModel",
      "_view_count": null,
      "_view_module": "@jupyter-widgets/base",
      "_view_module_version": "1.2.0",
      "_view_name": "StyleView",
      "description_width": ""
     }
    },
    "48763b6233374554ae76035c0483066f": {
     "model_module": "@jupyter-widgets/controls",
     "model_module_version": "1.5.0",
     "model_name": "ProgressStyleModel",
     "state": {
      "_model_module": "@jupyter-widgets/controls",
      "_model_module_version": "1.5.0",
      "_model_name": "ProgressStyleModel",
      "_view_count": null,
      "_view_module": "@jupyter-widgets/base",
      "_view_module_version": "1.2.0",
      "_view_name": "StyleView",
      "bar_color": null,
      "description_width": ""
     }
    },
    "4986a21eb560448fa79f4b25cde48951": {
     "model_module": "@jupyter-widgets/base",
     "model_module_version": "1.2.0",
     "model_name": "LayoutModel",
     "state": {
      "_model_module": "@jupyter-widgets/base",
      "_model_module_version": "1.2.0",
      "_model_name": "LayoutModel",
      "_view_count": null,
      "_view_module": "@jupyter-widgets/base",
      "_view_module_version": "1.2.0",
      "_view_name": "LayoutView",
      "align_content": null,
      "align_items": null,
      "align_self": null,
      "border": null,
      "bottom": null,
      "display": null,
      "flex": null,
      "flex_flow": null,
      "grid_area": null,
      "grid_auto_columns": null,
      "grid_auto_flow": null,
      "grid_auto_rows": null,
      "grid_column": null,
      "grid_gap": null,
      "grid_row": null,
      "grid_template_areas": null,
      "grid_template_columns": null,
      "grid_template_rows": null,
      "height": null,
      "justify_content": null,
      "justify_items": null,
      "left": null,
      "margin": null,
      "max_height": null,
      "max_width": null,
      "min_height": null,
      "min_width": null,
      "object_fit": null,
      "object_position": null,
      "order": null,
      "overflow": null,
      "overflow_x": null,
      "overflow_y": null,
      "padding": null,
      "right": null,
      "top": null,
      "visibility": null,
      "width": null
     }
    },
    "6b2d90209ec14230b3d58a74ac9b83bf": {
     "model_module": "@jupyter-widgets/base",
     "model_module_version": "1.2.0",
     "model_name": "LayoutModel",
     "state": {
      "_model_module": "@jupyter-widgets/base",
      "_model_module_version": "1.2.0",
      "_model_name": "LayoutModel",
      "_view_count": null,
      "_view_module": "@jupyter-widgets/base",
      "_view_module_version": "1.2.0",
      "_view_name": "LayoutView",
      "align_content": null,
      "align_items": null,
      "align_self": null,
      "border": null,
      "bottom": null,
      "display": null,
      "flex": null,
      "flex_flow": null,
      "grid_area": null,
      "grid_auto_columns": null,
      "grid_auto_flow": null,
      "grid_auto_rows": null,
      "grid_column": null,
      "grid_gap": null,
      "grid_row": null,
      "grid_template_areas": null,
      "grid_template_columns": null,
      "grid_template_rows": null,
      "height": null,
      "justify_content": null,
      "justify_items": null,
      "left": null,
      "margin": null,
      "max_height": null,
      "max_width": null,
      "min_height": null,
      "min_width": null,
      "object_fit": null,
      "object_position": null,
      "order": null,
      "overflow": null,
      "overflow_x": null,
      "overflow_y": null,
      "padding": null,
      "right": null,
      "top": null,
      "visibility": null,
      "width": null
     }
    },
    "7c5689bc13684db8a22681f41863dddd": {
     "model_module": "@jupyter-widgets/base",
     "model_module_version": "1.2.0",
     "model_name": "LayoutModel",
     "state": {
      "_model_module": "@jupyter-widgets/base",
      "_model_module_version": "1.2.0",
      "_model_name": "LayoutModel",
      "_view_count": null,
      "_view_module": "@jupyter-widgets/base",
      "_view_module_version": "1.2.0",
      "_view_name": "LayoutView",
      "align_content": null,
      "align_items": null,
      "align_self": null,
      "border": null,
      "bottom": null,
      "display": null,
      "flex": null,
      "flex_flow": null,
      "grid_area": null,
      "grid_auto_columns": null,
      "grid_auto_flow": null,
      "grid_auto_rows": null,
      "grid_column": null,
      "grid_gap": null,
      "grid_row": null,
      "grid_template_areas": null,
      "grid_template_columns": null,
      "grid_template_rows": null,
      "height": null,
      "justify_content": null,
      "justify_items": null,
      "left": null,
      "margin": null,
      "max_height": null,
      "max_width": null,
      "min_height": null,
      "min_width": null,
      "object_fit": null,
      "object_position": null,
      "order": null,
      "overflow": null,
      "overflow_x": null,
      "overflow_y": null,
      "padding": null,
      "right": null,
      "top": null,
      "visibility": null,
      "width": null
     }
    },
    "a1d3a8aa016544a78e8821c8f6199e06": {
     "model_module": "@jupyter-widgets/controls",
     "model_module_version": "1.5.0",
     "model_name": "HBoxModel",
     "state": {
      "_dom_classes": [],
      "_model_module": "@jupyter-widgets/controls",
      "_model_module_version": "1.5.0",
      "_model_name": "HBoxModel",
      "_view_count": null,
      "_view_module": "@jupyter-widgets/controls",
      "_view_module_version": "1.5.0",
      "_view_name": "HBoxView",
      "box_style": "",
      "children": [
       "IPY_MODEL_f61ed33fad754146bdd2ac9db1ba1c48",
       "IPY_MODEL_bfa0af6aeff344c6845e1080a878e92e",
       "IPY_MODEL_fd1ad9e0367d4004aae853b91c3a7617"
      ],
      "layout": "IPY_MODEL_6b2d90209ec14230b3d58a74ac9b83bf"
     }
    },
    "a73f357065d34d7baf0453ae4a8d75e2": {
     "model_module": "@jupyter-widgets/base",
     "model_module_version": "1.2.0",
     "model_name": "LayoutModel",
     "state": {
      "_model_module": "@jupyter-widgets/base",
      "_model_module_version": "1.2.0",
      "_model_name": "LayoutModel",
      "_view_count": null,
      "_view_module": "@jupyter-widgets/base",
      "_view_module_version": "1.2.0",
      "_view_name": "LayoutView",
      "align_content": null,
      "align_items": null,
      "align_self": null,
      "border": null,
      "bottom": null,
      "display": null,
      "flex": null,
      "flex_flow": null,
      "grid_area": null,
      "grid_auto_columns": null,
      "grid_auto_flow": null,
      "grid_auto_rows": null,
      "grid_column": null,
      "grid_gap": null,
      "grid_row": null,
      "grid_template_areas": null,
      "grid_template_columns": null,
      "grid_template_rows": null,
      "height": null,
      "justify_content": null,
      "justify_items": null,
      "left": null,
      "margin": null,
      "max_height": null,
      "max_width": null,
      "min_height": null,
      "min_width": null,
      "object_fit": null,
      "object_position": null,
      "order": null,
      "overflow": null,
      "overflow_x": null,
      "overflow_y": null,
      "padding": null,
      "right": null,
      "top": null,
      "visibility": null,
      "width": null
     }
    },
    "aed3acd2f2d74003b44079c333a0698e": {
     "model_module": "@jupyter-widgets/controls",
     "model_module_version": "1.5.0",
     "model_name": "DescriptionStyleModel",
     "state": {
      "_model_module": "@jupyter-widgets/controls",
      "_model_module_version": "1.5.0",
      "_model_name": "DescriptionStyleModel",
      "_view_count": null,
      "_view_module": "@jupyter-widgets/base",
      "_view_module_version": "1.2.0",
      "_view_name": "StyleView",
      "description_width": ""
     }
    },
    "bfa0af6aeff344c6845e1080a878e92e": {
     "model_module": "@jupyter-widgets/controls",
     "model_module_version": "1.5.0",
     "model_name": "FloatProgressModel",
     "state": {
      "_dom_classes": [],
      "_model_module": "@jupyter-widgets/controls",
      "_model_module_version": "1.5.0",
      "_model_name": "FloatProgressModel",
      "_view_count": null,
      "_view_module": "@jupyter-widgets/controls",
      "_view_module_version": "1.5.0",
      "_view_name": "ProgressView",
      "bar_style": "success",
      "description": "",
      "description_tooltip": null,
      "layout": "IPY_MODEL_7c5689bc13684db8a22681f41863dddd",
      "max": 5669,
      "min": 0,
      "orientation": "horizontal",
      "style": "IPY_MODEL_48763b6233374554ae76035c0483066f",
      "value": 5669
     }
    },
    "f61ed33fad754146bdd2ac9db1ba1c48": {
     "model_module": "@jupyter-widgets/controls",
     "model_module_version": "1.5.0",
     "model_name": "HTMLModel",
     "state": {
      "_dom_classes": [],
      "_model_module": "@jupyter-widgets/controls",
      "_model_module_version": "1.5.0",
      "_model_name": "HTMLModel",
      "_view_count": null,
      "_view_module": "@jupyter-widgets/controls",
      "_view_module_version": "1.5.0",
      "_view_name": "HTMLView",
      "description": "",
      "description_tooltip": null,
      "layout": "IPY_MODEL_a73f357065d34d7baf0453ae4a8d75e2",
      "placeholder": "​",
      "style": "IPY_MODEL_46f521b73fd943c081c648fd873ebc0a",
      "value": "Downloading builder script: 100%"
     }
    },
    "fd1ad9e0367d4004aae853b91c3a7617": {
     "model_module": "@jupyter-widgets/controls",
     "model_module_version": "1.5.0",
     "model_name": "HTMLModel",
     "state": {
      "_dom_classes": [],
      "_model_module": "@jupyter-widgets/controls",
      "_model_module_version": "1.5.0",
      "_model_name": "HTMLModel",
      "_view_count": null,
      "_view_module": "@jupyter-widgets/controls",
      "_view_module_version": "1.5.0",
      "_view_name": "HTMLView",
      "description": "",
      "description_tooltip": null,
      "layout": "IPY_MODEL_4986a21eb560448fa79f4b25cde48951",
      "placeholder": "​",
      "style": "IPY_MODEL_aed3acd2f2d74003b44079c333a0698e",
      "value": " 5.67k/5.67k [00:00&lt;00:00, 205kB/s]"
     }
    }
   }
  }
 },
 "nbformat": 4,
 "nbformat_minor": 0
}<|MERGE_RESOLUTION|>--- conflicted
+++ resolved
@@ -1,70 +1,4 @@
 {
-<<<<<<< HEAD
- "cells": [
-  {
-   "cell_type": "markdown",
-   "metadata": {
-    "id": "Qw83KAePAhaS"
-   },
-   "source": [
-    "# Releasing LM-Evaluation-Harness v0.4.0"
-   ]
-  },
-  {
-   "cell_type": "markdown",
-   "metadata": {
-    "id": "Z7k2vq1iAdqr"
-   },
-   "source": [
-    "With the vast amount of work done in the field today, it helps to have a tool that people can use easily to share their results and use to check others to ensure reported numbers are valid. The LM Evaluation Harness is one such tool the community has used extensively. We want to continue to support the community and with that in mind, we’re excited to announce a major update on the LM Evaluation Harness to further our goal for open and accessible AI research."
-   ]
-  },
-  {
-   "cell_type": "markdown",
-   "metadata": {
-    "id": "0gDoM0AJAvEc"
-   },
-   "source": [
-    "Our refactor stems from our desires to make the following believed best practices easier to carry out.  \n",
-    "\n",
-    "1.   Never copy results from other papers\n",
-    "2.   Always share your exact prompts\n",
-    "3.   Always provide model outputs\n",
-    "4.   Qualitatively review a small batch of outputs before running evaluation jobs at scale\n",
-    "\n",
-    "We also wanted to make the library a better experience to use and to contribute or design evaluations within. New features in the new release that serve this purpose include:\n",
-    "\n",
-    "1. Faster Evaluation Runtimes (accelerated data-parallel inference with HF Transformers + Accelerate, and commonly used or faster inference libraries such as vLLM and Llama-CPP)\n",
-    "2. Easier addition and sharing of new tasks (YAML-based task config formats, allowing single-file sharing of custom tasks)\n",
-    "3. More configurability, for more advanced workflows and easier operation with modifying prompts\n",
-    "4. Better logging of data at runtime and post-hoc"
-   ]
-  },
-  {
-   "cell_type": "markdown",
-   "metadata": {
-    "id": "nnwsOpjda_YW"
-   },
-   "source": [
-    "In this notebook we will be going through a short tutorial on how things work."
-   ]
-  },
-  {
-   "cell_type": "markdown",
-   "metadata": {
-    "id": "zAov81vTbL2K"
-   },
-   "source": [
-    "## Install LM-Eval"
-   ]
-  },
-  {
-   "cell_type": "code",
-   "execution_count": 1,
-   "metadata": {
-    "colab": {
-     "base_uri": "https://localhost:8080/"
-=======
   "cells": [
     {
       "cell_type": "markdown",
@@ -479,367 +413,79 @@
         "with open('cola.yaml', 'w') as f:\n",
         "    f.write(YAML_cola_string)"
       ]
->>>>>>> feff1b55
-    },
-    "id": "8hiosGzq_qZg",
-    "outputId": "6ab73e5e-1f54-417e-a388-07e0d870b132"
-   },
-   "outputs": [
-    {
-     "name": "stdout",
-     "output_type": "stream",
-     "text": [
-      "Collecting git+https://github.com/EleutherAI/lm-evaluation-harness.git@big-refactor\n",
-      "  Cloning https://github.com/EleutherAI/lm-evaluation-harness.git (to revision big-refactor) to /tmp/pip-req-build-tnssql5s\n",
-      "  Running command git clone --filter=blob:none --quiet https://github.com/EleutherAI/lm-evaluation-harness.git /tmp/pip-req-build-tnssql5s\n",
-      "  Running command git checkout -b big-refactor --track origin/big-refactor\n",
-      "  Switched to a new branch 'big-refactor'\n",
-      "  Branch 'big-refactor' set up to track remote branch 'big-refactor' from 'origin'.\n",
-      "  Resolved https://github.com/EleutherAI/lm-evaluation-harness.git to commit 42f486ee49b65926a444cb0620870a39a5b4b0a8\n",
-      "  Installing build dependencies ... \u001B[?25l\u001B[?25hdone\n",
-      "  Getting requirements to build wheel ... \u001B[?25l\u001B[?25hdone\n",
-      "  Preparing metadata (pyproject.toml) ... \u001B[?25l\u001B[?25hdone\n",
-      "Collecting accelerate>=0.21.0 (from lm-eval==1.0.0)\n",
-      "  Downloading accelerate-0.24.1-py3-none-any.whl (261 kB)\n",
-      "\u001B[2K     \u001B[90m━━━━━━━━━━━━━━━━━━━━━━━━━━━━━━━━━━━━━━━━\u001B[0m \u001B[32m261.4/261.4 kB\u001B[0m \u001B[31m4.1 MB/s\u001B[0m eta \u001B[36m0:00:00\u001B[0m\n",
-      "\u001B[?25hCollecting evaluate (from lm-eval==1.0.0)\n",
-      "  Downloading evaluate-0.4.1-py3-none-any.whl (84 kB)\n",
-      "\u001B[2K     \u001B[90m━━━━━━━━━━━━━━━━━━━━━━━━━━━━━━━━━━━━━━━━\u001B[0m \u001B[32m84.1/84.1 kB\u001B[0m \u001B[31m5.9 MB/s\u001B[0m eta \u001B[36m0:00:00\u001B[0m\n",
-      "\u001B[?25hCollecting datasets>=2.0.0 (from lm-eval==1.0.0)\n",
-      "  Downloading datasets-2.15.0-py3-none-any.whl (521 kB)\n",
-      "\u001B[2K     \u001B[90m━━━━━━━━━━━━━━━━━━━━━━━━━━━━━━━━━━━━━━━━\u001B[0m \u001B[32m521.2/521.2 kB\u001B[0m \u001B[31m9.5 MB/s\u001B[0m eta \u001B[36m0:00:00\u001B[0m\n",
-      "\u001B[?25hCollecting jsonlines (from lm-eval==1.0.0)\n",
-      "  Downloading jsonlines-4.0.0-py3-none-any.whl (8.7 kB)\n",
-      "Requirement already satisfied: numexpr in /usr/local/lib/python3.10/dist-packages (from lm-eval==1.0.0) (2.8.7)\n",
-      "Collecting peft>=0.2.0 (from lm-eval==1.0.0)\n",
-      "  Downloading peft-0.6.2-py3-none-any.whl (174 kB)\n",
-      "\u001B[2K     \u001B[90m━━━━━━━━━━━━━━━━━━━━━━━━━━━━━━━━━━━━━━━━\u001B[0m \u001B[32m174.7/174.7 kB\u001B[0m \u001B[31m7.2 MB/s\u001B[0m eta \u001B[36m0:00:00\u001B[0m\n",
-      "\u001B[?25hCollecting pybind11>=2.6.2 (from lm-eval==1.0.0)\n",
-      "  Downloading pybind11-2.11.1-py3-none-any.whl (227 kB)\n",
-      "\u001B[2K     \u001B[90m━━━━━━━━━━━━━━━━━━━━━━━━━━━━━━━━━━━━━━━━\u001B[0m \u001B[32m227.7/227.7 kB\u001B[0m \u001B[31m12.9 MB/s\u001B[0m eta \u001B[36m0:00:00\u001B[0m\n",
-      "\u001B[?25hCollecting pytablewriter (from lm-eval==1.0.0)\n",
-      "  Downloading pytablewriter-1.2.0-py3-none-any.whl (111 kB)\n",
-      "\u001B[2K     \u001B[90m━━━━━━━━━━━━━━━━━━━━━━━━━━━━━━━━━━━━━━━━\u001B[0m \u001B[32m111.1/111.1 kB\u001B[0m \u001B[31m8.3 MB/s\u001B[0m eta \u001B[36m0:00:00\u001B[0m\n",
-      "\u001B[?25hCollecting rouge-score>=0.0.4 (from lm-eval==1.0.0)\n",
-      "  Downloading rouge_score-0.1.2.tar.gz (17 kB)\n",
-      "  Preparing metadata (setup.py) ... \u001B[?25l\u001B[?25hdone\n",
-      "Collecting sacrebleu>=1.5.0 (from lm-eval==1.0.0)\n",
-      "  Downloading sacrebleu-2.3.2-py3-none-any.whl (119 kB)\n",
-      "\u001B[2K     \u001B[90m━━━━━━━━━━━━━━━━━━━━━━━━━━━━━━━━━━━━━━━━\u001B[0m \u001B[32m119.7/119.7 kB\u001B[0m \u001B[31m8.7 MB/s\u001B[0m eta \u001B[36m0:00:00\u001B[0m\n",
-      "\u001B[?25hRequirement already satisfied: scikit-learn>=0.24.1 in /usr/local/lib/python3.10/dist-packages (from lm-eval==1.0.0) (1.2.2)\n",
-      "Collecting sqlitedict (from lm-eval==1.0.0)\n",
-      "  Downloading sqlitedict-2.1.0.tar.gz (21 kB)\n",
-      "  Preparing metadata (setup.py) ... \u001B[?25l\u001B[?25hdone\n",
-      "Requirement already satisfied: torch>=1.8 in /usr/local/lib/python3.10/dist-packages (from lm-eval==1.0.0) (2.1.0+cu118)\n",
-      "Collecting tqdm-multiprocess (from lm-eval==1.0.0)\n",
-      "  Downloading tqdm_multiprocess-0.0.11-py3-none-any.whl (9.8 kB)\n",
-      "Requirement already satisfied: transformers>=4.1 in /usr/local/lib/python3.10/dist-packages (from lm-eval==1.0.0) (4.35.2)\n",
-      "Collecting zstandard (from lm-eval==1.0.0)\n",
-      "  Downloading zstandard-0.22.0-cp310-cp310-manylinux_2_17_x86_64.manylinux2014_x86_64.whl (5.4 MB)\n",
-      "\u001B[2K     \u001B[90m━━━━━━━━━━━━━━━━━━━━━━━━━━━━━━━━━━━━━━━━\u001B[0m \u001B[32m5.4/5.4 MB\u001B[0m \u001B[31m29.2 MB/s\u001B[0m eta \u001B[36m0:00:00\u001B[0m\n",
-      "\u001B[?25hRequirement already satisfied: numpy>=1.17 in /usr/local/lib/python3.10/dist-packages (from accelerate>=0.21.0->lm-eval==1.0.0) (1.23.5)\n",
-      "Requirement already satisfied: packaging>=20.0 in /usr/local/lib/python3.10/dist-packages (from accelerate>=0.21.0->lm-eval==1.0.0) (23.2)\n",
-      "Requirement already satisfied: psutil in /usr/local/lib/python3.10/dist-packages (from accelerate>=0.21.0->lm-eval==1.0.0) (5.9.5)\n",
-      "Requirement already satisfied: pyyaml in /usr/local/lib/python3.10/dist-packages (from accelerate>=0.21.0->lm-eval==1.0.0) (6.0.1)\n",
-      "Requirement already satisfied: huggingface-hub in /usr/local/lib/python3.10/dist-packages (from accelerate>=0.21.0->lm-eval==1.0.0) (0.19.4)\n",
-      "Requirement already satisfied: pyarrow>=8.0.0 in /usr/local/lib/python3.10/dist-packages (from datasets>=2.0.0->lm-eval==1.0.0) (9.0.0)\n",
-      "Collecting pyarrow-hotfix (from datasets>=2.0.0->lm-eval==1.0.0)\n",
-      "  Downloading pyarrow_hotfix-0.6-py3-none-any.whl (7.9 kB)\n",
-      "Collecting dill<0.3.8,>=0.3.0 (from datasets>=2.0.0->lm-eval==1.0.0)\n",
-      "  Downloading dill-0.3.7-py3-none-any.whl (115 kB)\n",
-      "\u001B[2K     \u001B[90m━━━━━━━━━━━━━━━━━━━━━━━━━━━━━━━━━━━━━━━━\u001B[0m \u001B[32m115.3/115.3 kB\u001B[0m \u001B[31m14.4 MB/s\u001B[0m eta \u001B[36m0:00:00\u001B[0m\n",
-      "\u001B[?25hRequirement already satisfied: pandas in /usr/local/lib/python3.10/dist-packages (from datasets>=2.0.0->lm-eval==1.0.0) (1.5.3)\n",
-      "Requirement already satisfied: requests>=2.19.0 in /usr/local/lib/python3.10/dist-packages (from datasets>=2.0.0->lm-eval==1.0.0) (2.31.0)\n",
-      "Requirement already satisfied: tqdm>=4.62.1 in /usr/local/lib/python3.10/dist-packages (from datasets>=2.0.0->lm-eval==1.0.0) (4.66.1)\n",
-      "Requirement already satisfied: xxhash in /usr/local/lib/python3.10/dist-packages (from datasets>=2.0.0->lm-eval==1.0.0) (3.4.1)\n",
-      "Collecting multiprocess (from datasets>=2.0.0->lm-eval==1.0.0)\n",
-      "  Downloading multiprocess-0.70.15-py310-none-any.whl (134 kB)\n",
-      "\u001B[2K     \u001B[90m━━━━━━━━━━━━━━━━━━━━━━━━━━━━━━━━━━━━━━━━\u001B[0m \u001B[32m134.8/134.8 kB\u001B[0m \u001B[31m19.9 MB/s\u001B[0m eta \u001B[36m0:00:00\u001B[0m\n",
-      "\u001B[?25hRequirement already satisfied: fsspec[http]<=2023.10.0,>=2023.1.0 in /usr/local/lib/python3.10/dist-packages (from datasets>=2.0.0->lm-eval==1.0.0) (2023.6.0)\n",
-      "Requirement already satisfied: aiohttp in /usr/local/lib/python3.10/dist-packages (from datasets>=2.0.0->lm-eval==1.0.0) (3.8.6)\n",
-      "Collecting responses<0.19 (from evaluate->lm-eval==1.0.0)\n",
-      "  Downloading responses-0.18.0-py3-none-any.whl (38 kB)\n",
-      "Requirement already satisfied: safetensors in /usr/local/lib/python3.10/dist-packages (from peft>=0.2.0->lm-eval==1.0.0) (0.4.0)\n",
-      "Requirement already satisfied: absl-py in /usr/local/lib/python3.10/dist-packages (from rouge-score>=0.0.4->lm-eval==1.0.0) (1.4.0)\n",
-      "Requirement already satisfied: nltk in /usr/local/lib/python3.10/dist-packages (from rouge-score>=0.0.4->lm-eval==1.0.0) (3.8.1)\n",
-      "Requirement already satisfied: six>=1.14.0 in /usr/local/lib/python3.10/dist-packages (from rouge-score>=0.0.4->lm-eval==1.0.0) (1.16.0)\n",
-      "Collecting portalocker (from sacrebleu>=1.5.0->lm-eval==1.0.0)\n",
-      "  Downloading portalocker-2.8.2-py3-none-any.whl (17 kB)\n",
-      "Requirement already satisfied: regex in /usr/local/lib/python3.10/dist-packages (from sacrebleu>=1.5.0->lm-eval==1.0.0) (2023.6.3)\n",
-      "Requirement already satisfied: tabulate>=0.8.9 in /usr/local/lib/python3.10/dist-packages (from sacrebleu>=1.5.0->lm-eval==1.0.0) (0.9.0)\n",
-      "Collecting colorama (from sacrebleu>=1.5.0->lm-eval==1.0.0)\n",
-      "  Downloading colorama-0.4.6-py2.py3-none-any.whl (25 kB)\n",
-      "Requirement already satisfied: lxml in /usr/local/lib/python3.10/dist-packages (from sacrebleu>=1.5.0->lm-eval==1.0.0) (4.9.3)\n",
-      "Requirement already satisfied: scipy>=1.3.2 in /usr/local/lib/python3.10/dist-packages (from scikit-learn>=0.24.1->lm-eval==1.0.0) (1.11.3)\n",
-      "Requirement already satisfied: joblib>=1.1.1 in /usr/local/lib/python3.10/dist-packages (from scikit-learn>=0.24.1->lm-eval==1.0.0) (1.3.2)\n",
-      "Requirement already satisfied: threadpoolctl>=2.0.0 in /usr/local/lib/python3.10/dist-packages (from scikit-learn>=0.24.1->lm-eval==1.0.0) (3.2.0)\n",
-      "Requirement already satisfied: filelock in /usr/local/lib/python3.10/dist-packages (from torch>=1.8->lm-eval==1.0.0) (3.13.1)\n",
-      "Requirement already satisfied: typing-extensions in /usr/local/lib/python3.10/dist-packages (from torch>=1.8->lm-eval==1.0.0) (4.5.0)\n",
-      "Requirement already satisfied: sympy in /usr/local/lib/python3.10/dist-packages (from torch>=1.8->lm-eval==1.0.0) (1.12)\n",
-      "Requirement already satisfied: networkx in /usr/local/lib/python3.10/dist-packages (from torch>=1.8->lm-eval==1.0.0) (3.2.1)\n",
-      "Requirement already satisfied: jinja2 in /usr/local/lib/python3.10/dist-packages (from torch>=1.8->lm-eval==1.0.0) (3.1.2)\n",
-      "Requirement already satisfied: triton==2.1.0 in /usr/local/lib/python3.10/dist-packages (from torch>=1.8->lm-eval==1.0.0) (2.1.0)\n",
-      "Requirement already satisfied: tokenizers<0.19,>=0.14 in /usr/local/lib/python3.10/dist-packages (from transformers>=4.1->lm-eval==1.0.0) (0.15.0)\n",
-      "Requirement already satisfied: attrs>=19.2.0 in /usr/local/lib/python3.10/dist-packages (from jsonlines->lm-eval==1.0.0) (23.1.0)\n",
-      "Requirement already satisfied: setuptools>=38.3.0 in /usr/local/lib/python3.10/dist-packages (from pytablewriter->lm-eval==1.0.0) (67.7.2)\n",
-      "Collecting DataProperty<2,>=1.0.1 (from pytablewriter->lm-eval==1.0.0)\n",
-      "  Downloading DataProperty-1.0.1-py3-none-any.whl (27 kB)\n",
-      "Collecting mbstrdecoder<2,>=1.0.0 (from pytablewriter->lm-eval==1.0.0)\n",
-      "  Downloading mbstrdecoder-1.1.3-py3-none-any.whl (7.8 kB)\n",
-      "Collecting pathvalidate<4,>=2.3.0 (from pytablewriter->lm-eval==1.0.0)\n",
-      "  Downloading pathvalidate-3.2.0-py3-none-any.whl (23 kB)\n",
-      "Collecting tabledata<2,>=1.3.1 (from pytablewriter->lm-eval==1.0.0)\n",
-      "  Downloading tabledata-1.3.3-py3-none-any.whl (11 kB)\n",
-      "Collecting tcolorpy<1,>=0.0.5 (from pytablewriter->lm-eval==1.0.0)\n",
-      "  Downloading tcolorpy-0.1.4-py3-none-any.whl (7.9 kB)\n",
-      "Collecting typepy[datetime]<2,>=1.3.2 (from pytablewriter->lm-eval==1.0.0)\n",
-      "  Downloading typepy-1.3.2-py3-none-any.whl (31 kB)\n",
-      "Requirement already satisfied: charset-normalizer<4.0,>=2.0 in /usr/local/lib/python3.10/dist-packages (from aiohttp->datasets>=2.0.0->lm-eval==1.0.0) (3.3.2)\n",
-      "Requirement already satisfied: multidict<7.0,>=4.5 in /usr/local/lib/python3.10/dist-packages (from aiohttp->datasets>=2.0.0->lm-eval==1.0.0) (6.0.4)\n",
-      "Requirement already satisfied: async-timeout<5.0,>=4.0.0a3 in /usr/local/lib/python3.10/dist-packages (from aiohttp->datasets>=2.0.0->lm-eval==1.0.0) (4.0.3)\n",
-      "Requirement already satisfied: yarl<2.0,>=1.0 in /usr/local/lib/python3.10/dist-packages (from aiohttp->datasets>=2.0.0->lm-eval==1.0.0) (1.9.2)\n",
-      "Requirement already satisfied: frozenlist>=1.1.1 in /usr/local/lib/python3.10/dist-packages (from aiohttp->datasets>=2.0.0->lm-eval==1.0.0) (1.4.0)\n",
-      "Requirement already satisfied: aiosignal>=1.1.2 in /usr/local/lib/python3.10/dist-packages (from aiohttp->datasets>=2.0.0->lm-eval==1.0.0) (1.3.1)\n",
-      "Requirement already satisfied: chardet<6,>=3.0.4 in /usr/local/lib/python3.10/dist-packages (from mbstrdecoder<2,>=1.0.0->pytablewriter->lm-eval==1.0.0) (5.2.0)\n",
-      "Requirement already satisfied: idna<4,>=2.5 in /usr/local/lib/python3.10/dist-packages (from requests>=2.19.0->datasets>=2.0.0->lm-eval==1.0.0) (3.4)\n",
-      "Requirement already satisfied: urllib3<3,>=1.21.1 in /usr/local/lib/python3.10/dist-packages (from requests>=2.19.0->datasets>=2.0.0->lm-eval==1.0.0) (2.0.7)\n",
-      "Requirement already satisfied: certifi>=2017.4.17 in /usr/local/lib/python3.10/dist-packages (from requests>=2.19.0->datasets>=2.0.0->lm-eval==1.0.0) (2023.7.22)\n",
-      "Requirement already satisfied: python-dateutil<3.0.0,>=2.8.0 in /usr/local/lib/python3.10/dist-packages (from typepy[datetime]<2,>=1.3.2->pytablewriter->lm-eval==1.0.0) (2.8.2)\n",
-      "Requirement already satisfied: pytz>=2018.9 in /usr/local/lib/python3.10/dist-packages (from typepy[datetime]<2,>=1.3.2->pytablewriter->lm-eval==1.0.0) (2023.3.post1)\n",
-      "Requirement already satisfied: MarkupSafe>=2.0 in /usr/local/lib/python3.10/dist-packages (from jinja2->torch>=1.8->lm-eval==1.0.0) (2.1.3)\n",
-      "Requirement already satisfied: click in /usr/local/lib/python3.10/dist-packages (from nltk->rouge-score>=0.0.4->lm-eval==1.0.0) (8.1.7)\n",
-      "Requirement already satisfied: mpmath>=0.19 in /usr/local/lib/python3.10/dist-packages (from sympy->torch>=1.8->lm-eval==1.0.0) (1.3.0)\n",
-      "Building wheels for collected packages: lm-eval, rouge-score, sqlitedict\n",
-      "  Building wheel for lm-eval (pyproject.toml) ... \u001B[?25l\u001B[?25hdone\n",
-      "  Created wheel for lm-eval: filename=lm_eval-1.0.0-py3-none-any.whl size=994254 sha256=88356155b19f2891981ecef948326ad6ce8ca40a6009378410ec20d0e225995a\n",
-      "  Stored in directory: /tmp/pip-ephem-wheel-cache-9v6ye7h3/wheels/17/01/26/599c0779e9858a70a73fa8a306699b5b9a868f820c225457b0\n",
-      "  Building wheel for rouge-score (setup.py) ... \u001B[?25l\u001B[?25hdone\n",
-      "  Created wheel for rouge-score: filename=rouge_score-0.1.2-py3-none-any.whl size=24933 sha256=6bb0d44e4881972c43ce194e7cb65233d309758cb15f0dec54590d3d2efcfc36\n",
-      "  Stored in directory: /root/.cache/pip/wheels/5f/dd/89/461065a73be61a532ff8599a28e9beef17985c9e9c31e541b4\n",
-      "  Building wheel for sqlitedict (setup.py) ... \u001B[?25l\u001B[?25hdone\n",
-      "  Created wheel for sqlitedict: filename=sqlitedict-2.1.0-py3-none-any.whl size=16863 sha256=5747f7dd73ddf3d8fbcebf51b5e4f718fabe1e94bccdf16d2f22a2e65ee7fdf4\n",
-      "  Stored in directory: /root/.cache/pip/wheels/79/d6/e7/304e0e6cb2221022c26d8161f7c23cd4f259a9e41e8bbcfabd\n",
-      "Successfully built lm-eval rouge-score sqlitedict\n",
-      "Installing collected packages: sqlitedict, zstandard, tcolorpy, pybind11, pyarrow-hotfix, portalocker, pathvalidate, mbstrdecoder, jsonlines, dill, colorama, typepy, tqdm-multiprocess, sacrebleu, rouge-score, responses, multiprocess, accelerate, datasets, DataProperty, tabledata, peft, evaluate, pytablewriter, lm-eval\n",
-      "Successfully installed DataProperty-1.0.1 accelerate-0.24.1 colorama-0.4.6 datasets-2.15.0 dill-0.3.7 evaluate-0.4.1 jsonlines-4.0.0 lm-eval-1.0.0 mbstrdecoder-1.1.3 multiprocess-0.70.15 pathvalidate-3.2.0 peft-0.6.2 portalocker-2.8.2 pyarrow-hotfix-0.6 pybind11-2.11.1 pytablewriter-1.2.0 responses-0.18.0 rouge-score-0.1.2 sacrebleu-2.3.2 sqlitedict-2.1.0 tabledata-1.3.3 tcolorpy-0.1.4 tqdm-multiprocess-0.0.11 typepy-1.3.2 zstandard-0.22.0\n"
-     ]
-    }
-   ],
-   "source": [
-    "# Install LM-Eval\n",
-    "!pip install git+https://github.com/EleutherAI/lm-evaluation-harness.git@big-refactor"
-   ]
-  },
-  {
-   "cell_type": "code",
-   "execution_count": 2,
-   "metadata": {
-    "colab": {
-     "base_uri": "https://localhost:8080/",
-     "height": 0,
-     "referenced_widgets": [
-      "a1d3a8aa016544a78e8821c8f6199e06",
-      "f61ed33fad754146bdd2ac9db1ba1c48",
-      "bfa0af6aeff344c6845e1080a878e92e",
-      "fd1ad9e0367d4004aae853b91c3a7617",
-      "6b2d90209ec14230b3d58a74ac9b83bf",
-      "a73f357065d34d7baf0453ae4a8d75e2",
-      "46f521b73fd943c081c648fd873ebc0a",
-      "7c5689bc13684db8a22681f41863dddd",
-      "48763b6233374554ae76035c0483066f",
-      "4986a21eb560448fa79f4b25cde48951",
-      "aed3acd2f2d74003b44079c333a0698e"
-     ]
-    },
-    "id": "uyO5MaKkZyah",
-    "outputId": "d46e8096-5086-4e49-967e-ea33d4a2a335"
-   },
-   "outputs": [
-    {
-     "data": {
-      "application/vnd.jupyter.widget-view+json": {
-       "model_id": "a1d3a8aa016544a78e8821c8f6199e06",
-       "version_major": 2,
-       "version_minor": 0
-      },
-      "text/plain": [
-       "Downloading builder script:   0%|          | 0.00/5.67k [00:00<?, ?B/s]"
-      ]
-     },
-     "metadata": {},
-     "output_type": "display_data"
-    }
-   ],
-   "source": [
-    "from lm_eval import api"
-   ]
-  },
-  {
-   "cell_type": "markdown",
-   "metadata": {
-    "id": "8rfUeX6n_wkK"
-   },
-   "source": [
-    "## Create new evaluation tasks with config-based tasks\n",
-    "\n",
-    "Even within the same task, many works have reported numbers based on different choices of evaluation. Some report on the test sets, validation sets, or even subset of the training sets. Others have specialized prompts and verbalizers. We introduce YAMLs to allow users to easily make different variations. By leveraging the YAML configs to configure evaluations, the refactored LM-Eval takes the methods of the `Task` object and makes them configurable by setting the appropriate attributes in the config file. There, users can set the tasks they want by setting the name of the HF dataset (local tasks are also possible), the dataset splits used, and much more. Key configurations relating to prompting, such as `doc_to_text`, previously implemented as a method of the same name, are now configurable with jinja2 to allow high-level scripting to transform a HF dataset to text string as input to the model.\n",
-    "\n"
-   ]
-  },
-  {
-   "cell_type": "markdown",
-   "metadata": {
-    "id": "HYFUhhfOSJKe"
-   },
-   "source": [
-    "A core-feature to LM-Eval is to configure tasks with YAML configs. With configs, you can fill preset fields to easily set up a task.\n",
-    "\n",
-    "Here, we write a demo YAML config for a multiple-choice evaluation of BoolQ:"
-   ]
-  },
-  {
-   "cell_type": "code",
-   "execution_count": 3,
-   "metadata": {
-    "id": "bg3dGROW-V39"
-   },
-   "outputs": [],
-   "source": [
-    "YAML_boolq_string = '''\n",
-    "task: demo_boolq\n",
-    "dataset_path: super_glue\n",
-    "dataset_name: boolq\n",
-    "output_type: multiple_choice\n",
-    "training_split: train\n",
-    "validation_split: validation\n",
-    "doc_to_text: \"{{passage}}\\nQuestion: {{question}}?\\nAnswer:\"\n",
-    "doc_to_target: label\n",
-    "doc_to_choice: [\"no\", \"yes\"]\n",
-    "should_decontaminate: true\n",
-    "doc_to_decontamination_query: passage\n",
-    "metric_list:\n",
-    "  - metric: acc\n",
-    "'''\n",
-    "with open('boolq.yaml', 'w') as f:\n",
-    "    f.write(YAML_boolq_string)"
-   ]
-  },
-  {
-   "cell_type": "markdown",
-   "metadata": {},
-   "source": [
-    "And we can now run evaluation on this task, by pointing to the config file we've just created:"
-   ]
-  },
-  {
-   "cell_type": "code",
-   "execution_count": 4,
-   "metadata": {
-    "id": "LOUHK7PtQfq4"
-   },
-   "outputs": [
-    {
-<<<<<<< HEAD
-     "name": "stdout",
-     "output_type": "stream",
-     "text": [
-      "2023-11-29:11:54:55,156 INFO     [utils.py:160] NumExpr defaulting to 2 threads.\n",
-      "2023-11-29 11:54:55.942051: E tensorflow/compiler/xla/stream_executor/cuda/cuda_dnn.cc:9342] Unable to register cuDNN factory: Attempting to register factory for plugin cuDNN when one has already been registered\n",
-      "2023-11-29 11:54:55.942108: E tensorflow/compiler/xla/stream_executor/cuda/cuda_fft.cc:609] Unable to register cuFFT factory: Attempting to register factory for plugin cuFFT when one has already been registered\n",
-      "2023-11-29 11:54:55.942142: E tensorflow/compiler/xla/stream_executor/cuda/cuda_blas.cc:1518] Unable to register cuBLAS factory: Attempting to register factory for plugin cuBLAS when one has already been registered\n",
-      "2023-11-29 11:54:57.066802: W tensorflow/compiler/tf2tensorrt/utils/py_utils.cc:38] TF-TRT Warning: Could not find TensorRT\n",
-      "2023-11-29:11:55:00,954 INFO     [__main__.py:132] Verbosity set to INFO\n",
-      "2023-11-29:11:55:11,038 WARNING  [__main__.py:138]  --limit SHOULD ONLY BE USED FOR TESTING.REAL METRICS SHOULD NOT BE COMPUTED USING LIMIT.\n",
-      "2023-11-29:11:55:11,038 INFO     [__main__.py:143] Including path: ./\n",
-      "2023-11-29:11:55:11,046 INFO     [__main__.py:205] Selected Tasks: ['demo_boolq']\n",
-      "2023-11-29:11:55:11,047 WARNING  [evaluator.py:93] generation_kwargs specified through cli, these settings will be used over set parameters in yaml tasks.\n",
-      "2023-11-29:11:55:11,110 INFO     [huggingface.py:120] Using device 'cuda'\n",
-      "config.json: 100% 571/571 [00:00<00:00, 2.87MB/s]\n",
-      "model.safetensors: 100% 5.68G/5.68G [00:32<00:00, 173MB/s]\n",
-      "tokenizer_config.json: 100% 396/396 [00:00<00:00, 2.06MB/s]\n",
-      "tokenizer.json: 100% 2.11M/2.11M [00:00<00:00, 11.6MB/s]\n",
-      "special_tokens_map.json: 100% 99.0/99.0 [00:00<00:00, 555kB/s]\n",
-      "2023-11-29:11:56:18,658 WARNING  [task.py:614] [Task: demo_boolq] metric acc is defined, but aggregation is not. using default aggregation=mean\n",
-      "2023-11-29:11:56:18,658 WARNING  [task.py:626] [Task: demo_boolq] metric acc is defined, but higher_is_better is not. using default higher_is_better=True\n",
-      "Downloading builder script: 100% 30.7k/30.7k [00:00<00:00, 59.0MB/s]\n",
-      "Downloading metadata: 100% 38.7k/38.7k [00:00<00:00, 651kB/s]\n",
-      "Downloading readme: 100% 14.8k/14.8k [00:00<00:00, 37.3MB/s]\n",
-      "Downloading data: 100% 4.12M/4.12M [00:00<00:00, 55.1MB/s]\n",
-      "Generating train split: 100% 9427/9427 [00:00<00:00, 15630.89 examples/s]\n",
-      "Generating validation split: 100% 3270/3270 [00:00<00:00, 20002.56 examples/s]\n",
-      "Generating test split: 100% 3245/3245 [00:00<00:00, 20866.19 examples/s]\n",
-      "2023-11-29:11:56:22,315 INFO     [task.py:355] Building contexts for task on rank 0...\n",
-      "2023-11-29:11:56:22,322 INFO     [evaluator.py:319] Running loglikelihood requests\n",
-      "100% 20/20 [00:04<00:00,  4.37it/s]\n",
-      "fatal: not a git repository (or any of the parent directories): .git\n",
-      "hf (pretrained=EleutherAI/pythia-2.8b), gen_kwargs: (), limit: 10.0, num_fewshot: None, batch_size: 1\n",
-      "|  Tasks   |Version|Filter|n-shot|Metric|Value|   |Stderr|\n",
-      "|----------|-------|------|-----:|------|----:|---|-----:|\n",
-      "|demo_boolq|Yaml   |none  |     0|acc   |    1|±  |     0|\n",
-      "\n"
-     ]
-    }
-   ],
-   "source": [
-    "!lm_eval \\\n",
-    "    --model hf \\\n",
-    "    --model_args pretrained=EleutherAI/pythia-2.8b \\\n",
-    "    --include_path ./ \\\n",
-    "    --tasks demo_boolq \\\n",
-    "    --limit 10\n"
-   ]
-  },
-  {
-   "cell_type": "markdown",
-   "metadata": {
-    "id": "LOUHK7PtQfq4"
-   },
-   "source": [
-    "Often, tasks are part of a larger group used to measure different capabilities. The dynamism of the field today means new dimensions of evaluation can come about which would mix and match new and older tasks alike. In LM-Eval, We can also group tasks and call that the group name to evaluate on a set of tasks easily. In this instance, let's evaluate the group `yes_or_no_tasks` which comprise of the tasks `demo_boolq` and `demo_cola`; tasks which are multiple choice tasks with options `yes` and `no` as the name suggests.\n",
-    "\n",
-    "<!-- making new groups is easier than ever, allowing user to work bottom-up by makiing individual tasks and linking them to a group or Top-Down, making a new group by listing existing tasks.\n",
-    "\n",
-    "We also show the aggregate across samples besides only showing the aggregation between subtasks. This may come in handy when certain groups want to be aggregated as a single task. -->\n",
-    "\n",
-    "\n"
-   ]
-  },
-  {
-   "cell_type": "code",
-   "execution_count": 5,
-   "metadata": {
-    "id": "fthNg3ywO-kA"
-   },
-   "outputs": [],
-   "source": [
-    "YAML_cola_string = '''\n",
-    "group: yes_or_no_tasks\n",
-    "task: demo_cola\n",
-    "dataset_path: glue\n",
-    "dataset_name: cola\n",
-    "output_type: multiple_choice\n",
-    "training_split: train\n",
-    "validation_split: validation\n",
-    "doc_to_text: \"{{sentence}}\\nQuestion: Does this sentence make sense?\\nAnswer:\"\n",
-    "doc_to_target: label\n",
-    "doc_to_choice: [\"no\", \"yes\"]\n",
-    "should_decontaminate: true\n",
-    "doc_to_decontamination_query: sentence\n",
-    "metric_list:\n",
-    "  - metric: acc\n",
-    "'''\n",
-    "with open('cola.yaml', 'w') as f:\n",
-    "    f.write(YAML_cola_string)"
-   ]
-  },
-  {
-   "cell_type": "code",
-   "execution_count": 6,
-   "metadata": {
-    "id": "XceRKCuuDtbn"
-   },
-   "outputs": [
-=======
+    },
+    {
+      "cell_type": "code",
+      "execution_count": 6,
+      "metadata": {
+        "id": "XceRKCuuDtbn"
+      },
+      "outputs": [
+        {
+          "name": "stdout",
+          "output_type": "stream",
+          "text": [
+            "2023-11-29:11:56:33,016 INFO     [utils.py:160] NumExpr defaulting to 2 threads.\n",
+            "2023-11-29 11:56:33.852995: E tensorflow/compiler/xla/stream_executor/cuda/cuda_dnn.cc:9342] Unable to register cuDNN factory: Attempting to register factory for plugin cuDNN when one has already been registered\n",
+            "2023-11-29 11:56:33.853050: E tensorflow/compiler/xla/stream_executor/cuda/cuda_fft.cc:609] Unable to register cuFFT factory: Attempting to register factory for plugin cuFFT when one has already been registered\n",
+            "2023-11-29 11:56:33.853087: E tensorflow/compiler/xla/stream_executor/cuda/cuda_blas.cc:1518] Unable to register cuBLAS factory: Attempting to register factory for plugin cuBLAS when one has already been registered\n",
+            "2023-11-29 11:56:35.129047: W tensorflow/compiler/tf2tensorrt/utils/py_utils.cc:38] TF-TRT Warning: Could not find TensorRT\n",
+            "2023-11-29:11:56:38,546 INFO     [__main__.py:132] Verbosity set to INFO\n",
+            "2023-11-29:11:56:47,509 WARNING  [__main__.py:138]  --limit SHOULD ONLY BE USED FOR TESTING.REAL METRICS SHOULD NOT BE COMPUTED USING LIMIT.\n",
+            "2023-11-29:11:56:47,509 INFO     [__main__.py:143] Including path: ./\n",
+            "2023-11-29:11:56:47,517 INFO     [__main__.py:205] Selected Tasks: ['yes_or_no_tasks']\n",
+            "2023-11-29:11:56:47,520 WARNING  [evaluator.py:93] generation_kwargs specified through cli, these settings will be used over set parameters in yaml tasks.\n",
+            "2023-11-29:11:56:47,550 INFO     [huggingface.py:120] Using device 'cuda'\n",
+            "2023-11-29:11:57:08,743 WARNING  [task.py:614] [Task: demo_cola] metric acc is defined, but aggregation is not. using default aggregation=mean\n",
+            "2023-11-29:11:57:08,743 WARNING  [task.py:626] [Task: demo_cola] metric acc is defined, but higher_is_better is not. using default higher_is_better=True\n",
+            "Downloading builder script: 100% 28.8k/28.8k [00:00<00:00, 52.7MB/s]\n",
+            "Downloading metadata: 100% 28.7k/28.7k [00:00<00:00, 51.9MB/s]\n",
+            "Downloading readme: 100% 27.9k/27.9k [00:00<00:00, 48.0MB/s]\n",
+            "Downloading data: 100% 377k/377k [00:00<00:00, 12.0MB/s]\n",
+            "Generating train split: 100% 8551/8551 [00:00<00:00, 19744.58 examples/s]\n",
+            "Generating validation split: 100% 1043/1043 [00:00<00:00, 27057.01 examples/s]\n",
+            "Generating test split: 100% 1063/1063 [00:00<00:00, 22705.17 examples/s]\n",
+            "2023-11-29:11:57:11,698 INFO     [task.py:355] Building contexts for task on rank 0...\n",
+            "2023-11-29:11:57:11,704 INFO     [evaluator.py:319] Running loglikelihood requests\n",
+            "100% 20/20 [00:03<00:00,  5.15it/s]\n",
+            "fatal: not a git repository (or any of the parent directories): .git\n",
+            "hf (pretrained=EleutherAI/pythia-2.8b), gen_kwargs: (), limit: 10.0, num_fewshot: None, batch_size: 1\n",
+            "|     Tasks     |Version|Filter|n-shot|Metric|Value|   |Stderr|\n",
+            "|---------------|-------|------|-----:|------|----:|---|-----:|\n",
+            "|yes_or_no_tasks|N/A    |none  |     0|acc   |  0.7|±  |0.1528|\n",
+            "| - demo_cola   |Yaml   |none  |     0|acc   |  0.7|±  |0.1528|\n",
+            "\n",
+            "|    Groups     |Version|Filter|n-shot|Metric|Value|   |Stderr|\n",
+            "|---------------|-------|------|-----:|------|----:|---|-----:|\n",
+            "|yes_or_no_tasks|N/A    |none  |     0|acc   |  0.7|±  |0.1528|\n",
+            "\n"
+          ]
+        }
+      ],
+      "source": [
+        "# !accelerate launch --no_python\n",
+        "!lm_eval \\\n",
+        "    --model hf \\\n",
+        "    --model_args pretrained=EleutherAI/pythia-2.8b \\\n",
+        "    --include_path ./ \\\n",
+        "    --tasks yes_or_no_tasks \\\n",
+        "    --limit 10 \\\n",
+        "    --output output/yes_or_no_tasks/ \\\n",
+        "    --log_samples\n"
+      ]
+    },
+    {
+      "cell_type": "markdown",
+      "metadata": {
+        "id": "XceRKCuuDtbn"
+      },
+      "source": [
+        "## Edit Prompt Templates Quickly\n",
+        "\n",
+        "The following is a yaml made to evaluate the specific subtask of `high_school_geography` from MMLU. It uses the standard prompt where the we choose the letters from the options with most likelihood as the model's prediction."
+      ]
+    },
+    {
       "cell_type": "code",
       "execution_count": 7,
       "metadata": {
@@ -872,812 +518,713 @@
         "    f.write(YAML_mmlu_geo_string)\n"
       ]
     },
->>>>>>> feff1b55
-    {
-     "name": "stdout",
-     "output_type": "stream",
-     "text": [
-      "2023-11-29:11:56:33,016 INFO     [utils.py:160] NumExpr defaulting to 2 threads.\n",
-      "2023-11-29 11:56:33.852995: E tensorflow/compiler/xla/stream_executor/cuda/cuda_dnn.cc:9342] Unable to register cuDNN factory: Attempting to register factory for plugin cuDNN when one has already been registered\n",
-      "2023-11-29 11:56:33.853050: E tensorflow/compiler/xla/stream_executor/cuda/cuda_fft.cc:609] Unable to register cuFFT factory: Attempting to register factory for plugin cuFFT when one has already been registered\n",
-      "2023-11-29 11:56:33.853087: E tensorflow/compiler/xla/stream_executor/cuda/cuda_blas.cc:1518] Unable to register cuBLAS factory: Attempting to register factory for plugin cuBLAS when one has already been registered\n",
-      "2023-11-29 11:56:35.129047: W tensorflow/compiler/tf2tensorrt/utils/py_utils.cc:38] TF-TRT Warning: Could not find TensorRT\n",
-      "2023-11-29:11:56:38,546 INFO     [__main__.py:132] Verbosity set to INFO\n",
-      "2023-11-29:11:56:47,509 WARNING  [__main__.py:138]  --limit SHOULD ONLY BE USED FOR TESTING.REAL METRICS SHOULD NOT BE COMPUTED USING LIMIT.\n",
-      "2023-11-29:11:56:47,509 INFO     [__main__.py:143] Including path: ./\n",
-      "2023-11-29:11:56:47,517 INFO     [__main__.py:205] Selected Tasks: ['yes_or_no_tasks']\n",
-      "2023-11-29:11:56:47,520 WARNING  [evaluator.py:93] generation_kwargs specified through cli, these settings will be used over set parameters in yaml tasks.\n",
-      "2023-11-29:11:56:47,550 INFO     [huggingface.py:120] Using device 'cuda'\n",
-      "2023-11-29:11:57:08,743 WARNING  [task.py:614] [Task: demo_cola] metric acc is defined, but aggregation is not. using default aggregation=mean\n",
-      "2023-11-29:11:57:08,743 WARNING  [task.py:626] [Task: demo_cola] metric acc is defined, but higher_is_better is not. using default higher_is_better=True\n",
-      "Downloading builder script: 100% 28.8k/28.8k [00:00<00:00, 52.7MB/s]\n",
-      "Downloading metadata: 100% 28.7k/28.7k [00:00<00:00, 51.9MB/s]\n",
-      "Downloading readme: 100% 27.9k/27.9k [00:00<00:00, 48.0MB/s]\n",
-      "Downloading data: 100% 377k/377k [00:00<00:00, 12.0MB/s]\n",
-      "Generating train split: 100% 8551/8551 [00:00<00:00, 19744.58 examples/s]\n",
-      "Generating validation split: 100% 1043/1043 [00:00<00:00, 27057.01 examples/s]\n",
-      "Generating test split: 100% 1063/1063 [00:00<00:00, 22705.17 examples/s]\n",
-      "2023-11-29:11:57:11,698 INFO     [task.py:355] Building contexts for task on rank 0...\n",
-      "2023-11-29:11:57:11,704 INFO     [evaluator.py:319] Running loglikelihood requests\n",
-      "100% 20/20 [00:03<00:00,  5.15it/s]\n",
-      "fatal: not a git repository (or any of the parent directories): .git\n",
-      "hf (pretrained=EleutherAI/pythia-2.8b), gen_kwargs: (), limit: 10.0, num_fewshot: None, batch_size: 1\n",
-      "|     Tasks     |Version|Filter|n-shot|Metric|Value|   |Stderr|\n",
-      "|---------------|-------|------|-----:|------|----:|---|-----:|\n",
-      "|yes_or_no_tasks|N/A    |none  |     0|acc   |  0.7|±  |0.1528|\n",
-      "| - demo_cola   |Yaml   |none  |     0|acc   |  0.7|±  |0.1528|\n",
-      "\n",
-      "|    Groups     |Version|Filter|n-shot|Metric|Value|   |Stderr|\n",
-      "|---------------|-------|------|-----:|------|----:|---|-----:|\n",
-      "|yes_or_no_tasks|N/A    |none  |     0|acc   |  0.7|±  |0.1528|\n",
-      "\n"
-     ]
+    {
+      "cell_type": "code",
+      "execution_count": 8,
+      "metadata": {
+        "id": "jyKOfCsKb-xy"
+      },
+      "outputs": [
+        {
+          "name": "stdout",
+          "output_type": "stream",
+          "text": [
+            "2023-11-29:11:57:23,598 INFO     [utils.py:160] NumExpr defaulting to 2 threads.\n",
+            "2023-11-29 11:57:24.719750: E tensorflow/compiler/xla/stream_executor/cuda/cuda_dnn.cc:9342] Unable to register cuDNN factory: Attempting to register factory for plugin cuDNN when one has already been registered\n",
+            "2023-11-29 11:57:24.719806: E tensorflow/compiler/xla/stream_executor/cuda/cuda_fft.cc:609] Unable to register cuFFT factory: Attempting to register factory for plugin cuFFT when one has already been registered\n",
+            "2023-11-29 11:57:24.719847: E tensorflow/compiler/xla/stream_executor/cuda/cuda_blas.cc:1518] Unable to register cuBLAS factory: Attempting to register factory for plugin cuBLAS when one has already been registered\n",
+            "2023-11-29 11:57:26.656125: W tensorflow/compiler/tf2tensorrt/utils/py_utils.cc:38] TF-TRT Warning: Could not find TensorRT\n",
+            "2023-11-29:11:57:31,563 INFO     [__main__.py:132] Verbosity set to INFO\n",
+            "2023-11-29:11:57:40,541 WARNING  [__main__.py:138]  --limit SHOULD ONLY BE USED FOR TESTING.REAL METRICS SHOULD NOT BE COMPUTED USING LIMIT.\n",
+            "2023-11-29:11:57:40,541 INFO     [__main__.py:143] Including path: ./\n",
+            "2023-11-29:11:57:40,558 INFO     [__main__.py:205] Selected Tasks: ['demo_mmlu_high_school_geography']\n",
+            "2023-11-29:11:57:40,559 WARNING  [evaluator.py:93] generation_kwargs specified through cli, these settings will be used over set parameters in yaml tasks.\n",
+            "2023-11-29:11:57:40,589 INFO     [huggingface.py:120] Using device 'cuda'\n",
+            "Downloading builder script: 100% 5.84k/5.84k [00:00<00:00, 17.7MB/s]\n",
+            "Downloading metadata: 100% 106k/106k [00:00<00:00, 892kB/s] \n",
+            "Downloading readme: 100% 39.7k/39.7k [00:00<00:00, 631kB/s]\n",
+            "Downloading data: 100% 166M/166M [00:01<00:00, 89.0MB/s]\n",
+            "Generating auxiliary_train split: 100% 99842/99842 [00:07<00:00, 12536.83 examples/s]\n",
+            "Generating test split: 100% 198/198 [00:00<00:00, 1439.20 examples/s]\n",
+            "Generating validation split: 100% 22/22 [00:00<00:00, 4181.76 examples/s]\n",
+            "Generating dev split: 100% 5/5 [00:00<00:00, 36.25 examples/s]\n",
+            "2023-11-29:11:58:09,798 INFO     [task.py:355] Building contexts for task on rank 0...\n",
+            "2023-11-29:11:58:09,822 INFO     [evaluator.py:319] Running loglikelihood requests\n",
+            "100% 40/40 [00:05<00:00,  7.86it/s]\n",
+            "fatal: not a git repository (or any of the parent directories): .git\n",
+            "hf (pretrained=EleutherAI/pythia-2.8b), gen_kwargs: (), limit: 10.0, num_fewshot: None, batch_size: 1\n",
+            "|             Tasks             |Version|Filter|n-shot| Metric |Value|   |Stderr|\n",
+            "|-------------------------------|-------|------|-----:|--------|----:|---|-----:|\n",
+            "|demo_mmlu_high_school_geography|Yaml   |none  |     0|acc     |  0.3|±  |0.1528|\n",
+            "|                               |       |none  |     0|acc_norm|  0.3|±  |0.1528|\n",
+            "\n"
+          ]
+        }
+      ],
+      "source": [
+        "# !accelerate launch --no_python\n",
+        "!lm_eval \\\n",
+        "    --model hf \\\n",
+        "    --model_args pretrained=EleutherAI/pythia-2.8b \\\n",
+        "    --include_path ./ \\\n",
+        "    --tasks demo_mmlu_high_school_geography \\\n",
+        "    --limit 10 \\\n",
+        "    --output output/mmlu_high_school_geography/ \\\n",
+        "    --log_samples"
+      ]
+    },
+    {
+      "cell_type": "markdown",
+      "metadata": {
+        "id": "jyKOfCsKb-xy"
+      },
+      "source": [
+        "We could also evaluate this task in a different way. For example, instead of observing the loglikelihood of the letters, we can instead evaluate on the choices themselves as the continuation. This is done by simply changing `doc_to_choice` from a list of letters to the corresponding `choices` field from the HF dataset. We write `\"{{choices}}\"` so that the string field is interpreted as jinja string that acquires the list from the HF dataset directly.\n",
+        "\n",
+        "Another convenient feature here is since we're only modifying the `doc_to_choice` and the rest of config is the same as the task above, we can use the above configuration as a template by using `include: mmlu_high_school_geography.yaml` to load the config from that file. We'll need to add a unique task name as to not colide with the existing yaml config we're including. For this case we'll simply name this one `mmlu_high_school_geography_continuation`. `doc_to_text` is added here just for sake of clarity."
+      ]
+    },
+    {
+      "cell_type": "code",
+      "execution_count": 9,
+      "metadata": {
+        "id": "lqElwU54TaK-"
+      },
+      "outputs": [],
+      "source": [
+        "YAML_mmlu_geo_string = '''\n",
+        "include: mmlu_high_school_geography.yaml\n",
+        "task: demo_mmlu_high_school_geography_continuation\n",
+        "doc_to_text: \"{{question.strip()}}\\nA. {{choices[0]}}\\nB. {{choices[1]}}\\nC. {{choices[2]}}\\nD. {{choices[3]}}\\nAnswer:\"\n",
+        "doc_to_choice: \"{{choices}}\"\n",
+        "'''\n",
+        "with open('mmlu_high_school_geography_continuation.yaml', 'w') as f:\n",
+        "    f.write(YAML_mmlu_geo_string)\n"
+      ]
+    },
+    {
+      "cell_type": "code",
+      "execution_count": 10,
+      "metadata": {
+        "id": "-_CVnDirdy7j"
+      },
+      "outputs": [
+        {
+          "name": "stdout",
+          "output_type": "stream",
+          "text": [
+            "2023-11-29:11:58:21,284 INFO     [utils.py:160] NumExpr defaulting to 2 threads.\n",
+            "2023-11-29 11:58:22.850159: E tensorflow/compiler/xla/stream_executor/cuda/cuda_dnn.cc:9342] Unable to register cuDNN factory: Attempting to register factory for plugin cuDNN when one has already been registered\n",
+            "2023-11-29 11:58:22.850219: E tensorflow/compiler/xla/stream_executor/cuda/cuda_fft.cc:609] Unable to register cuFFT factory: Attempting to register factory for plugin cuFFT when one has already been registered\n",
+            "2023-11-29 11:58:22.850254: E tensorflow/compiler/xla/stream_executor/cuda/cuda_blas.cc:1518] Unable to register cuBLAS factory: Attempting to register factory for plugin cuBLAS when one has already been registered\n",
+            "2023-11-29 11:58:24.948103: W tensorflow/compiler/tf2tensorrt/utils/py_utils.cc:38] TF-TRT Warning: Could not find TensorRT\n",
+            "2023-11-29:11:58:28,460 INFO     [__main__.py:132] Verbosity set to INFO\n",
+            "2023-11-29:11:58:37,935 WARNING  [__main__.py:138]  --limit SHOULD ONLY BE USED FOR TESTING.REAL METRICS SHOULD NOT BE COMPUTED USING LIMIT.\n",
+            "2023-11-29:11:58:37,935 INFO     [__main__.py:143] Including path: ./\n",
+            "2023-11-29:11:58:37,969 INFO     [__main__.py:205] Selected Tasks: ['demo_mmlu_high_school_geography_continuation']\n",
+            "2023-11-29:11:58:37,972 WARNING  [evaluator.py:93] generation_kwargs specified through cli, these settings will be used over set parameters in yaml tasks.\n",
+            "2023-11-29:11:58:38,008 INFO     [huggingface.py:120] Using device 'cuda'\n",
+            "2023-11-29:11:58:59,758 INFO     [task.py:355] Building contexts for task on rank 0...\n",
+            "2023-11-29:11:58:59,777 INFO     [evaluator.py:319] Running loglikelihood requests\n",
+            "100% 40/40 [00:02<00:00, 16.23it/s]\n",
+            "fatal: not a git repository (or any of the parent directories): .git\n",
+            "hf (pretrained=EleutherAI/pythia-2.8b), gen_kwargs: (), limit: 10.0, num_fewshot: None, batch_size: 1\n",
+            "|                   Tasks                    |Version|Filter|n-shot| Metric |Value|   |Stderr|\n",
+            "|--------------------------------------------|-------|------|-----:|--------|----:|---|-----:|\n",
+            "|demo_mmlu_high_school_geography_continuation|Yaml   |none  |     0|acc     |  0.1|±  |0.1000|\n",
+            "|                                            |       |none  |     0|acc_norm|  0.2|±  |0.1333|\n",
+            "\n"
+          ]
+        }
+      ],
+      "source": [
+        "# !accelerate launch --no_python\n",
+        "!lm_eval \\\n",
+        "    --model hf \\\n",
+        "    --model_args pretrained=EleutherAI/pythia-2.8b \\\n",
+        "    --include_path ./ \\\n",
+        "    --tasks demo_mmlu_high_school_geography_continuation \\\n",
+        "    --limit 10 \\\n",
+        "    --output output/mmlu_high_school_geography_continuation/ \\\n",
+        "    --log_samples\n"
+      ]
+    },
+    {
+      "cell_type": "markdown",
+      "metadata": {
+        "id": "-_CVnDirdy7j"
+      },
+      "source": [
+        "If we take a look at the samples, we can see that it is in fact evaluating the continuation based on the choices rather than the letters."
+      ]
+    },
+    {
+      "cell_type": "code",
+      "execution_count": 11,
+      "metadata": {
+        "id": "duBDqC6PAdjL"
+      },
+      "outputs": [
+        {
+          "data": {
+            "application/javascript": "\n      ((filepath) => {{\n        if (!google.colab.kernel.accessAllowed) {{\n          return;\n        }}\n        google.colab.files.view(filepath);\n      }})(\"/content/output/mmlu_high_school_geography_continuation/pretrained__EleutherAI__pythia-2.8b_demo_mmlu_high_school_geography_continuation.jsonl\")",
+            "text/plain": [
+              "<IPython.core.display.Javascript object>"
+            ]
+          },
+          "metadata": {},
+          "output_type": "display_data"
+        }
+      ],
+      "source": [
+        "from google.colab import files\n",
+        "files.view(\"output/mmlu_high_school_geography_continuation/pretrained__EleutherAI__pythia-2.8b_demo_mmlu_high_school_geography_continuation.jsonl\")\n"
+      ]
+    },
+    {
+      "cell_type": "markdown",
+      "metadata": {
+        "id": "6p0-KPwAgK5j"
+      },
+      "source": [
+        "## Closer Look at YAML Fields\n",
+        "\n",
+        "To prepare a task we can simply fill in a YAML config with the relevant information.\n",
+        "\n",
+        "`output_type`\n",
+        "The current provided evaluation types comprise of the following:\n",
+        "1.   `loglikelihood`: Evaluates the loglikelihood of a continuation, conditioned on some input string.\n",
+        "2.   `loglikelihood_rolling`: evaluate the loglikelihood of producing a string, conditioned on the empty string. (Used for perplexity evaluations)\n",
+        "3.   `multiple_choice`: Evaluates loglikelihood among the a number of choices predicted by the model.\n",
+        "4.   `greedy_until`: Model outputs greedy generation (can be configured to to use beam search and other generation-related parameters)\n",
+        "\n",
+        "The core prompt revolves around 3 fields.\n",
+        "1. `doc_to_text`: Denotes the prompt template that will be used as input to the model.\n",
+        "2. `doc_to_choice`: Available choices that will be used as continuation for the model. This is used when the `output_type` is `multiple_choice`, and otherwise can be left as `None`.\n",
+        "3. `doc_to_target`: When `output_type` is `multiple_choice`, this can be an index that corresponds to the correct answer, or the answer string itself (must be a subset of `doc_to_choice`). For other tasks, this is expected to be a string. You can fill this field with a feature name from the HF dataset so long as the resulting feature follows the conditioned described.\n",
+        "\n",
+        "These three fields can be expressed as strings, column names from the source dataset, or as Jinja2 templates that can use fields from the source dataset as variables.\n"
+      ]
+    },
+    {
+      "cell_type": "markdown",
+      "metadata": {
+        "id": "6p0-KPwAgK5j"
+      },
+      "source": [
+        "## What if Jinja is not Sufficient?\n",
+        "\n",
+        "There can be times where the Jinja2 templating language is not enough to make the prompt we had in mind. There are a few ways to circumvent this limitation:\n",
+        "\n",
+        "1. Use `!function` operator for the prompt-related fields to pass a python function that takes as input the dataset row, and will output the prompt template component.\n",
+        "2. Perform a transformation on the dataset beforehand."
+      ]
+    },
+    {
+      "cell_type": "markdown",
+      "metadata": {},
+      "source": [
+        "Below, we show an example of using `!function` to create `doc_to_text` from a python function:"
+      ]
+    },
+    {
+      "cell_type": "code",
+      "execution_count": 12,
+      "metadata": {
+        "colab": {
+          "base_uri": "https://localhost:8080/"
+        },
+        "id": "DYZ5c0JhR1lJ",
+        "outputId": "ca945235-fb9e-4f17-8bfa-78e7d6ec1490"
+      },
+      "outputs": [
+        {
+          "name": "stdout",
+          "output_type": "stream",
+          "text": [
+            "2023-11-29:11:59:08,312 INFO     [utils.py:160] NumExpr defaulting to 2 threads.\n",
+            "2023-11-29 11:59:09.348327: E tensorflow/compiler/xla/stream_executor/cuda/cuda_dnn.cc:9342] Unable to register cuDNN factory: Attempting to register factory for plugin cuDNN when one has already been registered\n",
+            "2023-11-29 11:59:09.348387: E tensorflow/compiler/xla/stream_executor/cuda/cuda_fft.cc:609] Unable to register cuFFT factory: Attempting to register factory for plugin cuFFT when one has already been registered\n",
+            "2023-11-29 11:59:09.348421: E tensorflow/compiler/xla/stream_executor/cuda/cuda_blas.cc:1518] Unable to register cuBLAS factory: Attempting to register factory for plugin cuBLAS when one has already been registered\n",
+            "2023-11-29 11:59:10.573752: W tensorflow/compiler/tf2tensorrt/utils/py_utils.cc:38] TF-TRT Warning: Could not find TensorRT\n",
+            "2023-11-29:11:59:14,044 INFO     [__main__.py:132] Verbosity set to INFO\n",
+            "2023-11-29:11:59:23,654 WARNING  [__main__.py:138]  --limit SHOULD ONLY BE USED FOR TESTING.REAL METRICS SHOULD NOT BE COMPUTED USING LIMIT.\n",
+            "2023-11-29:11:59:23,654 INFO     [__main__.py:143] Including path: ./\n",
+            "2023-11-29:11:59:23,678 INFO     [__main__.py:205] Selected Tasks: ['demo_mmlu_high_school_geography_function_prompt']\n",
+            "2023-11-29:11:59:23,679 WARNING  [evaluator.py:93] generation_kwargs specified through cli, these settings will be used over set parameters in yaml tasks.\n",
+            "2023-11-29:11:59:23,708 INFO     [huggingface.py:120] Using device 'cuda'\n",
+            "2023-11-29:11:59:44,516 INFO     [task.py:355] Building contexts for task on rank 0...\n",
+            "2023-11-29:11:59:44,524 INFO     [evaluator.py:319] Running loglikelihood requests\n",
+            "100% 40/40 [00:02<00:00, 15.41it/s]\n",
+            "fatal: not a git repository (or any of the parent directories): .git\n",
+            "hf (pretrained=EleutherAI/pythia-2.8b), gen_kwargs: (), limit: 10.0, num_fewshot: None, batch_size: 1\n",
+            "|                     Tasks                     |Version|Filter|n-shot| Metric |Value|   |Stderr|\n",
+            "|-----------------------------------------------|-------|------|-----:|--------|----:|---|-----:|\n",
+            "|demo_mmlu_high_school_geography_function_prompt|Yaml   |none  |     0|acc     |  0.1|±  |0.1000|\n",
+            "|                                               |       |none  |     0|acc_norm|  0.2|±  |0.1333|\n",
+            "\n"
+          ]
+        }
+      ],
+      "source": [
+        "YAML_mmlu_geo_string = '''\n",
+        "include: mmlu_high_school_geography.yaml\n",
+        "task: demo_mmlu_high_school_geography_function_prompt\n",
+        "doc_to_text: !function utils.doc_to_text\n",
+        "doc_to_choice: \"{{choices}}\"\n",
+        "'''\n",
+        "with open('demo_mmlu_high_school_geography_function_prompt.yaml', 'w') as f:\n",
+        "    f.write(YAML_mmlu_geo_string)\n",
+        "\n",
+        "DOC_TO_TEXT = '''\n",
+        "def doc_to_text(x):\n",
+        "    question = x[\"question\"].strip()\n",
+        "    choices = x[\"choices\"]\n",
+        "    option_a = choices[0]\n",
+        "    option_b = choices[1]\n",
+        "    option_c = choices[2]\n",
+        "    option_d = choices[3]\n",
+        "    return f\"{question}\\\\nA. {option_a}\\\\nB. {option_b}\\\\nC. {option_c}\\\\nD. {option_d}\\\\nAnswer:\"\n",
+        "'''\n",
+        "with open('utils.py', 'w') as f:\n",
+        "    f.write(DOC_TO_TEXT)\n",
+        "\n",
+        "!lm_eval \\\n",
+        "    --model hf \\\n",
+        "    --model_args pretrained=EleutherAI/pythia-2.8b \\\n",
+        "    --include_path ./ \\\n",
+        "    --tasks demo_mmlu_high_school_geography_function_prompt \\\n",
+        "    --limit 10 \\\n",
+        "    --output output/demo_mmlu_high_school_geography_function_prompt/ \\\n",
+        "    --log_samples\n"
+      ]
+    },
+    {
+      "cell_type": "markdown",
+      "metadata": {},
+      "source": [
+        "Next, we'll also show how to do this via preprocessing the dataset as necessary using the `process_docs` config field:\n",
+        "\n",
+        "We will write a function that will modify each document in our evaluation dataset's split to add a field that is suitable for us to use in `doc_to_text`."
+      ]
+    },
+    {
+      "cell_type": "code",
+      "execution_count": null,
+      "metadata": {},
+      "outputs": [],
+      "source": [
+        "YAML_mmlu_geo_string = '''\n",
+        "include: mmlu_high_school_geography.yaml\n",
+        "task: demo_mmlu_high_school_geography_function_prompt_2\n",
+        "process_docs: !function utils_process_docs.process_docs\n",
+        "doc_to_text: \"{{input}}\"\n",
+        "doc_to_choice: \"{{choices}}\"\n",
+        "'''\n",
+        "with open('demo_mmlu_high_school_geography_process_docs.yaml', 'w') as f:\n",
+        "    f.write(YAML_mmlu_geo_string)\n",
+        "\n",
+        "DOC_TO_TEXT = '''\n",
+        "def process_docs(dataset):\n",
+        "    def _process_doc(x):\n",
+        "        question = x[\"question\"].strip()\n",
+        "        choices = x[\"choices\"]\n",
+        "        option_a = choices[0]\n",
+        "        option_b = choices[1]\n",
+        "        option_c = choices[2]\n",
+        "        option_d = choices[3]\n",
+        "        doc[\"input\"] = f\"{question}\\\\nA. {option_a}\\\\nB. {option_b}\\\\nC. {option_c}\\\\nD. {option_d}\\\\nAnswer:\"\n",
+        "        return out_doc\n",
+        "\n",
+        "    return dataset.map(_process_doc)\n",
+        "'''\n",
+        "\n",
+        "with open('utils_process_docs.py', 'w') as f:\n",
+        "    f.write(DOC_TO_TEXT)\n",
+        "\n",
+        "!lm_eval \\\n",
+        "    --model hf \\\n",
+        "    --model_args pretrained=EleutherAI/pythia-2.8b \\\n",
+        "    --include_path ./ \\\n",
+        "    --tasks demo_mmlu_high_school_geography_function_prompt_2 \\\n",
+        "    --limit 10 \\\n",
+        "    --output output/demo_mmlu_high_school_geography_function_prompt_2/ \\\n",
+        "    --log_samples\n"
+      ]
+    },
+    {
+      "cell_type": "markdown",
+      "metadata": {},
+      "source": [
+        "We hope that this explainer gives you a sense of what can be done with and how to work with LM-Evaluation-Harnes v0.4.0 ! \n",
+        "\n",
+        "For more information, check out our documentation pages in the `docs/` folder, and if you have questions, please raise them in GitHub issues, or in #lm-thunderdome or #release-discussion on the EleutherAI discord server."
+      ]
     }
-   ],
-   "source": [
-    "# !accelerate launch --no_python\n",
-    "!lm_eval \\\n",
-    "    --model hf \\\n",
-    "    --model_args pretrained=EleutherAI/pythia-2.8b \\\n",
-    "    --include_path ./ \\\n",
-    "    --tasks yes_or_no_tasks \\\n",
-    "    --limit 10 \\\n",
-    "    --output output/yes_or_no_tasks/ \\\n",
-    "    --log_samples\n"
-   ]
+  ],
+  "metadata": {
+    "accelerator": "GPU",
+    "colab": {
+      "collapsed_sections": [
+        "zAov81vTbL2K"
+      ],
+      "gpuType": "T4",
+      "provenance": []
+    },
+    "kernelspec": {
+      "display_name": "Python 3",
+      "name": "python3"
+    },
+    "language_info": {
+      "name": "python"
+    },
+    "widgets": {
+      "application/vnd.jupyter.widget-state+json": {
+        "46f521b73fd943c081c648fd873ebc0a": {
+          "model_module": "@jupyter-widgets/controls",
+          "model_module_version": "1.5.0",
+          "model_name": "DescriptionStyleModel",
+          "state": {
+            "_model_module": "@jupyter-widgets/controls",
+            "_model_module_version": "1.5.0",
+            "_model_name": "DescriptionStyleModel",
+            "_view_count": null,
+            "_view_module": "@jupyter-widgets/base",
+            "_view_module_version": "1.2.0",
+            "_view_name": "StyleView",
+            "description_width": ""
+          }
+        },
+        "48763b6233374554ae76035c0483066f": {
+          "model_module": "@jupyter-widgets/controls",
+          "model_module_version": "1.5.0",
+          "model_name": "ProgressStyleModel",
+          "state": {
+            "_model_module": "@jupyter-widgets/controls",
+            "_model_module_version": "1.5.0",
+            "_model_name": "ProgressStyleModel",
+            "_view_count": null,
+            "_view_module": "@jupyter-widgets/base",
+            "_view_module_version": "1.2.0",
+            "_view_name": "StyleView",
+            "bar_color": null,
+            "description_width": ""
+          }
+        },
+        "4986a21eb560448fa79f4b25cde48951": {
+          "model_module": "@jupyter-widgets/base",
+          "model_module_version": "1.2.0",
+          "model_name": "LayoutModel",
+          "state": {
+            "_model_module": "@jupyter-widgets/base",
+            "_model_module_version": "1.2.0",
+            "_model_name": "LayoutModel",
+            "_view_count": null,
+            "_view_module": "@jupyter-widgets/base",
+            "_view_module_version": "1.2.0",
+            "_view_name": "LayoutView",
+            "align_content": null,
+            "align_items": null,
+            "align_self": null,
+            "border": null,
+            "bottom": null,
+            "display": null,
+            "flex": null,
+            "flex_flow": null,
+            "grid_area": null,
+            "grid_auto_columns": null,
+            "grid_auto_flow": null,
+            "grid_auto_rows": null,
+            "grid_column": null,
+            "grid_gap": null,
+            "grid_row": null,
+            "grid_template_areas": null,
+            "grid_template_columns": null,
+            "grid_template_rows": null,
+            "height": null,
+            "justify_content": null,
+            "justify_items": null,
+            "left": null,
+            "margin": null,
+            "max_height": null,
+            "max_width": null,
+            "min_height": null,
+            "min_width": null,
+            "object_fit": null,
+            "object_position": null,
+            "order": null,
+            "overflow": null,
+            "overflow_x": null,
+            "overflow_y": null,
+            "padding": null,
+            "right": null,
+            "top": null,
+            "visibility": null,
+            "width": null
+          }
+        },
+        "6b2d90209ec14230b3d58a74ac9b83bf": {
+          "model_module": "@jupyter-widgets/base",
+          "model_module_version": "1.2.0",
+          "model_name": "LayoutModel",
+          "state": {
+            "_model_module": "@jupyter-widgets/base",
+            "_model_module_version": "1.2.0",
+            "_model_name": "LayoutModel",
+            "_view_count": null,
+            "_view_module": "@jupyter-widgets/base",
+            "_view_module_version": "1.2.0",
+            "_view_name": "LayoutView",
+            "align_content": null,
+            "align_items": null,
+            "align_self": null,
+            "border": null,
+            "bottom": null,
+            "display": null,
+            "flex": null,
+            "flex_flow": null,
+            "grid_area": null,
+            "grid_auto_columns": null,
+            "grid_auto_flow": null,
+            "grid_auto_rows": null,
+            "grid_column": null,
+            "grid_gap": null,
+            "grid_row": null,
+            "grid_template_areas": null,
+            "grid_template_columns": null,
+            "grid_template_rows": null,
+            "height": null,
+            "justify_content": null,
+            "justify_items": null,
+            "left": null,
+            "margin": null,
+            "max_height": null,
+            "max_width": null,
+            "min_height": null,
+            "min_width": null,
+            "object_fit": null,
+            "object_position": null,
+            "order": null,
+            "overflow": null,
+            "overflow_x": null,
+            "overflow_y": null,
+            "padding": null,
+            "right": null,
+            "top": null,
+            "visibility": null,
+            "width": null
+          }
+        },
+        "7c5689bc13684db8a22681f41863dddd": {
+          "model_module": "@jupyter-widgets/base",
+          "model_module_version": "1.2.0",
+          "model_name": "LayoutModel",
+          "state": {
+            "_model_module": "@jupyter-widgets/base",
+            "_model_module_version": "1.2.0",
+            "_model_name": "LayoutModel",
+            "_view_count": null,
+            "_view_module": "@jupyter-widgets/base",
+            "_view_module_version": "1.2.0",
+            "_view_name": "LayoutView",
+            "align_content": null,
+            "align_items": null,
+            "align_self": null,
+            "border": null,
+            "bottom": null,
+            "display": null,
+            "flex": null,
+            "flex_flow": null,
+            "grid_area": null,
+            "grid_auto_columns": null,
+            "grid_auto_flow": null,
+            "grid_auto_rows": null,
+            "grid_column": null,
+            "grid_gap": null,
+            "grid_row": null,
+            "grid_template_areas": null,
+            "grid_template_columns": null,
+            "grid_template_rows": null,
+            "height": null,
+            "justify_content": null,
+            "justify_items": null,
+            "left": null,
+            "margin": null,
+            "max_height": null,
+            "max_width": null,
+            "min_height": null,
+            "min_width": null,
+            "object_fit": null,
+            "object_position": null,
+            "order": null,
+            "overflow": null,
+            "overflow_x": null,
+            "overflow_y": null,
+            "padding": null,
+            "right": null,
+            "top": null,
+            "visibility": null,
+            "width": null
+          }
+        },
+        "a1d3a8aa016544a78e8821c8f6199e06": {
+          "model_module": "@jupyter-widgets/controls",
+          "model_module_version": "1.5.0",
+          "model_name": "HBoxModel",
+          "state": {
+            "_dom_classes": [],
+            "_model_module": "@jupyter-widgets/controls",
+            "_model_module_version": "1.5.0",
+            "_model_name": "HBoxModel",
+            "_view_count": null,
+            "_view_module": "@jupyter-widgets/controls",
+            "_view_module_version": "1.5.0",
+            "_view_name": "HBoxView",
+            "box_style": "",
+            "children": [
+              "IPY_MODEL_f61ed33fad754146bdd2ac9db1ba1c48",
+              "IPY_MODEL_bfa0af6aeff344c6845e1080a878e92e",
+              "IPY_MODEL_fd1ad9e0367d4004aae853b91c3a7617"
+            ],
+            "layout": "IPY_MODEL_6b2d90209ec14230b3d58a74ac9b83bf"
+          }
+        },
+        "a73f357065d34d7baf0453ae4a8d75e2": {
+          "model_module": "@jupyter-widgets/base",
+          "model_module_version": "1.2.0",
+          "model_name": "LayoutModel",
+          "state": {
+            "_model_module": "@jupyter-widgets/base",
+            "_model_module_version": "1.2.0",
+            "_model_name": "LayoutModel",
+            "_view_count": null,
+            "_view_module": "@jupyter-widgets/base",
+            "_view_module_version": "1.2.0",
+            "_view_name": "LayoutView",
+            "align_content": null,
+            "align_items": null,
+            "align_self": null,
+            "border": null,
+            "bottom": null,
+            "display": null,
+            "flex": null,
+            "flex_flow": null,
+            "grid_area": null,
+            "grid_auto_columns": null,
+            "grid_auto_flow": null,
+            "grid_auto_rows": null,
+            "grid_column": null,
+            "grid_gap": null,
+            "grid_row": null,
+            "grid_template_areas": null,
+            "grid_template_columns": null,
+            "grid_template_rows": null,
+            "height": null,
+            "justify_content": null,
+            "justify_items": null,
+            "left": null,
+            "margin": null,
+            "max_height": null,
+            "max_width": null,
+            "min_height": null,
+            "min_width": null,
+            "object_fit": null,
+            "object_position": null,
+            "order": null,
+            "overflow": null,
+            "overflow_x": null,
+            "overflow_y": null,
+            "padding": null,
+            "right": null,
+            "top": null,
+            "visibility": null,
+            "width": null
+          }
+        },
+        "aed3acd2f2d74003b44079c333a0698e": {
+          "model_module": "@jupyter-widgets/controls",
+          "model_module_version": "1.5.0",
+          "model_name": "DescriptionStyleModel",
+          "state": {
+            "_model_module": "@jupyter-widgets/controls",
+            "_model_module_version": "1.5.0",
+            "_model_name": "DescriptionStyleModel",
+            "_view_count": null,
+            "_view_module": "@jupyter-widgets/base",
+            "_view_module_version": "1.2.0",
+            "_view_name": "StyleView",
+            "description_width": ""
+          }
+        },
+        "bfa0af6aeff344c6845e1080a878e92e": {
+          "model_module": "@jupyter-widgets/controls",
+          "model_module_version": "1.5.0",
+          "model_name": "FloatProgressModel",
+          "state": {
+            "_dom_classes": [],
+            "_model_module": "@jupyter-widgets/controls",
+            "_model_module_version": "1.5.0",
+            "_model_name": "FloatProgressModel",
+            "_view_count": null,
+            "_view_module": "@jupyter-widgets/controls",
+            "_view_module_version": "1.5.0",
+            "_view_name": "ProgressView",
+            "bar_style": "success",
+            "description": "",
+            "description_tooltip": null,
+            "layout": "IPY_MODEL_7c5689bc13684db8a22681f41863dddd",
+            "max": 5669,
+            "min": 0,
+            "orientation": "horizontal",
+            "style": "IPY_MODEL_48763b6233374554ae76035c0483066f",
+            "value": 5669
+          }
+        },
+        "f61ed33fad754146bdd2ac9db1ba1c48": {
+          "model_module": "@jupyter-widgets/controls",
+          "model_module_version": "1.5.0",
+          "model_name": "HTMLModel",
+          "state": {
+            "_dom_classes": [],
+            "_model_module": "@jupyter-widgets/controls",
+            "_model_module_version": "1.5.0",
+            "_model_name": "HTMLModel",
+            "_view_count": null,
+            "_view_module": "@jupyter-widgets/controls",
+            "_view_module_version": "1.5.0",
+            "_view_name": "HTMLView",
+            "description": "",
+            "description_tooltip": null,
+            "layout": "IPY_MODEL_a73f357065d34d7baf0453ae4a8d75e2",
+            "placeholder": "​",
+            "style": "IPY_MODEL_46f521b73fd943c081c648fd873ebc0a",
+            "value": "Downloading builder script: 100%"
+          }
+        },
+        "fd1ad9e0367d4004aae853b91c3a7617": {
+          "model_module": "@jupyter-widgets/controls",
+          "model_module_version": "1.5.0",
+          "model_name": "HTMLModel",
+          "state": {
+            "_dom_classes": [],
+            "_model_module": "@jupyter-widgets/controls",
+            "_model_module_version": "1.5.0",
+            "_model_name": "HTMLModel",
+            "_view_count": null,
+            "_view_module": "@jupyter-widgets/controls",
+            "_view_module_version": "1.5.0",
+            "_view_name": "HTMLView",
+            "description": "",
+            "description_tooltip": null,
+            "layout": "IPY_MODEL_4986a21eb560448fa79f4b25cde48951",
+            "placeholder": "​",
+            "style": "IPY_MODEL_aed3acd2f2d74003b44079c333a0698e",
+            "value": " 5.67k/5.67k [00:00&lt;00:00, 205kB/s]"
+          }
+        }
+      }
+    }
   },
-  {
-   "cell_type": "markdown",
-   "metadata": {
-    "id": "XceRKCuuDtbn"
-   },
-   "source": [
-    "## Edit Prompt Templates Quickly\n",
-    "\n",
-    "The following is a yaml made to evaluate the specific subtask of `high_school_geography` from MMLU. It uses the standard prompt where the we choose the letters from the options with most likelihood as the model's prediction."
-   ]
-  },
-  {
-   "cell_type": "code",
-   "execution_count": 7,
-   "metadata": {
-    "id": "GTFvdt9kSlBG"
-   },
-   "outputs": [],
-   "source": [
-    "YAML_mmlu_geo_string = '''\n",
-    "group: mmlu\n",
-    "task: demo_mmlu_high_school_geography\n",
-    "dataset_path: cais/mmlu\n",
-    "dataset_name: high_school_geography\n",
-    "description: \"The following are multiple choice questions (with answers) about high school geography.\\n\\n\"\n",
-    "test_split: test\n",
-    "fewshot_split: dev\n",
-    "fewshot_config:\n",
-    "  sampler: first_n\n",
-    "output_type: multiple_choice\n",
-    "doc_to_text: \"{{question.strip()}}\\nA. {{choices[0]}}\\nB. {{choices[1]}}\\nC. {{choices[2]}}\\nD. {{choices[3]}}\\nAnswer:\"\n",
-    "doc_to_choice: [\"A\", \"B\", \"C\", \"D\"]\n",
-    "doc_to_target: answer\n",
-    "metric_list:\n",
-    "  - metric: acc\n",
-    "    aggregation: mean\n",
-    "    higher_is_better: true\n",
-    "  - metric: acc_norm\n",
-    "    aggregation: mean\n",
-    "    higher_is_better: true\n",
-    "'''\n",
-    "with open('mmlu_high_school_geography.yaml', 'w') as f:\n",
-    "    f.write(YAML_mmlu_geo_string)\n"
-   ]
-  },
-  {
-   "cell_type": "code",
-   "execution_count": 8,
-   "metadata": {
-    "id": "jyKOfCsKb-xy"
-   },
-   "outputs": [
-    {
-     "name": "stdout",
-     "output_type": "stream",
-     "text": [
-      "2023-11-29:11:57:23,598 INFO     [utils.py:160] NumExpr defaulting to 2 threads.\n",
-      "2023-11-29 11:57:24.719750: E tensorflow/compiler/xla/stream_executor/cuda/cuda_dnn.cc:9342] Unable to register cuDNN factory: Attempting to register factory for plugin cuDNN when one has already been registered\n",
-      "2023-11-29 11:57:24.719806: E tensorflow/compiler/xla/stream_executor/cuda/cuda_fft.cc:609] Unable to register cuFFT factory: Attempting to register factory for plugin cuFFT when one has already been registered\n",
-      "2023-11-29 11:57:24.719847: E tensorflow/compiler/xla/stream_executor/cuda/cuda_blas.cc:1518] Unable to register cuBLAS factory: Attempting to register factory for plugin cuBLAS when one has already been registered\n",
-      "2023-11-29 11:57:26.656125: W tensorflow/compiler/tf2tensorrt/utils/py_utils.cc:38] TF-TRT Warning: Could not find TensorRT\n",
-      "2023-11-29:11:57:31,563 INFO     [__main__.py:132] Verbosity set to INFO\n",
-      "2023-11-29:11:57:40,541 WARNING  [__main__.py:138]  --limit SHOULD ONLY BE USED FOR TESTING.REAL METRICS SHOULD NOT BE COMPUTED USING LIMIT.\n",
-      "2023-11-29:11:57:40,541 INFO     [__main__.py:143] Including path: ./\n",
-      "2023-11-29:11:57:40,558 INFO     [__main__.py:205] Selected Tasks: ['demo_mmlu_high_school_geography']\n",
-      "2023-11-29:11:57:40,559 WARNING  [evaluator.py:93] generation_kwargs specified through cli, these settings will be used over set parameters in yaml tasks.\n",
-      "2023-11-29:11:57:40,589 INFO     [huggingface.py:120] Using device 'cuda'\n",
-      "Downloading builder script: 100% 5.84k/5.84k [00:00<00:00, 17.7MB/s]\n",
-      "Downloading metadata: 100% 106k/106k [00:00<00:00, 892kB/s] \n",
-      "Downloading readme: 100% 39.7k/39.7k [00:00<00:00, 631kB/s]\n",
-      "Downloading data: 100% 166M/166M [00:01<00:00, 89.0MB/s]\n",
-      "Generating auxiliary_train split: 100% 99842/99842 [00:07<00:00, 12536.83 examples/s]\n",
-      "Generating test split: 100% 198/198 [00:00<00:00, 1439.20 examples/s]\n",
-      "Generating validation split: 100% 22/22 [00:00<00:00, 4181.76 examples/s]\n",
-      "Generating dev split: 100% 5/5 [00:00<00:00, 36.25 examples/s]\n",
-      "2023-11-29:11:58:09,798 INFO     [task.py:355] Building contexts for task on rank 0...\n",
-      "2023-11-29:11:58:09,822 INFO     [evaluator.py:319] Running loglikelihood requests\n",
-      "100% 40/40 [00:05<00:00,  7.86it/s]\n",
-      "fatal: not a git repository (or any of the parent directories): .git\n",
-      "hf (pretrained=EleutherAI/pythia-2.8b), gen_kwargs: (), limit: 10.0, num_fewshot: None, batch_size: 1\n",
-      "|             Tasks             |Version|Filter|n-shot| Metric |Value|   |Stderr|\n",
-      "|-------------------------------|-------|------|-----:|--------|----:|---|-----:|\n",
-      "|demo_mmlu_high_school_geography|Yaml   |none  |     0|acc     |  0.3|±  |0.1528|\n",
-      "|                               |       |none  |     0|acc_norm|  0.3|±  |0.1528|\n",
-      "\n"
-     ]
-    }
-   ],
-   "source": [
-    "# !accelerate launch --no_python\n",
-    "!lm_eval \\\n",
-    "    --model hf \\\n",
-    "    --model_args pretrained=EleutherAI/pythia-2.8b \\\n",
-    "    --include_path ./ \\\n",
-    "    --tasks demo_mmlu_high_school_geography \\\n",
-    "    --limit 10 \\\n",
-    "    --output output/mmlu_high_school_geography/ \\\n",
-    "    --log_samples"
-   ]
-  },
-  {
-   "cell_type": "markdown",
-   "metadata": {
-    "id": "jyKOfCsKb-xy"
-   },
-   "source": [
-    "We could also evaluate this task in a different way. For example, instead of observing the loglikelihood of the letters, we can instead evaluate on the choices themselves as the continuation. This is done by simply changing `doc_to_choice` from a list of letters to the corresponding `choices` field from the HF dataset. We write `\"{{choices}}\"` so that the string field is interpreted as jinja string that acquires the list from the HF dataset directly.\n",
-    "\n",
-    "Another convenient feature here is since we're only modifying the `doc_to_choice` and the rest of config is the same as the task above, we can use the above configuration as a template by using `include: mmlu_high_school_geography.yaml` to load the config from that file. We'll need to add a unique task name as to not colide with the existing yaml config we're including. For this case we'll simply name this one `mmlu_high_school_geography_continuation`. `doc_to_text` is added here just for sake of clarity."
-   ]
-  },
-  {
-   "cell_type": "code",
-   "execution_count": 9,
-   "metadata": {
-    "id": "lqElwU54TaK-"
-   },
-   "outputs": [],
-   "source": [
-    "YAML_mmlu_geo_string = '''\n",
-    "include: mmlu_high_school_geography.yaml\n",
-    "task: demo_mmlu_high_school_geography_continuation\n",
-    "doc_to_text: \"{{question.strip()}}\\nA. {{choices[0]}}\\nB. {{choices[1]}}\\nC. {{choices[2]}}\\nD. {{choices[3]}}\\nAnswer:\"\n",
-    "doc_to_choice: \"{{choices}}\"\n",
-    "'''\n",
-    "with open('mmlu_high_school_geography_continuation.yaml', 'w') as f:\n",
-    "    f.write(YAML_mmlu_geo_string)\n"
-   ]
-  },
-  {
-   "cell_type": "code",
-   "execution_count": 10,
-   "metadata": {
-    "id": "-_CVnDirdy7j"
-   },
-   "outputs": [
-    {
-     "name": "stdout",
-     "output_type": "stream",
-     "text": [
-      "2023-11-29:11:58:21,284 INFO     [utils.py:160] NumExpr defaulting to 2 threads.\n",
-      "2023-11-29 11:58:22.850159: E tensorflow/compiler/xla/stream_executor/cuda/cuda_dnn.cc:9342] Unable to register cuDNN factory: Attempting to register factory for plugin cuDNN when one has already been registered\n",
-      "2023-11-29 11:58:22.850219: E tensorflow/compiler/xla/stream_executor/cuda/cuda_fft.cc:609] Unable to register cuFFT factory: Attempting to register factory for plugin cuFFT when one has already been registered\n",
-      "2023-11-29 11:58:22.850254: E tensorflow/compiler/xla/stream_executor/cuda/cuda_blas.cc:1518] Unable to register cuBLAS factory: Attempting to register factory for plugin cuBLAS when one has already been registered\n",
-      "2023-11-29 11:58:24.948103: W tensorflow/compiler/tf2tensorrt/utils/py_utils.cc:38] TF-TRT Warning: Could not find TensorRT\n",
-      "2023-11-29:11:58:28,460 INFO     [__main__.py:132] Verbosity set to INFO\n",
-      "2023-11-29:11:58:37,935 WARNING  [__main__.py:138]  --limit SHOULD ONLY BE USED FOR TESTING.REAL METRICS SHOULD NOT BE COMPUTED USING LIMIT.\n",
-      "2023-11-29:11:58:37,935 INFO     [__main__.py:143] Including path: ./\n",
-      "2023-11-29:11:58:37,969 INFO     [__main__.py:205] Selected Tasks: ['demo_mmlu_high_school_geography_continuation']\n",
-      "2023-11-29:11:58:37,972 WARNING  [evaluator.py:93] generation_kwargs specified through cli, these settings will be used over set parameters in yaml tasks.\n",
-      "2023-11-29:11:58:38,008 INFO     [huggingface.py:120] Using device 'cuda'\n",
-      "2023-11-29:11:58:59,758 INFO     [task.py:355] Building contexts for task on rank 0...\n",
-      "2023-11-29:11:58:59,777 INFO     [evaluator.py:319] Running loglikelihood requests\n",
-      "100% 40/40 [00:02<00:00, 16.23it/s]\n",
-      "fatal: not a git repository (or any of the parent directories): .git\n",
-      "hf (pretrained=EleutherAI/pythia-2.8b), gen_kwargs: (), limit: 10.0, num_fewshot: None, batch_size: 1\n",
-      "|                   Tasks                    |Version|Filter|n-shot| Metric |Value|   |Stderr|\n",
-      "|--------------------------------------------|-------|------|-----:|--------|----:|---|-----:|\n",
-      "|demo_mmlu_high_school_geography_continuation|Yaml   |none  |     0|acc     |  0.1|±  |0.1000|\n",
-      "|                                            |       |none  |     0|acc_norm|  0.2|±  |0.1333|\n",
-      "\n"
-     ]
-    }
-   ],
-   "source": [
-    "# !accelerate launch --no_python\n",
-    "!lm_eval \\\n",
-    "    --model hf \\\n",
-    "    --model_args pretrained=EleutherAI/pythia-2.8b \\\n",
-    "    --include_path ./ \\\n",
-    "    --tasks demo_mmlu_high_school_geography_continuation \\\n",
-    "    --limit 10 \\\n",
-    "    --output output/mmlu_high_school_geography_continuation/ \\\n",
-    "    --log_samples\n"
-   ]
-  },
-  {
-   "cell_type": "markdown",
-   "metadata": {
-    "id": "-_CVnDirdy7j"
-   },
-   "source": [
-    "If we take a look at the samples, we can see that it is in fact evaluating the continuation based on the choices rather than the letters."
-   ]
-  },
-  {
-   "cell_type": "code",
-   "execution_count": 11,
-   "metadata": {
-    "id": "duBDqC6PAdjL"
-   },
-   "outputs": [
-    {
-     "data": {
-      "application/javascript": "\n      ((filepath) => {{\n        if (!google.colab.kernel.accessAllowed) {{\n          return;\n        }}\n        google.colab.files.view(filepath);\n      }})(\"/content/output/mmlu_high_school_geography_continuation/pretrained__EleutherAI__pythia-2.8b_demo_mmlu_high_school_geography_continuation.jsonl\")",
-      "text/plain": [
-       "<IPython.core.display.Javascript object>"
-      ]
-     },
-     "metadata": {},
-     "output_type": "display_data"
-    }
-   ],
-   "source": [
-    "from google.colab import files\n",
-    "files.view(\"output/mmlu_high_school_geography_continuation/pretrained__EleutherAI__pythia-2.8b_demo_mmlu_high_school_geography_continuation.jsonl\")\n"
-   ]
-  },
-  {
-   "cell_type": "markdown",
-   "metadata": {
-    "id": "6p0-KPwAgK5j"
-   },
-   "source": [
-    "## Closer Look at YAML Fields\n",
-    "\n",
-    "To prepare a task we can simply fill in a YAML config with the relevant information.\n",
-    "\n",
-    "`output_type`\n",
-    "The current provided evaluation types comprise of the following:\n",
-    "1.   `loglikelihood`: Evaluates the loglikelihood of a continuation, conditioned on some input string.\n",
-    "2.   `loglikelihood_rolling`: evaluate the loglikelihood of producing a string, conditioned on the empty string. (Used for perplexity evaluations)\n",
-    "3.   `multiple_choice`: Evaluates loglikelihood among the a number of choices predicted by the model.\n",
-    "4.   `greedy_until`: Model outputs greedy generation (can be configured to to use beam search and other generation-related parameters)\n",
-    "\n",
-    "The core prompt revolves around 3 fields.\n",
-    "1. `doc_to_text`: Denotes the prompt template that will be used as input to the model.\n",
-    "2. `doc_to_choice`: Available choices that will be used as continuation for the model. This is used when the `output_type` is `multiple_choice`, and otherwise can be left as `None`.\n",
-    "3. `doc_to_target`: When `output_type` is `multiple_choice`, this can be an index that corresponds to the correct answer, or the answer string itself (must be a subset of `doc_to_choice`). For other tasks, this is expected to be a string. You can fill this field with a feature name from the HF dataset so long as the resulting feature follows the conditioned described.\n",
-    "\n",
-    "These three fields can be expressed as strings, column names from the source dataset, or as Jinja2 templates that can use fields from the source dataset as variables.\n"
-   ]
-  },
-  {
-   "cell_type": "markdown",
-   "metadata": {
-    "id": "6p0-KPwAgK5j"
-   },
-   "source": [
-    "## What if Jinja is not Sufficient?\n",
-    "\n",
-    "There can be times where the Jinja2 templating language is not enough to make the prompt we had in mind. There are a few ways to circumvent this limitation:\n",
-    "\n",
-    "1. Use `!function` operator for the prompt-related fields to pass a python function that takes as input the dataset row, and will output the prompt template component.\n",
-    "2. Perform a transformation on the dataset beforehand."
-   ]
-  },
-  {
-   "cell_type": "markdown",
-   "metadata": {},
-   "source": [
-    "Below, we show an example of using `!function` to create `doc_to_text` from a python function:"
-   ]
-  },
-  {
-   "cell_type": "code",
-   "execution_count": 12,
-   "metadata": {
-    "colab": {
-     "base_uri": "https://localhost:8080/"
-    },
-    "id": "DYZ5c0JhR1lJ",
-    "outputId": "ca945235-fb9e-4f17-8bfa-78e7d6ec1490"
-   },
-   "outputs": [
-    {
-     "name": "stdout",
-     "output_type": "stream",
-     "text": [
-      "2023-11-29:11:59:08,312 INFO     [utils.py:160] NumExpr defaulting to 2 threads.\n",
-      "2023-11-29 11:59:09.348327: E tensorflow/compiler/xla/stream_executor/cuda/cuda_dnn.cc:9342] Unable to register cuDNN factory: Attempting to register factory for plugin cuDNN when one has already been registered\n",
-      "2023-11-29 11:59:09.348387: E tensorflow/compiler/xla/stream_executor/cuda/cuda_fft.cc:609] Unable to register cuFFT factory: Attempting to register factory for plugin cuFFT when one has already been registered\n",
-      "2023-11-29 11:59:09.348421: E tensorflow/compiler/xla/stream_executor/cuda/cuda_blas.cc:1518] Unable to register cuBLAS factory: Attempting to register factory for plugin cuBLAS when one has already been registered\n",
-      "2023-11-29 11:59:10.573752: W tensorflow/compiler/tf2tensorrt/utils/py_utils.cc:38] TF-TRT Warning: Could not find TensorRT\n",
-      "2023-11-29:11:59:14,044 INFO     [__main__.py:132] Verbosity set to INFO\n",
-      "2023-11-29:11:59:23,654 WARNING  [__main__.py:138]  --limit SHOULD ONLY BE USED FOR TESTING.REAL METRICS SHOULD NOT BE COMPUTED USING LIMIT.\n",
-      "2023-11-29:11:59:23,654 INFO     [__main__.py:143] Including path: ./\n",
-      "2023-11-29:11:59:23,678 INFO     [__main__.py:205] Selected Tasks: ['demo_mmlu_high_school_geography_function_prompt']\n",
-      "2023-11-29:11:59:23,679 WARNING  [evaluator.py:93] generation_kwargs specified through cli, these settings will be used over set parameters in yaml tasks.\n",
-      "2023-11-29:11:59:23,708 INFO     [huggingface.py:120] Using device 'cuda'\n",
-      "2023-11-29:11:59:44,516 INFO     [task.py:355] Building contexts for task on rank 0...\n",
-      "2023-11-29:11:59:44,524 INFO     [evaluator.py:319] Running loglikelihood requests\n",
-      "100% 40/40 [00:02<00:00, 15.41it/s]\n",
-      "fatal: not a git repository (or any of the parent directories): .git\n",
-      "hf (pretrained=EleutherAI/pythia-2.8b), gen_kwargs: (), limit: 10.0, num_fewshot: None, batch_size: 1\n",
-      "|                     Tasks                     |Version|Filter|n-shot| Metric |Value|   |Stderr|\n",
-      "|-----------------------------------------------|-------|------|-----:|--------|----:|---|-----:|\n",
-      "|demo_mmlu_high_school_geography_function_prompt|Yaml   |none  |     0|acc     |  0.1|±  |0.1000|\n",
-      "|                                               |       |none  |     0|acc_norm|  0.2|±  |0.1333|\n",
-      "\n"
-     ]
-    }
-   ],
-   "source": [
-    "YAML_mmlu_geo_string = '''\n",
-    "include: mmlu_high_school_geography.yaml\n",
-    "task: demo_mmlu_high_school_geography_function_prompt\n",
-    "doc_to_text: !function utils.doc_to_text\n",
-    "doc_to_choice: \"{{choices}}\"\n",
-    "'''\n",
-    "with open('demo_mmlu_high_school_geography_function_prompt.yaml', 'w') as f:\n",
-    "    f.write(YAML_mmlu_geo_string)\n",
-    "\n",
-    "DOC_TO_TEXT = '''\n",
-    "def doc_to_text(x):\n",
-    "    question = x[\"question\"].strip()\n",
-    "    choices = x[\"choices\"]\n",
-    "    option_a = choices[0]\n",
-    "    option_b = choices[1]\n",
-    "    option_c = choices[2]\n",
-    "    option_d = choices[3]\n",
-    "    return f\"{question}\\\\nA. {option_a}\\\\nB. {option_b}\\\\nC. {option_c}\\\\nD. {option_d}\\\\nAnswer:\"\n",
-    "'''\n",
-    "with open('utils.py', 'w') as f:\n",
-    "    f.write(DOC_TO_TEXT)\n",
-    "\n",
-    "!lm_eval \\\n",
-    "    --model hf \\\n",
-    "    --model_args pretrained=EleutherAI/pythia-2.8b \\\n",
-    "    --include_path ./ \\\n",
-    "    --tasks demo_mmlu_high_school_geography_function_prompt \\\n",
-    "    --limit 10 \\\n",
-    "    --output output/demo_mmlu_high_school_geography_function_prompt/ \\\n",
-    "    --log_samples\n"
-   ]
-  },
-  {
-   "cell_type": "markdown",
-   "metadata": {},
-   "source": [
-    "Next, we'll also show how to do this via preprocessing the dataset as necessary using the `process_docs` config field:\n",
-    "\n",
-    "We will write a function that will modify each document in our evaluation dataset's split to add a field that is suitable for us to use in `doc_to_text`."
-   ]
-  },
-  {
-   "cell_type": "code",
-   "execution_count": null,
-   "metadata": {},
-   "outputs": [],
-   "source": [
-    "YAML_mmlu_geo_string = '''\n",
-    "include: mmlu_high_school_geography.yaml\n",
-    "task: demo_mmlu_high_school_geography_function_prompt_2\n",
-    "process_docs: !function utils_process_docs.process_docs\n",
-    "doc_to_text: \"{{input}}\"\n",
-    "doc_to_choice: \"{{choices}}\"\n",
-    "'''\n",
-    "with open('demo_mmlu_high_school_geography_process_docs.yaml', 'w') as f:\n",
-    "    f.write(YAML_mmlu_geo_string)\n",
-    "\n",
-    "DOC_TO_TEXT = '''\n",
-    "def process_docs(dataset):\n",
-    "    def _process_doc(x):\n",
-    "        question = x[\"question\"].strip()\n",
-    "        choices = x[\"choices\"]\n",
-    "        option_a = choices[0]\n",
-    "        option_b = choices[1]\n",
-    "        option_c = choices[2]\n",
-    "        option_d = choices[3]\n",
-    "        doc[\"input\"] = f\"{question}\\\\nA. {option_a}\\\\nB. {option_b}\\\\nC. {option_c}\\\\nD. {option_d}\\\\nAnswer:\"\n",
-    "        return out_doc\n",
-    "\n",
-    "    return dataset.map(_process_doc)\n",
-    "'''\n",
-    "\n",
-    "with open('utils_process_docs.py', 'w') as f:\n",
-    "    f.write(DOC_TO_TEXT)\n",
-    "\n",
-    "!lm_eval \\\n",
-    "    --model hf \\\n",
-    "    --model_args pretrained=EleutherAI/pythia-2.8b \\\n",
-    "    --include_path ./ \\\n",
-    "    --tasks demo_mmlu_high_school_geography_function_prompt_2 \\\n",
-    "    --limit 10 \\\n",
-    "    --output output/demo_mmlu_high_school_geography_function_prompt_2/ \\\n",
-    "    --log_samples\n"
-   ]
-  },
-  {
-   "cell_type": "markdown",
-   "metadata": {},
-   "source": [
-    "We hope that this explainer gives you a sense of what can be done with and how to work with LM-Evaluation-Harnes v0.4.0 ! \n",
-    "\n",
-    "For more information, check out our documentation pages in the `docs/` folder, and if you have questions, please raise them in GitHub issues, or in #lm-thunderdome or #release-discussion on the EleutherAI discord server."
-   ]
-  }
- ],
- "metadata": {
-  "accelerator": "GPU",
-  "colab": {
-   "collapsed_sections": [
-    "zAov81vTbL2K"
-   ],
-   "gpuType": "T4",
-   "provenance": []
-  },
-  "kernelspec": {
-   "display_name": "Python 3",
-   "name": "python3"
-  },
-  "language_info": {
-   "name": "python"
-  },
-  "widgets": {
-   "application/vnd.jupyter.widget-state+json": {
-    "46f521b73fd943c081c648fd873ebc0a": {
-     "model_module": "@jupyter-widgets/controls",
-     "model_module_version": "1.5.0",
-     "model_name": "DescriptionStyleModel",
-     "state": {
-      "_model_module": "@jupyter-widgets/controls",
-      "_model_module_version": "1.5.0",
-      "_model_name": "DescriptionStyleModel",
-      "_view_count": null,
-      "_view_module": "@jupyter-widgets/base",
-      "_view_module_version": "1.2.0",
-      "_view_name": "StyleView",
-      "description_width": ""
-     }
-    },
-    "48763b6233374554ae76035c0483066f": {
-     "model_module": "@jupyter-widgets/controls",
-     "model_module_version": "1.5.0",
-     "model_name": "ProgressStyleModel",
-     "state": {
-      "_model_module": "@jupyter-widgets/controls",
-      "_model_module_version": "1.5.0",
-      "_model_name": "ProgressStyleModel",
-      "_view_count": null,
-      "_view_module": "@jupyter-widgets/base",
-      "_view_module_version": "1.2.0",
-      "_view_name": "StyleView",
-      "bar_color": null,
-      "description_width": ""
-     }
-    },
-    "4986a21eb560448fa79f4b25cde48951": {
-     "model_module": "@jupyter-widgets/base",
-     "model_module_version": "1.2.0",
-     "model_name": "LayoutModel",
-     "state": {
-      "_model_module": "@jupyter-widgets/base",
-      "_model_module_version": "1.2.0",
-      "_model_name": "LayoutModel",
-      "_view_count": null,
-      "_view_module": "@jupyter-widgets/base",
-      "_view_module_version": "1.2.0",
-      "_view_name": "LayoutView",
-      "align_content": null,
-      "align_items": null,
-      "align_self": null,
-      "border": null,
-      "bottom": null,
-      "display": null,
-      "flex": null,
-      "flex_flow": null,
-      "grid_area": null,
-      "grid_auto_columns": null,
-      "grid_auto_flow": null,
-      "grid_auto_rows": null,
-      "grid_column": null,
-      "grid_gap": null,
-      "grid_row": null,
-      "grid_template_areas": null,
-      "grid_template_columns": null,
-      "grid_template_rows": null,
-      "height": null,
-      "justify_content": null,
-      "justify_items": null,
-      "left": null,
-      "margin": null,
-      "max_height": null,
-      "max_width": null,
-      "min_height": null,
-      "min_width": null,
-      "object_fit": null,
-      "object_position": null,
-      "order": null,
-      "overflow": null,
-      "overflow_x": null,
-      "overflow_y": null,
-      "padding": null,
-      "right": null,
-      "top": null,
-      "visibility": null,
-      "width": null
-     }
-    },
-    "6b2d90209ec14230b3d58a74ac9b83bf": {
-     "model_module": "@jupyter-widgets/base",
-     "model_module_version": "1.2.0",
-     "model_name": "LayoutModel",
-     "state": {
-      "_model_module": "@jupyter-widgets/base",
-      "_model_module_version": "1.2.0",
-      "_model_name": "LayoutModel",
-      "_view_count": null,
-      "_view_module": "@jupyter-widgets/base",
-      "_view_module_version": "1.2.0",
-      "_view_name": "LayoutView",
-      "align_content": null,
-      "align_items": null,
-      "align_self": null,
-      "border": null,
-      "bottom": null,
-      "display": null,
-      "flex": null,
-      "flex_flow": null,
-      "grid_area": null,
-      "grid_auto_columns": null,
-      "grid_auto_flow": null,
-      "grid_auto_rows": null,
-      "grid_column": null,
-      "grid_gap": null,
-      "grid_row": null,
-      "grid_template_areas": null,
-      "grid_template_columns": null,
-      "grid_template_rows": null,
-      "height": null,
-      "justify_content": null,
-      "justify_items": null,
-      "left": null,
-      "margin": null,
-      "max_height": null,
-      "max_width": null,
-      "min_height": null,
-      "min_width": null,
-      "object_fit": null,
-      "object_position": null,
-      "order": null,
-      "overflow": null,
-      "overflow_x": null,
-      "overflow_y": null,
-      "padding": null,
-      "right": null,
-      "top": null,
-      "visibility": null,
-      "width": null
-     }
-    },
-    "7c5689bc13684db8a22681f41863dddd": {
-     "model_module": "@jupyter-widgets/base",
-     "model_module_version": "1.2.0",
-     "model_name": "LayoutModel",
-     "state": {
-      "_model_module": "@jupyter-widgets/base",
-      "_model_module_version": "1.2.0",
-      "_model_name": "LayoutModel",
-      "_view_count": null,
-      "_view_module": "@jupyter-widgets/base",
-      "_view_module_version": "1.2.0",
-      "_view_name": "LayoutView",
-      "align_content": null,
-      "align_items": null,
-      "align_self": null,
-      "border": null,
-      "bottom": null,
-      "display": null,
-      "flex": null,
-      "flex_flow": null,
-      "grid_area": null,
-      "grid_auto_columns": null,
-      "grid_auto_flow": null,
-      "grid_auto_rows": null,
-      "grid_column": null,
-      "grid_gap": null,
-      "grid_row": null,
-      "grid_template_areas": null,
-      "grid_template_columns": null,
-      "grid_template_rows": null,
-      "height": null,
-      "justify_content": null,
-      "justify_items": null,
-      "left": null,
-      "margin": null,
-      "max_height": null,
-      "max_width": null,
-      "min_height": null,
-      "min_width": null,
-      "object_fit": null,
-      "object_position": null,
-      "order": null,
-      "overflow": null,
-      "overflow_x": null,
-      "overflow_y": null,
-      "padding": null,
-      "right": null,
-      "top": null,
-      "visibility": null,
-      "width": null
-     }
-    },
-    "a1d3a8aa016544a78e8821c8f6199e06": {
-     "model_module": "@jupyter-widgets/controls",
-     "model_module_version": "1.5.0",
-     "model_name": "HBoxModel",
-     "state": {
-      "_dom_classes": [],
-      "_model_module": "@jupyter-widgets/controls",
-      "_model_module_version": "1.5.0",
-      "_model_name": "HBoxModel",
-      "_view_count": null,
-      "_view_module": "@jupyter-widgets/controls",
-      "_view_module_version": "1.5.0",
-      "_view_name": "HBoxView",
-      "box_style": "",
-      "children": [
-       "IPY_MODEL_f61ed33fad754146bdd2ac9db1ba1c48",
-       "IPY_MODEL_bfa0af6aeff344c6845e1080a878e92e",
-       "IPY_MODEL_fd1ad9e0367d4004aae853b91c3a7617"
-      ],
-      "layout": "IPY_MODEL_6b2d90209ec14230b3d58a74ac9b83bf"
-     }
-    },
-    "a73f357065d34d7baf0453ae4a8d75e2": {
-     "model_module": "@jupyter-widgets/base",
-     "model_module_version": "1.2.0",
-     "model_name": "LayoutModel",
-     "state": {
-      "_model_module": "@jupyter-widgets/base",
-      "_model_module_version": "1.2.0",
-      "_model_name": "LayoutModel",
-      "_view_count": null,
-      "_view_module": "@jupyter-widgets/base",
-      "_view_module_version": "1.2.0",
-      "_view_name": "LayoutView",
-      "align_content": null,
-      "align_items": null,
-      "align_self": null,
-      "border": null,
-      "bottom": null,
-      "display": null,
-      "flex": null,
-      "flex_flow": null,
-      "grid_area": null,
-      "grid_auto_columns": null,
-      "grid_auto_flow": null,
-      "grid_auto_rows": null,
-      "grid_column": null,
-      "grid_gap": null,
-      "grid_row": null,
-      "grid_template_areas": null,
-      "grid_template_columns": null,
-      "grid_template_rows": null,
-      "height": null,
-      "justify_content": null,
-      "justify_items": null,
-      "left": null,
-      "margin": null,
-      "max_height": null,
-      "max_width": null,
-      "min_height": null,
-      "min_width": null,
-      "object_fit": null,
-      "object_position": null,
-      "order": null,
-      "overflow": null,
-      "overflow_x": null,
-      "overflow_y": null,
-      "padding": null,
-      "right": null,
-      "top": null,
-      "visibility": null,
-      "width": null
-     }
-    },
-    "aed3acd2f2d74003b44079c333a0698e": {
-     "model_module": "@jupyter-widgets/controls",
-     "model_module_version": "1.5.0",
-     "model_name": "DescriptionStyleModel",
-     "state": {
-      "_model_module": "@jupyter-widgets/controls",
-      "_model_module_version": "1.5.0",
-      "_model_name": "DescriptionStyleModel",
-      "_view_count": null,
-      "_view_module": "@jupyter-widgets/base",
-      "_view_module_version": "1.2.0",
-      "_view_name": "StyleView",
-      "description_width": ""
-     }
-    },
-    "bfa0af6aeff344c6845e1080a878e92e": {
-     "model_module": "@jupyter-widgets/controls",
-     "model_module_version": "1.5.0",
-     "model_name": "FloatProgressModel",
-     "state": {
-      "_dom_classes": [],
-      "_model_module": "@jupyter-widgets/controls",
-      "_model_module_version": "1.5.0",
-      "_model_name": "FloatProgressModel",
-      "_view_count": null,
-      "_view_module": "@jupyter-widgets/controls",
-      "_view_module_version": "1.5.0",
-      "_view_name": "ProgressView",
-      "bar_style": "success",
-      "description": "",
-      "description_tooltip": null,
-      "layout": "IPY_MODEL_7c5689bc13684db8a22681f41863dddd",
-      "max": 5669,
-      "min": 0,
-      "orientation": "horizontal",
-      "style": "IPY_MODEL_48763b6233374554ae76035c0483066f",
-      "value": 5669
-     }
-    },
-    "f61ed33fad754146bdd2ac9db1ba1c48": {
-     "model_module": "@jupyter-widgets/controls",
-     "model_module_version": "1.5.0",
-     "model_name": "HTMLModel",
-     "state": {
-      "_dom_classes": [],
-      "_model_module": "@jupyter-widgets/controls",
-      "_model_module_version": "1.5.0",
-      "_model_name": "HTMLModel",
-      "_view_count": null,
-      "_view_module": "@jupyter-widgets/controls",
-      "_view_module_version": "1.5.0",
-      "_view_name": "HTMLView",
-      "description": "",
-      "description_tooltip": null,
-      "layout": "IPY_MODEL_a73f357065d34d7baf0453ae4a8d75e2",
-      "placeholder": "​",
-      "style": "IPY_MODEL_46f521b73fd943c081c648fd873ebc0a",
-      "value": "Downloading builder script: 100%"
-     }
-    },
-    "fd1ad9e0367d4004aae853b91c3a7617": {
-     "model_module": "@jupyter-widgets/controls",
-     "model_module_version": "1.5.0",
-     "model_name": "HTMLModel",
-     "state": {
-      "_dom_classes": [],
-      "_model_module": "@jupyter-widgets/controls",
-      "_model_module_version": "1.5.0",
-      "_model_name": "HTMLModel",
-      "_view_count": null,
-      "_view_module": "@jupyter-widgets/controls",
-      "_view_module_version": "1.5.0",
-      "_view_name": "HTMLView",
-      "description": "",
-      "description_tooltip": null,
-      "layout": "IPY_MODEL_4986a21eb560448fa79f4b25cde48951",
-      "placeholder": "​",
-      "style": "IPY_MODEL_aed3acd2f2d74003b44079c333a0698e",
-      "value": " 5.67k/5.67k [00:00&lt;00:00, 205kB/s]"
-     }
-    }
-   }
-  }
- },
- "nbformat": 4,
- "nbformat_minor": 0
+  "nbformat": 4,
+  "nbformat_minor": 0
 }