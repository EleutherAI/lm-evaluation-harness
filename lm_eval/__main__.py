--- conflicted
+++ resolved
@@ -14,14 +14,10 @@
 from lm_eval.evaluator import request_caching_arg_to_dict
 from lm_eval.logging_utils import WandbLogger
 from lm_eval.tasks import TaskManager, include_path, initialize_tasks
-<<<<<<< HEAD
-from lm_eval.utils import make_table, write_results_csv
-=======
-from lm_eval.utils import make_table, simple_parse_args_string
+from lm_eval.utils import make_table, write_results_csv, simple_parse_args_string
 
 
 DEFAULT_RESULTS_FILE = "results.json"
->>>>>>> 9e6e2402
 
 
 def _handle_non_serializable(o):
@@ -195,12 +191,6 @@
         help="Use with --log_samples. Only model outputs will be saved and metrics will not be evaluated.",
     )
     parser.add_argument(
-<<<<<<< HEAD
-        "--output_csv",
-        default=None,
-        help="File to csv file to store metric into.",
-    )
-=======
         "--seed",
         type=partial(_int_or_none_list_arg_type, 3),
         default="0,1234,1234",  # for backward compatibility
@@ -218,8 +208,12 @@
         action="store_true",
         help="Sets trust_remote_code to True to execute code to create HF Datasets from the Hub",
     )
-
->>>>>>> 9e6e2402
+    parser.add_argument(
+        "--output_csv",
+        default=None,
+        help="File to csv file to store metric into.",
+    )
+
     return parser.parse_args()
 
 
@@ -394,14 +388,12 @@
         if "groups" in results:
             print(make_table(results, "groups"))
 
-<<<<<<< HEAD
         if args.output_csv:
             write_results_csv(args.output_csv, results, task_names, args.model_args)
-=======
+
         if args.wandb_args:
             # Tear down wandb run once all the logging is done.
             wandb_logger.run.finish()
->>>>>>> 9e6e2402
 
 
 if __name__ == "__main__":
