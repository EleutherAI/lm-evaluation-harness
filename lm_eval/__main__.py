import argparse
import json
import logging
import os
import re
import sys
from pathlib import Path
from typing import Union

import numpy as np

from lm_eval import evaluator, utils
from lm_eval.tasks import TaskManager
from lm_eval.utils import make_table


def _handle_non_serializable(o):
    if isinstance(o, np.int64) or isinstance(o, np.int32):
        return int(o)
    elif isinstance(o, set):
        return list(o)
    else:
        return str(o)


def parse_eval_args() -> argparse.Namespace:
    parser = argparse.ArgumentParser(formatter_class=argparse.RawTextHelpFormatter)
    parser.add_argument("--model", "-m", default="hf", help="Name of model e.g. `hf`")
    parser.add_argument(
        "--tasks",
        "-t",
        default=None,
        metavar="task1,task2",
        help="To get full list of tasks, use the command lm-eval --tasks list",
    )
    parser.add_argument(
        "--model_args",
        "-a",
        default="",
        help="Comma separated string arguments for model, e.g. `pretrained=EleutherAI/pythia-160m,dtype=float32`",
    )
    parser.add_argument(
        "--num_fewshot",
        "-f",
        type=int,
        default=None,
        metavar="N",
        help="Number of examples in few-shot context",
    )
    parser.add_argument(
        "--batch_size",
        "-b",
        type=str,
        default=1,
        metavar="auto|auto:N|N",
        help="Acceptable values are 'auto', 'auto:N' or N, where N is an integer. Default 1.",
    )
    parser.add_argument(
        "--max_batch_size",
        type=int,
        default=None,
        metavar="N",
        help="Maximal batch size to try with --batch_size auto.",
    )
    parser.add_argument(
        "--device",
        type=str,
        default=None,
        help="Device to use (e.g. cuda, cuda:0, cpu).",
    )
    parser.add_argument(
        "--output_path",
        "-o",
        default=None,
        type=str,
        metavar="DIR|DIR/file.json",
        help="The path to the output file where the result metrics will be saved. If the path is a directory and log_samples is true, the results will be saved in the directory. Else the parent directory will be used.",
    )
    parser.add_argument(
        "--limit",
        "-L",
        type=float,
        default=None,
        metavar="N|0<N<1",
        help="Limit the number of examples per task. "
        "If <1, limit is a percentage of the total number of examples.",
    )
    parser.add_argument(
        "--use_cache",
        "-c",
        type=str,
        default=None,
        metavar="DIR",
        help="A path to a sqlite db file for caching model responses. `None` if not caching.",
    )
    parser.add_argument("--decontamination_ngrams_path", default=None)  # TODO: not used
    parser.add_argument(
        "--check_integrity",
        action="store_true",
        help="Whether to run the relevant part of the test suite for the tasks.",
    )
    parser.add_argument(
        "--write_out",
        "-w",
        action="store_true",
        default=False,
        help="Prints the prompt for the first few documents.",
    )
    parser.add_argument(
        "--log_samples",
        "-s",
        action="store_true",
        default=False,
        help="If True, write out all model outputs and documents for per-sample measurement and post-hoc analysis. Use with --output_path.",
    )
    parser.add_argument(
        "--show_config",
        action="store_true",
        default=False,
        help="If True, shows the the full config of all tasks at the end of the evaluation.",
    )
    parser.add_argument(
        "--include_path",
        type=str,
        default=None,
        metavar="DIR",
        help="Additional path to include if there are external tasks to include.",
    )
    parser.add_argument(
        "--gen_kwargs",
        default=None,
        help=(
            "String arguments for model generation on greedy_until tasks,"
            " e.g. `temperature=0,top_k=0,top_p=0`."
        ),
    )
    parser.add_argument(
        "--verbosity",
        "-v",
        type=str.upper,
        default="INFO",
        metavar="CRITICAL|ERROR|WARNING|INFO|DEBUG",
        help="Controls the reported logging error level. Set to DEBUG when testing + adding new task configurations for comprehensive log output.",
    )
    return parser.parse_args()


def cli_evaluate(args: Union[argparse.Namespace, None] = None) -> None:
    if not args:
        # we allow for args to be passed externally, else we parse them ourselves
        args = parse_eval_args()

    eval_logger = utils.eval_logger
    eval_logger.setLevel(getattr(logging, f"{args.verbosity}"))
    eval_logger.info(f"Verbosity set to {args.verbosity}")
    os.environ["TOKENIZERS_PARALLELISM"] = "false"

    task_manager = TaskManager(args.verbosity, include_path=args.include_path)

    if args.limit:
        eval_logger.warning(
            " --limit SHOULD ONLY BE USED FOR TESTING."
            "REAL METRICS SHOULD NOT BE COMPUTED USING LIMIT."
        )

    if args.tasks is None:
        eval_logger.error("Need to specify task to evaluate.")
        sys.exit()
    elif args.tasks == "list":
        eval_logger.info(
<<<<<<< HEAD
            "Available Tasks:\n - {}".format("\n - ".join(task_manager.all_tasks()))
=======
            f"Available Tasks:\n - {(os.linesep + ' - ').join(sorted(ALL_TASKS))}"
>>>>>>> 1554066c
        )
    else:
        if os.path.isdir(args.tasks):
            import glob

            task_names = []
            yaml_path = os.path.join(args.tasks, "*.yaml")
            for yaml_file in glob.glob(yaml_path):
                config = utils.load_yaml_config(yaml_file)
                task_names.append(config)
        else:
            task_list = args.tasks.split(",")
            task_names = task_manager.match_tasks(task_list)
            for task in [task for task in task_list if task not in task_names]:
                if os.path.isfile(task):
                    config = utils.load_yaml_config(task)
                    task_names.append(config)
            task_missing = [
                task for task in task_list if task not in task_names and "*" not in task
            ]  # we don't want errors if a wildcard ("*") task name was used

            if task_missing:
                missing = ", ".join(task_missing)
                eval_logger.error(
                    f"Tasks were not found: {missing}\n"
                    f"{utils.SPACING}Try `lm-eval --tasks list` for list of available tasks",
                )
                raise ValueError(
                    f"Tasks not found: {missing}. Try `lm-eval --tasks list` for list of available tasks, or '--verbosity DEBUG' to troubleshoot task registration issues."
                )

    if args.output_path:
        path = Path(args.output_path)
        # check if file or 'dir/results.json' exists
        if path.is_file() or Path(args.output_path).joinpath("results.json").is_file():
            eval_logger.warning(
                f"File already exists at {path}. Results will be overwritten."
            )
            output_path_file = path.joinpath("results.json")
            assert not path.is_file(), "File already exists"
        # if path json then get parent dir
        elif path.suffix in (".json", ".jsonl"):
            output_path_file = path
            path.parent.mkdir(parents=True, exist_ok=True)
            path = path.parent
        else:
            path.mkdir(parents=True, exist_ok=True)
            output_path_file = path.joinpath("results.json")
    elif args.log_samples and not args.output_path:
        assert args.output_path, "Specify --output_path"

    eval_logger.info(f"Selected Tasks: {task_names}")
    eval_logger.info("Loading selected tasks...")

    results = evaluator.simple_evaluate(
        model=args.model,
        model_args=args.model_args,
        tasks=task_names,
        num_fewshot=args.num_fewshot,
        batch_size=args.batch_size,
        max_batch_size=args.max_batch_size,
        device=args.device,
        use_cache=args.use_cache,
        limit=args.limit,
        decontamination_ngrams_path=args.decontamination_ngrams_path,
        check_integrity=args.check_integrity,
        write_out=args.write_out,
        log_samples=args.log_samples,
        gen_kwargs=args.gen_kwargs,
        task_manager=task_manager,
    )

    if results is not None:
        if args.log_samples:
            samples = results.pop("samples")
        dumped = json.dumps(
            results, indent=2, default=_handle_non_serializable, ensure_ascii=False
        )
        if args.show_config:
            print(dumped)

        batch_sizes = ",".join(map(str, results["config"]["batch_sizes"]))

        if args.output_path:
            output_path_file.open("w", encoding="utf-8").write(dumped)

            if args.log_samples:
                for task_name, config in results["configs"].items():
                    output_name = "{}_{}".format(
                        re.sub("/|=", "__", args.model_args), task_name
                    )
                    filename = path.joinpath(f"{output_name}.jsonl")
                    samples_dumped = json.dumps(
                        samples[task_name],
                        indent=2,
                        default=_handle_non_serializable,
                        ensure_ascii=False,
                    )
                    filename.write_text(samples_dumped, encoding="utf-8")

        print(
            f"{args.model} ({args.model_args}), gen_kwargs: ({args.gen_kwargs}), limit: {args.limit}, num_fewshot: {args.num_fewshot}, "
            f"batch_size: {args.batch_size}{f' ({batch_sizes})' if batch_sizes else ''}"
        )
        print(make_table(results))
        if "groups" in results:
            print(make_table(results, "groups"))


if __name__ == "__main__":
    cli_evaluate()<|MERGE_RESOLUTION|>--- conflicted
+++ resolved
@@ -168,11 +168,7 @@
         sys.exit()
     elif args.tasks == "list":
         eval_logger.info(
-<<<<<<< HEAD
             "Available Tasks:\n - {}".format("\n - ".join(task_manager.all_tasks()))
-=======
-            f"Available Tasks:\n - {(os.linesep + ' - ').join(sorted(ALL_TASKS))}"
->>>>>>> 1554066c
         )
     else:
         if os.path.isdir(args.tasks):
