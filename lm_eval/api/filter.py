--- conflicted
+++ resolved
@@ -1,12 +1,6 @@
-<<<<<<< HEAD
-from abc import ABC, abstractmethod
-from collections.abc import Callable, Iterable
-from dataclasses import dataclass
-=======
 from collections.abc import Iterable
 from dataclasses import dataclass
 from typing import Protocol, runtime_checkable
->>>>>>> 4d3387f6
 
 from lm_eval.api.instance import Instance
 
@@ -26,10 +20,6 @@
         Can define custom behavior here, if an individual instantiation of a Filter class should have state.
         """
 
-<<<<<<< HEAD
-    @abstractmethod
-=======
->>>>>>> 4d3387f6
     def apply(
         self, resps: Iterable[list[str]], docs: Iterable[dict]
     ) -> Iterable[list[str]]:
@@ -52,11 +42,7 @@
     """
 
     name: str
-<<<<<<< HEAD
-    filters: list[Callable[[], Filter]]
-=======
     filters: list[type[Filter]]
->>>>>>> 4d3387f6
 
     def apply(self, instances: list[Instance]) -> None:
         resps, docs = zip(*((inst.resps, inst.doc) for inst in instances))
