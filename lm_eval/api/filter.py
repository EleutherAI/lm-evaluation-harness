from abc import ABC, abstractmethod
from dataclasses import dataclass
from typing import Callable, Iterable, List, Union

from lm_eval.api.instance import Instance


class Filter(ABC):
    """
    Filter classes operate on a per-task level.
    They take all model outputs (`instance.resps` for all `task.instances`)
    across all instances of a task, and perform operations.
    In a single run, one can configure any number of separate filters or lists of filters.

    """
    apply_get_first_arguments = False

    def __init__(self, **kwargs) -> None:
        """
        Can define custom behavior here, if an individual instantiation of a Filter class should have state.
        """

    @abstractmethod
    def apply(self, resps: Union[List, Iterable], docs: List[dict]) -> Iterable:
        """
        Defines the operation to perform on a list of the `inst.resps` properties of `Instance` objects.
        Should return the list of (filtered) response lists *in the same order as they were input*, e.g.
        if pass in [<inst.resps for instance 0>, <inst.resps for instance 1>] should return
        [<filtered resps for instance 0>, <filtered resps for instance 1>]
        """
        return resps


@dataclass
class FilterEnsemble:
    """
    FilterEnsemble creates a pipeline applying multiple filters.
    Its intended usage is to stack multiple post-processing steps in order.
    `task.apply_filters` should use a list of FilterEnsemble classes that it stores, to apply each
    pipeline separately.
    """

    name: str
    filters: List[Callable[[], Filter]]

    def apply(self, instances: List[Instance]) -> None:
        resps, docs = zip(*((inst.resps, inst.doc) for inst in instances))
        resps, docs = list(resps), list(docs)

        for f in self.filters:
            # apply filters in sequence
<<<<<<< HEAD
            if f.apply_get_first_arguments:
                first_arguments = [
                    inst.arguments[0] for inst in instances
                ]
                resps = f.apply(resps, first_arguments)
            else:
                resps = f.apply(resps, docs)
=======
            resps = f().apply(resps, docs)
>>>>>>> 620d6a15

        # add the end results after filtering to filtered_requests of their respective source instances.
        # has key `self.name`: each FilterEnsemble applied in a given run should use a different name.
        for inst, resp in zip(instances, resps):
            inst.filtered_resps[self.name] = resp<|MERGE_RESOLUTION|>--- conflicted
+++ resolved
@@ -13,7 +13,6 @@
     In a single run, one can configure any number of separate filters or lists of filters.
 
     """
-    apply_get_first_arguments = False
 
     def __init__(self, **kwargs) -> None:
         """
@@ -49,17 +48,7 @@
 
         for f in self.filters:
             # apply filters in sequence
-<<<<<<< HEAD
-            if f.apply_get_first_arguments:
-                first_arguments = [
-                    inst.arguments[0] for inst in instances
-                ]
-                resps = f.apply(resps, first_arguments)
-            else:
-                resps = f.apply(resps, docs)
-=======
             resps = f().apply(resps, docs)
->>>>>>> 620d6a15
 
         # add the end results after filtering to filtered_requests of their respective source instances.
         # has key `self.name`: each FilterEnsemble applied in a given run should use a different name.
