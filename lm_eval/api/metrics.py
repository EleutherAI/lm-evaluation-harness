from __future__ import annotations

import logging
import math
import os
import random
import re
import string
<<<<<<< HEAD
from collections.abc import Iterable, Sequence
from typing import Callable, Generic, List, Optional, TypeVar
=======
from collections.abc import Callable, Iterable, Sequence
from typing import Generic, TypeVar
>>>>>>> 73202a2e

import numpy as np

from lm_eval.api.registry import register_aggregation, register_metric


T = TypeVar("T")

eval_logger = logging.getLogger(__name__)


# Register Aggregations First
@register_aggregation("bypass")
def bypass_agg(arr):
    return 999


@register_aggregation("nanmean")
def nanmean(arr: list[float]) -> float:
    if len(arr) == 0 or all(np.isnan(arr)):
        return np.nan
    return np.nanmean(arr)


@register_aggregation("mean")
def mean(arr: Sequence[float]) -> float:
    return sum(arr) / len(arr)


@register_aggregation("median")
def median(arr: list[float]) -> float:
    return arr[len(arr) // 2]


# Certain metrics must be calculated across all documents in a benchmark.
# We use them as aggregation metrics, paired with no-op passthrough metric fns.
@register_aggregation("perplexity")
def perplexity(items: list[float]) -> float:
    return math.exp(-mean(items))


@register_aggregation("weighted_perplexity")
def weighted_perplexity(items: list[tuple[float, float]]) -> float:
    return math.exp(-weighted_mean(items))


@register_aggregation("bits_per_byte")
def bits_per_byte(items: list[tuple[float, float]]) -> float:
    return -weighted_mean(items) / math.log(2)


@register_aggregation("f1")
def f1_score(items):
    from sklearn.metrics import f1_score

    unzipped_list = list(zip(*items))
    golds = unzipped_list[0]
    preds = unzipped_list[1]
    fscore = f1_score(golds, preds)

    return np.max(fscore)


@register_aggregation("matthews_corrcoef")
def matthews_corrcoef(items: Iterable[tuple[int, int] | tuple[str, str]]) -> float:
    from sklearn.metrics import matthews_corrcoef

    unzipped_list = list(zip(*items))
    golds = unzipped_list[0]
    preds = unzipped_list[1]
    return matthews_corrcoef(golds, preds)


@register_aggregation("bleu")
def bleu(items: Iterable[tuple[str, str]]):
    """The Bilingual Evaluation Understudy Score, or BLEU for short, is a metric
    for evaluating a generated sentence to a reference sentence. It counts matching
    n-grams in the candidate translation to n-grams in the reference text, where
    1-gram or unigram would be each token and a bigram comparison would be each
    word pair. The comparison is made regardless of word order
    Source: https://machinelearningmastery.com/calculate-bleu-score-for-text-python/
    Paper: https://www.aclweb.org/anthology/P02-1040/

    Higher is better
    """
    import sacrebleu

    refs = list(zip(*items))[0]
    preds = list(zip(*items))[1]
    refs, preds = _sacreformat(refs, preds)
    return sacrebleu.corpus_bleu(preds, refs).score


@register_aggregation("chrf")
def chrf(items):
    """chrF++ is a tool for automatic evaluation of machine translation output
    based on character n-gram precision and recall enhanced with word n-grams.
    Source: https://github.com/m-popovic/chrF
    Paper: https://www.aclweb.org/anthology/W15-3049.pdf

    Higher is better  # TODO I think
    """
    import sacrebleu

    refs = list(zip(*items))[0]
    preds = list(zip(*items))[1]
    refs, preds = _sacreformat(refs, preds)
    return sacrebleu.corpus_chrf(preds, refs).score


@register_aggregation("ter")
def ter(items: Iterable[tuple[str, str]]):
    """Translation Error Rate is an error metric for machine translation that
    measures the number of edits required to change a system output into one
    of the references
    Source: http://www.cs.umd.edu/~snover/tercom/
    Paper: http://mt-archive.info/AMTA-2006-Snover.pdf

    Lower is better
    """
    import sacrebleu

    refs = list(zip(*items))[0]
    preds = list(zip(*items))[1]
    refs, preds = _sacreformat(refs, preds)
    return sacrebleu.corpus_ter(preds, refs).score


@register_aggregation("brier_score")
def brier_score(
    items: Iterable[tuple[str, float]],
):  # This is a passthrough function
    gold, predictions = list(zip(*items))
    bs, num_class = np.array(predictions).shape

    gold = list(gold)
    gold_one_hot = np.eye(num_class)[gold]
    return np.mean(np.sum((predictions - gold_one_hot) ** 2, axis=1))


@register_metric(
    metric="brier_score",
    higher_is_better=False,
    output_type=["multiple_choice"],
    aggregation="brier_score",
)
def brier_score_fn(items):  # This is a passthrough function
    return items


@register_metric(
    metric="acc",
    higher_is_better=True,
    output_type=["loglikelihood", "multiple_choice"],
    aggregation="mean",
)
def acc_fn(items):  # This is a passthrough function
    return items


@register_metric(
    metric="acc_norm",
    higher_is_better=True,
    output_type=["loglikelihood", "multiple_choice"],
    aggregation="mean",
)
def acc_norm_fn(items):  # This is a passthrough function
    return items


@register_metric(
    metric="acc_mutual_info",
    higher_is_better=True,
    output_type="multiple_choice",
    aggregation="mean",
)
def acc_mutual_info_fn(items):  # This is a passthrough function
    return items


### the code used in the `exact_match_hf_evaluate` function is ported from
### https://github.com/huggingface/evaluate/blob/main/metrics/exact_match/exact_match.py
### which is under the apache license.

# Copyright 2020 The HuggingFace Datasets Authors and the current dataset script contributor.

# Licensed under the Apache License, Version 2.0 (the "License");
# you may not use this file except in compliance with the License.
# You may obtain a copy of the License at

#     http://www.apache.org/licenses/LICENSE-2.0


# Unless required by applicable law or agreed to in writing, software
# distributed under the License is distributed on an "AS IS" BASIS,
# WITHOUT WARRANTIES OR CONDITIONS OF ANY KIND, either express or implied.
# See the License for the specific language governing permissions and
# limitations under the License.
def exact_match_hf_evaluate(
    predictions: Iterable[str] | str,
    references: Iterable[str] | str,
    regexes_to_ignore: list[str] | None = None,
    ignore_case: bool = False,
    ignore_punctuation: bool = False,
    ignore_numbers: bool = False,
    multi_target: bool = False,
):
    """
    Compute exact match scores between predictions and references.

    This function computes the exact match score by comparing predictions
    and references. It supports optional preprocessing steps such as ignoring
    case, punctuation, numbers, and specific regex patterns.

    Note:
        predictions and references can have different lengths.
        numpy broadcasting rule applies

    Args:
        predictions (Iterable[str] | str): The predicted strings to evaluate.
        references (Iterable[str] | str): The reference strings to compare against.
        regexes_to_ignore (list[str], optional): A list of regex patterns to remove
            from both predictions and references before comparison. Defaults to None.
        ignore_case (bool, optional): If True, ignores case differences during comparison.
            Defaults to False.
        ignore_punctuation (bool, optional): If True, removes punctuation from strings
            before comparison. Defaults to False.
        ignore_numbers (bool, optional): If True, removes numeric characters from strings
            before comparison. Defaults to False.
        multi_target (bool, optional): If True, returns 1.0 if any prediction matches any
            reference, otherwise 0.0. Defaults to False.

    Returns:
        dict: A dictionary containing the exact match score:
            - "exact_match" (float): The mean exact match score or 1.0/0.0 if `multi_target` is True.
    """
    predictions, references = list(predictions), list(references)
    assert len(predictions) == len(references) if not multi_target else True, (
        "predictions and references must have the same length unless `multi_target` is True"
    )

    if regexes_to_ignore is not None:
        for s in regexes_to_ignore:
            predictions = np.array([re.sub(s, "", x) for x in predictions])
            references = np.array([re.sub(s, "", x) for x in references])
    else:
        predictions = np.asarray(predictions)
        references = np.asarray(references)

    if ignore_case:
        predictions = np.char.lower(predictions)
        references = np.char.lower(references)

    if ignore_punctuation:
        repl_table = string.punctuation.maketrans("", "", string.punctuation)
        predictions = np.char.translate(predictions, table=repl_table)
        references = np.char.translate(references, table=repl_table)

    if ignore_numbers:
        repl_table = string.digits.maketrans("", "", string.digits)
        predictions = np.char.translate(predictions, table=repl_table)
        references = np.char.translate(references, table=repl_table)

    score_list = predictions == references

    return {
        "exact_match": np.mean(score_list)
        if not multi_target
        else float(np.any(score_list))
    }


###


@register_metric(
    metric="exact_match",
    higher_is_better=True,
    output_type="generate_until",
    aggregation="mean",
)
def exact_match_fn(references: list[str], predictions: list[str], **kwargs):
    return exact_match_hf_evaluate(predictions, references, **kwargs)


@register_metric(
    metric="perplexity",
    higher_is_better=False,
    output_type="loglikelihood",
    aggregation="perplexity",
)
def perplexity_fn(items):  # This is a passthrough function
    return items


@register_metric(
    metric="word_perplexity",
    higher_is_better=False,
    output_type="loglikelihood_rolling",
    aggregation="weighted_perplexity",
)
def word_perplexity_fn(items: T) -> T:  # This is a passthrough function
    return items


@register_metric(
    metric="byte_perplexity",
    higher_is_better=False,
    output_type="loglikelihood_rolling",
    aggregation="weighted_perplexity",
)
def byte_perplexity_fn(items: T) -> T:  # This is a passthrough function
    return items


@register_metric(
    metric="bits_per_byte",
    higher_is_better=False,
    output_type="loglikelihood_rolling",
    aggregation="bits_per_byte",
)
def bits_per_byte_fn(items: T) -> T:  # This is a passthrough function
    return items


def pop_stddev(arr):
    mu = mean(arr)
    return math.sqrt(sum([(x - mu) ** 2 for x in arr]) / len(arr))


def sample_stddev(arr: Sequence[float]) -> float:
    mu = mean(arr)
    return math.sqrt(sum([(x - mu) ** 2 for x in arr]) / (len(arr) - 1))


def mean_stderr(arr):
    return sample_stddev(arr) / math.sqrt(len(arr))


@register_metric(
    metric="bypass",
    higher_is_better=True,
    output_type=["loglikelihood", "multiple_choice", "generate_until"],
    aggregation="bypass",
)
def bypass(items):
    return None


@register_metric(
    metric="mcc",
    higher_is_better=True,
    output_type="multiple_choice",
    aggregation="matthews_corrcoef",
)
def mcc_fn(items):  # This is a passthrough function
    return items


@register_metric(
    metric="f1",
    higher_is_better=True,
    output_type="multiple_choice",
    aggregation="f1",
)
def f1_fn(items):  # This is a passthrough function
    return items


@register_metric(
    metric="bleu",
    higher_is_better=True,
    output_type="generate_until",
    aggregation="bleu",
)
def bleu_fn(items):  # This is a passthrough function
    return items


@register_metric(
    metric="chrf",
    higher_is_better=True,
    output_type="generate_until",
    aggregation="chrf",
)
def chrf_fn(items):  # This is a passthrough function
    return items


@register_metric(
    metric="ter",
    higher_is_better=True,
    output_type="generate_until",
    aggregation="ter",
)
def ter_fn(items):  # This is a passthrough function
    return items


@register_metric(
    metric="acc_all",
    higher_is_better=True,
    output_type="loglikelihood",
    aggregation="mean",
)
def acc_all(items):
    # Only count as correct if all answers are labeled correctly for each question
    question_scoring_dict = {}
    preds = list(zip(*items))[0]
    docs = list(zip(*items))[1]

    for doc, pred in zip(docs, preds):
        paragraph_id = doc["idx"]["paragraph"]
        question_id = doc["idx"]["question"]
        if (paragraph_id, question_id) not in question_scoring_dict:
            question_scoring_dict[(paragraph_id, question_id)] = []

        gold_label = doc["label"] == 1

        question_scoring_dict[(paragraph_id, question_id)].append(gold_label == pred)
    acc = np.mean([int(all(x)) for x in question_scoring_dict.values()])
    return acc


def acc_all_stderr(items):
    # Only count as correct if all answers are labeled correctly for each question
    question_scoring_dict = {}
    preds = list(zip(*items))[0]
    docs = list(zip(*items))[1]

    for doc, pred in zip(docs, preds):
        question_id = doc["idx"]["question"]
        if question_id not in question_scoring_dict:
            question_scoring_dict[question_id] = []

        gold_label = doc["label"] == 1
        question_scoring_dict[question_id].append(gold_label == pred)

    acc = mean_stderr([int(all(x)) for x in question_scoring_dict.values()])
    return acc


def metric_max_over_ground_truths(metric_fn, prediction, ground_truths):
    """Compute max metric between prediction and each ground truth."""
    scores_for_ground_truths = []
    for ground_truth in ground_truths:
        score = metric_fn(prediction, ground_truth)
        scores_for_ground_truths.append(score)
    return max(scores_for_ground_truths)


def weighted_mean(items: list[tuple[float, float]]) -> float:
    a, b = zip(*items)
    return sum(a) / sum(b)


def is_non_str_iterable(obj):
    return isinstance(obj, Iterable) and not isinstance(obj, str)


def _sacreformat(refs, preds):
    """Format refs and preds for sacrebleu corpus calculation. It is very particular"""
    # Sacrebleu expects (list[str], list[list[str])
    #   e.g. sacrebleu.corpus_bleu([pred_t], [[ref1_stream], [ref2_stream], ...])

    # Note [ref1_stream] is the first reference for each pred.
    # So lists are size N and (M, N) for N preds and M possible refs for each pred
    # This is a different order of dimensions that I would expect

    # We expect refs to be list[str] or list[list[str]], the outer list corresponding to preds
    # Must become list[list[str]] with the inner list corresponding to preds
    if not is_non_str_iterable(refs):
        refs = list(refs)
    if not is_non_str_iterable(refs[0]):
        refs = [[ref] for ref in refs]
    refs = list(zip(*refs))
    # Note the number of refs in each ref list much match the number of preds

    # We expect preds to be list[str] or list[list[str]]. Must become list[str]
    if not is_non_str_iterable(preds):
        preds = list(preds)
    if is_non_str_iterable(preds[0]):
        assert len(preds[0]) == 1, f"Pred must be a str, was {preds[0]}"
        preds = [pred[0] for pred in preds]

    return refs, preds


# stderr stuff


class _bootstrap_internal(Generic[T]):
    """
    Pool worker: `(i, xs)` → `n` bootstrap replicates
    of `f(xs)`using a RNG seeded with `i`.
    """

    def __init__(self, f: Callable[[Sequence[T]], float], n: int) -> None:
        self.f = f
        self.n = n

    def __call__(self, v: tuple[int, Sequence[T]]) -> list[float]:
        i, xs = v
        rnd = random.Random()
        rnd.seed(i)
        res = []
        for _ in range(self.n):
            res.append(self.f(rnd.choices(xs, k=len(xs))))
        return res


def _bootstrap_internal_no_mp(
    f: Callable[[Sequence[T]], float], xs: Sequence[T], iters: int
) -> list[float]:
    """
    Single-process fallback: compute `iters` bootstrap replicates
    of statistic`f(xs)`, chunked (≤ 1000 draws).
    """
    res = []
    chunk_size = min(1000, iters)
    from tqdm import tqdm

    print(f"bootstrapping for stddev: {f.__name__}")

    # A single loop replaces the multiprocessing pool.
    for i in tqdm(range(iters // chunk_size)):
        rnd = random.Random(i)
        for _ in range(chunk_size):
            res.append(f(rnd.choices(xs, k=len(xs))))

    return res


def bootstrap_stderr(
    f: Callable[[Sequence[T]], float], xs: Sequence[T], iters: int
) -> float:
    """
    Bootstrap estimate of the standard error of statistic `f(xs)`
    using up to `iters` resamples, chunked (≤ 1000 draws)

    Executes in parallel unless the env-var `DISABLE_MULTIPROC` is set;
    """
    if not os.getenv("DISABLE_MULTIPROC"):
        import multiprocessing as mp

        # this gives a biased estimate of the stderr (i.e w/ the mean, it gives something
        # equivalent to stderr calculated without Bessel's correction in the stddev.
        # Unfortunately, I haven't been able to figure out what the right correction is
        # to make the bootstrap unbiased - i considered multiplying by sqrt(n/(n-1)) but
        # that would be ad-hoc and I can't prove that that would actually be an unbiased estimator)
        # Thankfully, shouldn't matter because our samples are pretty big usually anyways
        res = []
        chunk_size = min(1000, iters)
        from tqdm import tqdm

        print("bootstrapping for stddev:", f.__name__)
        with mp.Pool(mp.cpu_count()) as pool:
            for bootstrap in tqdm(
                pool.imap(
                    _bootstrap_internal(f, chunk_size),
                    [(i, xs) for i in range(iters // chunk_size)],
                ),
                total=iters // chunk_size,
            ):
                # sample w replacement
                res.extend(bootstrap)
    else:
        res = _bootstrap_internal_no_mp(f, xs, iters)

    return sample_stddev(res)


def stderr_for_metric(
    metric: Callable[[Sequence[T]], float], bootstrap_iters: int
) -> Callable[[Sequence[T]], float] | None:
    """
    Return a function that estimates the standard error of `metric(xs)`.

    * If `bootstrap_iters > 0` and the metric is in the pre-approved
      bootstrappable list, use `bootstrap_stderr` with that many draws.
    * If the metric has a closed-form SE (e.g. `mean`, `acc_all`), use it.
    * Otherwise, return `None`.
    """

    if bootstrap_iters <= 0:
        # return no function (don't compute stderr) if bootstrap iters = 0
        return None

    bootstrappable = [
        median,
        matthews_corrcoef,
        f1_score,
        perplexity,
        bleu,
        chrf,
        ter,
        nanmean,
    ]

    if metric in bootstrappable:
        return lambda x: bootstrap_stderr(metric, x, iters=bootstrap_iters)

    stderr = {mean: mean_stderr, acc_all: acc_all_stderr}

    return stderr.get(metric)


def pooled_sample_stderr(stderrs: list[float], sizes: list[int]):
    # Used to aggregate bootstrapped stderrs across subtasks in a group,
    # when we are weighting by the size of each subtask.
    #

    assert len(stderrs) == len(sizes)

    # formula source: https://en.wikipedia.org/wiki/Pooled_variance
    # and: https://stats.stackexchange.com/a/4841331
    # this empirically seems to match running `stderr_for_metric` on all instances
    # from the subtasks concatenated with each other.
    pooled_sample_var = (
        sum([(size - 1) * stderr**2 * size for size, stderr in zip(sizes, stderrs)])
    ) / (sum(sizes) - len(sizes))

    return np.sqrt(pooled_sample_var / sum(sizes))


def combined_sample_stderr(stderrs: list[float], sizes: list[int], metrics=None):
    assert metrics is not None, (
        "Need to pass a list of each subtask's metric for this stderr aggregation"
    )
    assert len(stderrs) == len(sizes) and len(sizes) == len(metrics)

    # See https://github.com/EleutherAI/lm-evaluation-harness/pull/1390 for more documentation.
    # This formula depends on sample means.
    # removed because it seems to give erroneously huge stderrs for groupings of tasks
    # and does not seem to match up with bootstrap-calculated stderrs for groups.

    ### don't use this unless a statistician has told you it's the right thing to do ###

    # accumulators: we'll aggregate pairwise N - 1 times
    variance = stderrs[0] ** 2
    curr_size = sizes[0]
    curr_score = metrics[0]

    for stderr, size, score in zip(stderrs[1:], sizes[1:], metrics[1:]):
        curr_score = ((curr_score * curr_size) + (score * size)) / (
            curr_size + size
        )  # NOTE: this assumes our aggregation fn is "mean"

        variance = ((curr_size - 1) * variance + (size - 1) * (stderr**2)) / (
            curr_size + size - 1
        ) + curr_size * size / ((curr_size + size) * (curr_size + size - 1)) * (
            curr_score - score
        ) ** 2

    return np.sqrt(variance)


def aggregate_subtask_metrics(
    metrics: list[float], sizes: list[float], weight_by_size: bool = True
):
    # A helper function that is used to aggregate
    # subtask scores cross-task.
    # TODO: does not hold for non-mean aggregations
    if not weight_by_size:
        sizes = [1] * len(sizes)

    assert len(metrics) == len(sizes)

    return sum(metric * size for metric, size in zip(metrics, sizes)) / sum(sizes)<|MERGE_RESOLUTION|>--- conflicted
+++ resolved
@@ -6,13 +6,8 @@
 import random
 import re
 import string
-<<<<<<< HEAD
-from collections.abc import Iterable, Sequence
-from typing import Callable, Generic, List, Optional, TypeVar
-=======
 from collections.abc import Callable, Iterable, Sequence
 from typing import Generic, TypeVar
->>>>>>> 73202a2e
 
 import numpy as np
 
