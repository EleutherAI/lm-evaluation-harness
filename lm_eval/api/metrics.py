import logging
import math
import random
from collections.abc import Iterable
<<<<<<< HEAD
from collections import defaultdict
=======
from typing import List
>>>>>>> 7397b965

import evaluate
import numpy as np
import sacrebleu
import sklearn.metrics

from lm_eval.api.registry import register_aggregation, register_metric


eval_logger = logging.getLogger("lm-eval")


# Register Aggregations First
@register_aggregation("bypass")
def bypass_agg(arr):
    return 999


@register_aggregation("mean")
def mean(arr):
    return sum(arr) / len(arr)


@register_aggregation("median")
def median(arr):
    return arr[len(arr) // 2]


# Certain metrics must be calculated across all documents in a benchmark.
# We use them as aggregation metrics, paired with no-op passthrough metric fns.
@register_aggregation("perplexity")
def perplexity(items):
    return math.exp(-mean(items))


@register_aggregation("weighted_perplexity")
def weighted_perplexity(items):
    return math.exp(-weighted_mean(items))


@register_aggregation("bits_per_byte")
def bits_per_byte(items):
    return -weighted_mean(items) / math.log(2)


@register_aggregation("f1")
def f1_score(items):
    unzipped_list = list(zip(*items))
    golds = unzipped_list[0]
    preds = unzipped_list[1]
    fscore = sklearn.metrics.f1_score(golds, preds)

    return np.max(fscore)


@register_aggregation("matthews_corrcoef")
def matthews_corrcoef(items):
    unzipped_list = list(zip(*items))
    golds = unzipped_list[0]
    preds = unzipped_list[1]
    # print(preds)
    return sklearn.metrics.matthews_corrcoef(golds, preds)


@register_aggregation("bleu")
def bleu(items):
    """The Bilingual Evaluation Understudy Score, or BLEU for short, is a metric
    for evaluating a generated sentence to a reference sentence. It counts matching
    n-grams in the candidate translation to n-grams in the reference text, where
    1-gram or unigram would be each token and a bigram comparison would be each
    word pair. The comparison is made regardless of word order
    Source: https://machinelearningmastery.com/calculate-bleu-score-for-text-python/
    Paper: https://www.aclweb.org/anthology/P02-1040/

    Higher is better
    """
    refs = list(zip(*items))[0]
    preds = list(zip(*items))[1]
    refs, preds = _sacreformat(refs, preds)
    return sacrebleu.corpus_bleu(preds, refs).score


@register_aggregation("chrf")
def chrf(items):
    """chrF++ is a tool for automatic evaluation of machine translation output
    based on character n-gram precision and recall enhanced with word n-grams.
    Source: https://github.com/m-popovic/chrF
    Paper: https://www.aclweb.org/anthology/W15-3049.pdf

    Higher is better  # TODO I think
    """
    refs = list(zip(*items))[0]
    preds = list(zip(*items))[1]
    refs, preds = _sacreformat(refs, preds)
    return sacrebleu.corpus_chrf(preds, refs).score


@register_aggregation("ter")
def ter(items):
    """Translation Error Rate is an error metric for machine translation that
    measures the number of edits required to change a system output into one
    of the references
    Source: http://www.cs.umd.edu/~snover/tercom/
    Paper: http://mt-archive.info/AMTA-2006-Snover.pdf

    Lower is better
    """
    refs = list(zip(*items))[0]
    preds = list(zip(*items))[1]
    refs, preds = _sacreformat(refs, preds)
    return sacrebleu.corpus_ter(preds, refs).score


@register_aggregation("brier_score")
def brier_score(items):  # This is a passthrough function

    # Certain datasets like arc_easy can have a different number of choices.
    golds, predictions = list(zip(*items))

    pred_group = defaultdict(list)
    gold_group = defaultdict(list)
    for gold, pred in zip(golds, predictions):
        pred_group[len(pred)].append(pred)
        gold_group[len(pred)].append(gold)

    total_size = 0
    average = 0
    for g, p in zip(gold_group.values(), pred_group.values()):
        _p = np.array(p)
        _g = np.array(g)
        average += np.mean(np.sum((_p - _g) ** 2, axis=1)) * len(_g)
        total_size += len(_g)

    return average / total_size


@register_metric(
    metric="brier_score",
    higher_is_better=False,
    output_type=["multiple_choice"],
    aggregation="brier_score",
)
def brier_score_fn(items):  # This is a passthrough function
    return items


@register_metric(
    metric="acc",
    higher_is_better=True,
    output_type=["loglikelihood", "multiple_choice"],
    aggregation="mean",
)
def acc_fn(items):  # This is a passthrough function
    return items


@register_metric(
    metric="acc_norm",
    higher_is_better=True,
    output_type=["loglikelihood", "multiple_choice"],
    aggregation="mean",
)
def acc_norm_fn(items):  # This is a passthrough function
    return items


@register_metric(
    metric="acc_mutual_info",
    higher_is_better=True,
    output_type="multiple_choice",
    aggregation="mean",
)
def acc_mutual_info_fn(items):  # This is a passthrough function
    return items


exact_match = evaluate.load("exact_match")


@register_metric(
    metric="exact_match",
    higher_is_better=True,
    output_type="generate_until",
    aggregation="mean",
)
def exact_match_fn(**kwargs):
    return exact_match.compute(**kwargs)


@register_metric(
    metric="perplexity",
    higher_is_better=False,
    output_type="loglikelihood",
    aggregation="perplexity",
)
def perplexity_fn(items):  # This is a passthrough function
    return items


@register_metric(
    metric="word_perplexity",
    higher_is_better=False,
    output_type="loglikelihood_rolling",
    aggregation="weighted_perplexity",
)
def word_perplexity_fn(items):  # This is a passthrough function
    return items


@register_metric(
    metric="byte_perplexity",
    higher_is_better=False,
    output_type="loglikelihood_rolling",
    aggregation="weighted_perplexity",
)
def byte_perplexity_fn(items):  # This is a passthrough function
    return items


@register_metric(
    metric="bits_per_byte",
    higher_is_better=False,
    output_type="loglikelihood_rolling",
    aggregation="bits_per_byte",
)
def bits_per_byte_fn(items):  # This is a passthrough function
    return items


def pop_stddev(arr):
    mu = mean(arr)
    return math.sqrt(sum([(x - mu) ** 2 for x in arr]) / len(arr))


def sample_stddev(arr):
    mu = mean(arr)
    return math.sqrt(sum([(x - mu) ** 2 for x in arr]) / (len(arr) - 1))


def mean_stderr(arr):
    return sample_stddev(arr) / math.sqrt(len(arr))


@register_metric(
    metric="bypass",
    higher_is_better=True,
    output_type=["loglikelihood", "multiple_choice", "generate_until"],
    aggregation="bypass",
)
def bypass(items):
    return None


@register_metric(
    metric="mcc",
    higher_is_better=True,
    output_type="multiple_choice",
    aggregation="matthews_corrcoef",
)
def mcc_fn(items):  # This is a passthrough function
    return items


@register_metric(
    metric="f1",
    higher_is_better=True,
    output_type="multiple_choice",
    aggregation="f1",
)
def f1_fn(items):  # This is a passthrough function
    return items


@register_metric(
    metric="bleu",
    higher_is_better=True,
    output_type="generate_until",
    aggregation="bleu",
)
def bleu_fn(items):  # This is a passthrough function
    return items


@register_metric(
    metric="chrf",
    higher_is_better=True,
    output_type="generate_until",
    aggregation="chrf",
)
def chrf_fn(items):  # This is a passthrough function
    return items


@register_metric(
    metric="ter",
    higher_is_better=True,
    output_type="generate_until",
    aggregation="ter",
)
def ter_fn(items):  # This is a passthrough function
    return items


@register_metric(
    metric="acc_all",
    higher_is_better=True,
    output_type="loglikelihood",
    aggregation="mean",
)
def acc_all(items):
    # Only count as correct if all answers are labeled correctly for each question
    question_scoring_dict = {}
    preds = list(zip(*items))[0]
    docs = list(zip(*items))[1]

    for doc, pred in zip(docs, preds):
        paragraph_id = doc["idx"]["paragraph"]
        question_id = doc["idx"]["question"]
        if (paragraph_id, question_id) not in question_scoring_dict:
            question_scoring_dict[(paragraph_id, question_id)] = []

        gold_label = doc["label"] == 1

        question_scoring_dict[(paragraph_id, question_id)].append(gold_label == pred)
    acc = np.mean([int(all(x)) for x in question_scoring_dict.values()])
    return acc


def acc_all_stderr(items):
    # Only count as correct if all answers are labeled correctly for each question
    question_scoring_dict = {}
    preds = list(zip(*items))[0]
    docs = list(zip(*items))[1]

    for doc, pred in zip(docs, preds):
        question_id = doc["idx"]["question"]
        if question_id not in question_scoring_dict:
            question_scoring_dict[question_id] = []

        gold_label = doc["label"] == 1
        question_scoring_dict[question_id].append(gold_label == pred)

    acc = mean_stderr([int(all(x)) for x in question_scoring_dict.values()])
    return acc


def metric_max_over_ground_truths(metric_fn, prediction, ground_truths):
    """Compute max metric between prediction and each ground truth."""
    scores_for_ground_truths = []
    for ground_truth in ground_truths:
        score = metric_fn(prediction, ground_truth)
        scores_for_ground_truths.append(score)
    return max(scores_for_ground_truths)


def weighted_mean(items):
    a, b = zip(*items)
    return sum(a) / sum(b)


def is_non_str_iterable(obj):
    return isinstance(obj, Iterable) and not isinstance(obj, str)


def _sacreformat(refs, preds):
    """Format refs and preds for sacrebleu corpus calculation. It is very particular"""
    # Sacrebleu expects (List[str], List[List[str])
    #   e.g. sacrebleu.corpus_bleu([pred_t], [[ref1_stream], [ref2_stream], ...])

    # Note [ref1_stream] is the first reference for each pred.
    # So lists are size N and (M, N) for N preds and M possible refs for each pred
    # This is a different order of dimensions that I would expect

    # We expect refs to be List[str] or List[List[str]], the outer list corresponding to preds
    # Must become List[List[str]] with the inner list corresponding to preds
    if not is_non_str_iterable(refs):
        refs = list(refs)
    if not is_non_str_iterable(refs[0]):
        refs = [[ref] for ref in refs]
    refs = list(zip(*refs))
    # Note the number of refs in each ref list much match the number of preds

    # We expect preds to be List[str] or List[List[str]]. Must become List[str]
    if not is_non_str_iterable(preds):
        preds = list(preds)
    if is_non_str_iterable(preds[0]):
        assert len(preds[0]) == 1, f"Pred must be a str, was {preds[0]}"
        preds = [pred[0] for pred in preds]

    return refs, preds


# stderr stuff


class _bootstrap_internal:
    def __init__(self, f, n) -> None:
        self.f = f
        self.n = n

    def __call__(self, v):
        i, xs = v
        rnd = random.Random()
        rnd.seed(i)
        res = []
        for _ in range(self.n):
            res.append(self.f(rnd.choices(xs, k=len(xs))))
        return res


def bootstrap_stderr(f, xs, iters):
    import multiprocessing as mp

    pool = mp.Pool(mp.cpu_count())
    # this gives a biased estimate of the stderr (i.e w/ the mean, it gives something
    # equivalent to stderr calculated without Bessel's correction in the stddev.
    # Unfortunately, I haven't been able to figure out what the right correction is
    # to make the bootstrap unbiased - i considered multiplying by sqrt(n/(n-1)) but
    # that would be ad-hoc and I can't prove that that would actually be an unbiased estimator)
    # Thankfully, shouldn't matter because our samples are pretty big usually anyways
    res = []
    chunk_size = min(1000, iters)
    from tqdm import tqdm

    print("bootstrapping for stddev:", f.__name__)
    for bootstrap in tqdm(
        pool.imap(
            _bootstrap_internal(f, chunk_size),
            [(i, xs) for i in range(iters // chunk_size)],
        ),
        total=iters // chunk_size,
    ):
        # sample w replacement
        res.extend(bootstrap)

    pool.close()
    return sample_stddev(res)


def stderr_for_metric(metric, bootstrap_iters):
    bootstrappable = [
        median,
        matthews_corrcoef,
        f1_score,
        perplexity,
        bleu,
        chrf,
        ter,
    ]

    if metric in bootstrappable:
        return lambda x: bootstrap_stderr(metric, x, iters=bootstrap_iters)

    stderr = {mean: mean_stderr, acc_all: acc_all_stderr}

    return stderr.get(metric, None)


def pooled_sample_stderr(stderrs: List[float], sizes: List[int]):
    # Used to aggregate bootstrapped stderrs across subtasks in a group,
    # when we are weighting by the size of each subtask.
    #

    assert len(stderrs) == len(sizes)

    # formula source: https://en.wikipedia.org/wiki/Pooled_variance
    # this empirically matches running `stderr_for_metric` on all instances
    # from the subtasks concatenated with each other.
    pooled_sample_var = (
        sum([(size - 1) * stderr**2 for size, stderr in zip(sizes, stderrs)])
    ) / (sum(sizes) - len(sizes))

    return np.sqrt(pooled_sample_var)


def combined_sample_stderr(stderrs: List[float], sizes: List[int], metrics=None):
    assert (
        metrics is not None
    ), "Need to pass a list of each subtask's metric for this stderr aggregation"
    assert len(stderrs) == len(sizes) and len(sizes) == len(metrics)

    # See https://github.com/EleutherAI/lm-evaluation-harness/pull/1390 for more documentation.
    # This formula depends on sample means.
    # removed because it seems to give erroneously huge stderrs for groupings of tasks
    # and does not seem to match up with bootstrap-calculated stderrs for groups.

    ### don't use this unless a statistician has told you it's the right thing to do ###

    # accumulators: we'll aggregate pairwise N - 1 times
    variance = stderrs[0] ** 2
    curr_size = sizes[0]
    curr_score = metrics[0]

    for stderr, size, score in zip(stderrs[1:], sizes[1:], metrics[1:]):
        curr_score = ((curr_score * curr_size) + (score * size)) / (
            curr_size + size
        )  # NOTE: this assumes our aggregation fn is "mean"

        variance = ((curr_size - 1) * variance + (size - 1) * (stderr**2)) / (
            curr_size + size - 1
        ) + curr_size * size / ((curr_size + size) * (curr_size + size - 1)) * (
            curr_score - score
        ) ** 2

    return np.sqrt(variance)


def aggregate_subtask_metrics(metrics, sizes, weight_by_size=True):
    # A helper function that is used to aggregate
    # subtask scores cross-task.
    # TODO: does not hold for non-mean aggregations
    if weight_by_size:
        sizes = [1] * len(sizes)

    assert len(metrics) == len(sizes)

    return sum([metric * size for metric, size in zip(metrics, sizes)]) / sum(sizes)<|MERGE_RESOLUTION|>--- conflicted
+++ resolved
@@ -2,11 +2,8 @@
 import math
 import random
 from collections.abc import Iterable
-<<<<<<< HEAD
 from collections import defaultdict
-=======
 from typing import List
->>>>>>> 7397b965
 
 import evaluate
 import numpy as np
