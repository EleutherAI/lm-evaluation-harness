--- conflicted
+++ resolved
@@ -65,11 +65,7 @@
     unzipped_list = list(zip(*items))
     golds = unzipped_list[0]
     preds = unzipped_list[1]
-<<<<<<< HEAD
-    fscore = sklearn.metrics.f1_score(golds, preds, average="macro")
-=======
     fscore = f1_score(golds, preds)
->>>>>>> e916aa41
 
     return np.max(fscore)
 
