--- conflicted
+++ resolved
@@ -146,12 +146,8 @@
     return items
 
 
-<<<<<<< HEAD
+
 #exact_match = evaluate.load("exact_match")
-=======
-exact_match = hf_evaluate.load("exact_match")
->>>>>>> 5ab295c8
-
 
 @register_metric(
     metric="exact_match",
