<<<<<<< HEAD
import os
import logging
import evaluate
import collections
from functools import partial

from lm_eval.api.model import LM
=======
import logging

import evaluate

from lm_eval.api.model import LM

>>>>>>> 4d10ad56

eval_logger = logging.getLogger("lm-eval")

MODEL_REGISTRY = {}


def register_model(*names):
    # either pass a list or a single alias.
    # function receives them as a tuple of strings

    def decorate(cls):
        for name in names:
            assert issubclass(
                cls, LM
            ), f"Model '{name}' ({cls.__name__}) must extend LM class"

            assert (
                name not in MODEL_REGISTRY
            ), f"Model named '{name}' conflicts with existing model! Please register with a non-conflicting alias instead."

            MODEL_REGISTRY[name] = cls
        return cls

    return decorate


def get_model(model_name):
    try:
        return MODEL_REGISTRY[model_name]
    except KeyError:
        raise ValueError(
            f"Attempted to load model '{model_name}', but no model for this name found! Supported model names: {', '.join(MODEL_REGISTRY.keys())}"
        )


TASK_REGISTRY = {}
GROUP_REGISTRY = {}
ALL_TASKS = set()
func2task_index = {}


def register_task(name):
    def decorate(fn):
        assert (
            name not in TASK_REGISTRY
        ), f"task named '{name}' conflicts with existing registered task!"

        TASK_REGISTRY[name] = fn
        ALL_TASKS.add(name)
        func2task_index[fn.__name__] = name
        return fn

    return decorate


def register_group(name):
    def decorate(fn):
        func_name = func2task_index[fn.__name__]
        if name in GROUP_REGISTRY:
            GROUP_REGISTRY[name].append(func_name)
        else:
            GROUP_REGISTRY[name] = [func_name]
            ALL_TASKS.add(name)
        return fn

    return decorate


METRIC_REGISTRY = collections.defaultdict(dict)
AGGREGATION_REGISTRY = collections.defaultdict(dict)

DEFAULT_METRIC_REGISTRY = {
    "loglikelihood": [],
    "loglikelihood_rolling": [],
    "multiple_choice": [],
    "generate_until": [],
}


def register_metric(
    metric=None,
    higher_is_better=None,
    output_type=None,
    aggregation=None,
):
    # TODO: do we want to enforce a certain interface to registered metrics?
    def decorate(fn):
<<<<<<< HEAD

        if type(metric) == str:
            metric_list = [metric]
        elif type(metric) == list:
            metric_list = metric

        for _metric in metric_list:
            METRIC_REGISTRY[_metric]["function"] = fn

            if aggregation is not None:
                METRIC_REGISTRY[_metric]["aggregation"] = aggregation
=======
        assert "metric" in args
        name = args["metric"]

        for key, registry in [
            ("metric", METRIC_REGISTRY),
            ("higher_is_better", HIGHER_IS_BETTER_REGISTRY),
            ("aggregation", METRIC_AGGREGATION_REGISTRY),
        ]:
            if key in args:
                value = args[key]
                assert (
                    value not in registry
                ), f"{key} named '{value}' conflicts with existing registered {key}!"
>>>>>>> 4d10ad56

            if higher_is_better is not None:
                METRIC_REGISTRY[_metric]["higher_is_better"] = higher_is_better

            if output_type is not None:
                if type(output_type) == str:
                    output_type_list = [output_type]
                elif type(output_type) == list:
                    output_type_list = output_type

                for _output_type in output_type_list:
                    DEFAULT_METRIC_REGISTRY[_output_type].append(_metric)

        return fn

    return decorate


<<<<<<< HEAD
def get_metric(name):

    if name in METRIC_REGISTRY:
        return METRIC_REGISTRY[name]
    else:
        eval_logger.error(f"Could not find registered metric '{name}' in lm-eval")


def get_evaluate(name, **kwargs):
=======
def get_metric(name, hf_evaluate_metric=False):
    if not hf_evaluate_metric:
        if name in METRIC_REGISTRY:
            return METRIC_REGISTRY[name]
        else:
            eval_logger.warning(
                f"Could not find registered metric '{name}' in lm-eval, searching in HF Evaluate library..."
            )
>>>>>>> 4d10ad56

    try:

        class HFEvaluateAdaptor:
            def __init__(self, name, **kwargs):

                self.name = name
                metric_object = evaluate.load(name)
                self.hf_evaluate_fn = partial(metric_object.compute, **kwargs)

            def __call__(self, items):
                refs = list(zip(*items))[0]
                preds = list(zip(*items))[1]

                return self.hf_evaluate_fn(references=refs, predictions=preds)[
                    self.name
                ]

        return HFEvaluateAdaptor(name, **kwargs)
    except Exception:
        eval_logger.error(
            f"{name} not found in the evaluate library! Please check https://huggingface.co/evaluate-metric",
        )


def register_aggregation(name):
    def decorate(fn):
        assert (
            name not in AGGREGATION_REGISTRY
        ), f"aggregation named '{name}' conflicts with existing registered aggregation!"

        AGGREGATION_REGISTRY[name] = fn
        return fn

    return decorate


def get_aggregation(name):
    try:
        return AGGREGATION_REGISTRY[name]
    except KeyError:
        eval_logger.warning(
            "{} not a registered aggregation metric!".format(name),
<<<<<<< HEAD
=======
        )


def get_metric_aggregation(name):
    try:
        return METRIC_AGGREGATION_REGISTRY[name]
    except KeyError:
        eval_logger.warning(
            "{} metric is not assigned a default aggregation!".format(name),
        )


def is_higher_better(metric_name):
    try:
        return HIGHER_IS_BETTER_REGISTRY[metric_name]
    except KeyError:
        eval_logger.warning(
            f"higher_is_better not specified for metric '{metric_name}'!"
>>>>>>> 4d10ad56
        )<|MERGE_RESOLUTION|>--- conflicted
+++ resolved
@@ -1,4 +1,3 @@
-<<<<<<< HEAD
 import os
 import logging
 import evaluate
@@ -6,14 +5,7 @@
 from functools import partial
 
 from lm_eval.api.model import LM
-=======
-import logging
 
-import evaluate
-
-from lm_eval.api.model import LM
-
->>>>>>> 4d10ad56
 
 eval_logger = logging.getLogger("lm-eval")
 
@@ -101,7 +93,6 @@
 ):
     # TODO: do we want to enforce a certain interface to registered metrics?
     def decorate(fn):
-<<<<<<< HEAD
 
         if type(metric) == str:
             metric_list = [metric]
@@ -113,21 +104,7 @@
 
             if aggregation is not None:
                 METRIC_REGISTRY[_metric]["aggregation"] = aggregation
-=======
-        assert "metric" in args
-        name = args["metric"]
 
-        for key, registry in [
-            ("metric", METRIC_REGISTRY),
-            ("higher_is_better", HIGHER_IS_BETTER_REGISTRY),
-            ("aggregation", METRIC_AGGREGATION_REGISTRY),
-        ]:
-            if key in args:
-                value = args[key]
-                assert (
-                    value not in registry
-                ), f"{key} named '{value}' conflicts with existing registered {key}!"
->>>>>>> 4d10ad56
 
             if higher_is_better is not None:
                 METRIC_REGISTRY[_metric]["higher_is_better"] = higher_is_better
@@ -146,7 +123,6 @@
     return decorate
 
 
-<<<<<<< HEAD
 def get_metric(name):
 
     if name in METRIC_REGISTRY:
@@ -156,16 +132,6 @@
 
 
 def get_evaluate(name, **kwargs):
-=======
-def get_metric(name, hf_evaluate_metric=False):
-    if not hf_evaluate_metric:
-        if name in METRIC_REGISTRY:
-            return METRIC_REGISTRY[name]
-        else:
-            eval_logger.warning(
-                f"Could not find registered metric '{name}' in lm-eval, searching in HF Evaluate library..."
-            )
->>>>>>> 4d10ad56
 
     try:
 
@@ -209,25 +175,4 @@
     except KeyError:
         eval_logger.warning(
             "{} not a registered aggregation metric!".format(name),
-<<<<<<< HEAD
-=======
-        )
-
-
-def get_metric_aggregation(name):
-    try:
-        return METRIC_AGGREGATION_REGISTRY[name]
-    except KeyError:
-        eval_logger.warning(
-            "{} metric is not assigned a default aggregation!".format(name),
-        )
-
-
-def is_higher_better(metric_name):
-    try:
-        return HIGHER_IS_BETTER_REGISTRY[metric_name]
-    except KeyError:
-        eval_logger.warning(
-            f"higher_is_better not specified for metric '{metric_name}'!"
->>>>>>> 4d10ad56
         )