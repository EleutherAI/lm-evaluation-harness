--- conflicted
+++ resolved
@@ -833,17 +833,8 @@
                 return doc[doc_to_target]
             else:
                 target_string = utils.apply_template(doc_to_target, doc)
-<<<<<<< HEAD
-                if target_string.isdigit():
-                    try:
-                        return ast.literal_eval(target_string)
-                    except SyntaxError:
-                        return target_string
-                # TODO: this might break if target string is e.g '[0,1]' for a math task.
-=======
                 if target_string.isdigit() and self._config.doc_to_choice is not None:
                     return ast.literal_eval(target_string)
->>>>>>> a346e6a0
                 elif (
                     len(target_string) >= 2
                     and (target_string[0] == "[")
