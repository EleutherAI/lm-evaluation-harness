--- conflicted
+++ resolved
@@ -3,17 +3,14 @@
 import logging
 import random
 import re
-from collections.abc import Callable
+from collections.abc import Callable, Iterable, Iterator, Mapping
 from copy import deepcopy
 from typing import (
     TYPE_CHECKING,
     Any,
     Dict,
-    Iterable,
-    Iterator,
     List,
     Literal,
-    Mapping,
     Optional,
     Tuple,
     Union,
@@ -530,8 +527,8 @@
         #     self.aggregation = lambda: {
         #         metric_name: get_metric_aggregation(metric_name)
         #     }
-        setattr(self._config, "metric_list", [MetricConfig(name=metric_name)])
-        setattr(self._config, "process_results", lambda *args: {"bypass": 0})
+        self._config.metric_list = [MetricConfig(name=metric_name)]
+        self._config.process_results = lambda *args: {"bypass": 0}
 
     def set_fewshot_seed(self, seed: Optional[int] = None) -> None:
         self.fewshot_rnd = random.Random(seed)
@@ -788,7 +785,7 @@
             return docs
 
         # Fallback to parent implementation
-        if _num_fewshot := getattr(self.config, "num_fewshot"):
+        if _num_fewshot := self.config.num_fewshot:
             if isinstance(_num_fewshot, int) and _num_fewshot > 0:
                 eval_logger.warning(
                     f"[Task: {self.config.task}] "
@@ -1409,65 +1406,6 @@
                 # it assumes that doc_to_target returns a number.
                 choices = self.doc_to_choice(doc)
                 gold = choices[gold]
-<<<<<<< HEAD
-            # we expect multiple_targets to be a list.
-            elif self.multiple_target:
-                gold = list(gold)
-            # TODO: handle this better
-            elif type(gold) is not type(result) and not (
-                "bypass" in use_metric or isinstance(result, list)
-            ):
-                # cast gold to the same type as result
-                gold = type(result)(gold)
-
-            for metric in self.config._metric_list:
-                if self.multiple_target:
-                    # in the case where we have multiple targets,
-                    # return true if any are true
-                    # TODO: this may break for multipLe_target, non zero-or-1 metrics
-                    scores = []
-                    if not isinstance(gold, list):
-                        # sometimes, a multiple_target dataset has exceptions where one doc has only one string answer
-                        # print(gold)
-                        gold = [gold]
-                    if metric.name == "exact_match":
-                        result = [result for _ in range(len(gold))]
-                        scores = metric.fn(
-                            references=gold,
-                            predictions=result,
-                            **metric.kwargs,
-                        )[metric]
-                        result_score = 1.0 if scores > 0.0 else 0.0
-                    else:
-                        for gold_option in gold:
-                            try:
-                                result_score = metric.fn(
-                                    references=[gold_option],
-                                    predictions=[result],
-                                    **metric.kwargs,
-                                )
-                            except (
-                                TypeError
-                            ):  # TODO: this is hacky and I don't want to do it
-                                result_score = metric.fn([gold_option, result])
-                            if isinstance(result_score, dict):
-                                # TODO: this handles the case where HF evaluate returns a dict.
-                                result_score = result_score[metric]
-                            scores.append(result_score)
-                        if any(scores):
-                            result_score = 1.0
-                        else:
-                            result_score = 0.0
-                else:
-                    try:
-                        result_score = metric.fn(
-                            references=[gold],
-                            predictions=[result],
-                            **metric.kwargs,
-                        )
-                    except TypeError:  # needed for now in order to use a different interface between our own metrics and HF Evaluate metrics
-                        result_score = metric.fn([gold, result])
-=======
             for metric in self._metric_fn_list.keys():
                 try:
                     result_score = self._metric_fn_list[metric](
@@ -1477,7 +1415,6 @@
                     )
                 except TypeError:  # needed for now in order to use a different interface between our own metrics and HF Evaluate metrics
                     result_score = self._metric_fn_list[metric]([gold, result])
->>>>>>> 00a77ebd
                 if isinstance(result_score, dict):
                     # TODO: this handles the case where HF evaluate returns a dict.
                     # This allows for multiple metrics to be returned from the same function
@@ -1527,7 +1464,7 @@
             Instance(
                 request_type="loglikelihood",
                 doc=doc,
-                arguments=(ctx, " {}".format(choice)),
+                arguments=(ctx, f" {choice}"),
                 idx=i,
                 **kwargs,
             )
