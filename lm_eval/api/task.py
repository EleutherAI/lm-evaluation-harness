--- conflicted
+++ resolved
@@ -368,17 +368,6 @@
     def build_all_requests(
         self,
         *,
-<<<<<<< HEAD
-        limit=None,
-        rank=None,
-        world_size=None,
-        cache_requests=False,
-        rewrite_requests_cache=False,
-        system_instruction=None,
-        apply_chat_template=False,
-        fewshot_as_multiturn=False,
-        lm=None,
-=======
         limit: Union[int, None] = None,
         rank: int = 0,
         world_size: int = 1,
@@ -389,7 +378,6 @@
         fewshot_as_multiturn: bool = False,
         chat_template: Optional[Callable] = None,
         tokenizer_name: str = "",
->>>>>>> b62b9bd0
     ) -> None:
         """Build a set of Instances for a task, and store them in task.instances"""
 
@@ -404,11 +392,7 @@
             if system_instruction is not None
             else ""
         )
-<<<<<<< HEAD
-        cache_key += f"-tokenizer{lm.tokenizer_name}" if apply_chat_template else ""
-=======
         cache_key += f"-tokenizer{tokenizer_name}"
->>>>>>> b62b9bd0
 
         cached_instances = load_from_cache(file_name=cache_key)
 
@@ -453,11 +437,7 @@
                 system_instruction,
                 apply_chat_template,
                 fewshot_as_multiturn,
-<<<<<<< HEAD
-                lm,
-=======
                 chat_template,
->>>>>>> b62b9bd0
             )
 
             # TODO: we should override self.config.repeats if doing greedy gen so users don't waste time+compute
@@ -1035,11 +1015,7 @@
         system_instruction: Optional[str] = None,
         apply_chat_template: bool = False,
         fewshot_as_multiturn: bool = False,
-<<<<<<< HEAD
-        lm=None,
-=======
         chat_template: Optional[Callable] = None,
->>>>>>> b62b9bd0
     ) -> str:
         """Returns a fewshot context string that is made up of a prepended description
         (if provided), the `num_fewshot` number of examples, and an appended prompt example.
@@ -1054,13 +1030,8 @@
             Whether to apply the chat template to the fewshot context.
         :param fewshot_as_multiturn: bool
             Whether to provide the fewshot examples as a multiturn conversation or a single user turn.
-<<<<<<< HEAD
-        :param lm:
-            Language model with definition of the tokenizer/function to use for applying the chat template.
-=======
         :param chat_template: Callable
             Chat template to be applied to the fewshot context.
->>>>>>> b62b9bd0
         :returns: str
             The fewshot context.
         """
@@ -1107,11 +1078,7 @@
         example = self.doc_to_text(doc)
         if apply_chat_template:
             if self.multiple_input:
-<<<<<<< HEAD
-                return lm.apply_chat_template(labeled_examples)
-=======
                 return chat_template(labeled_examples)
->>>>>>> b62b9bd0
             if isinstance(example, str):
                 self.append_target_question(
                     labeled_examples, example, fewshot_as_multiturn
@@ -1123,11 +1090,7 @@
                 for ex in example:
                     chat = deepcopy(labeled_examples)
                     self.append_target_question(chat, ex, fewshot_as_multiturn)
-<<<<<<< HEAD
-                    labeled_examples_list.append(lm.apply_chat_template(chat))
-=======
                     labeled_examples_list.append(chat_template(chat))
->>>>>>> b62b9bd0
                 return labeled_examples_list
             # if example is an integer, append the choice or convert to string
             elif isinstance(example, int):
@@ -1141,11 +1104,7 @@
                         labeled_examples, str(example), fewshot_as_multiturn
                     )
                 # return lm.apply_chat_template(labeled_examples)
-<<<<<<< HEAD
-            return lm.apply_chat_template(labeled_examples)
-=======
             return chat_template(labeled_examples)
->>>>>>> b62b9bd0
         else:
             if self.multiple_input:
                 return labeled_examples
