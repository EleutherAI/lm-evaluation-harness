--- conflicted
+++ resolved
@@ -569,22 +569,14 @@
             # sample fewshot context #TODO: need to offset doc_id by rank now!
             fewshot_ctx, multimodal_args = self.fewshot_context(
                 doc,
-<<<<<<< HEAD
-                0 if self.config.num_fewshot is None else self.config.num_fewshot,
-                system_instruction,
-                apply_chat_template,
-                pass_multimodal_args_to_chat_history,
-                fewshot_as_multiturn,
-                chat_template,
-=======
                 num_fewshot=0
                 if self.config.num_fewshot is None
                 else self.config.num_fewshot,
                 system_instruction=system_instruction,
+                pass_multimodal_args_to_chat_history=pass_multimodal_args_to_chat_history,
                 apply_chat_template=apply_chat_template,
                 fewshot_as_multiturn=fewshot_as_multiturn,
                 chat_template=chat_template,
->>>>>>> 44398478
                 gen_prefix=self.doc_to_prefix(doc),
             )
 
