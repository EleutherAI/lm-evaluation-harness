import abc
import ast
import logging
import random
import re
from collections.abc import Callable
from dataclasses import asdict, dataclass
<<<<<<< HEAD
from typing import Any, Dict, List, Literal, Tuple, Union
=======
from inspect import getsource
from typing import Any, List, Literal, Tuple, Union
>>>>>>> a0a2fec8

import datasets
import numpy as np

from lm_eval import utils
from lm_eval.api import samplers
from lm_eval.api.instance import Instance
from lm_eval.api.metrics import (
    bits_per_byte,
    mean,
    weighted_perplexity,
)
from lm_eval.api.registry import (
    AGGREGATION_REGISTRY,
    DEFAULT_METRIC_REGISTRY,
    get_aggregation,
    get_metric,
    get_metric_aggregation,
    is_higher_better,
)
from lm_eval.filters import build_filter_ensemble
from lm_eval.prompts import get_prompt


ALL_OUTPUT_TYPES = [
    "loglikelihood",
    "multiple_choice",
    "loglikelihood_rolling",
    "generate_until",
]

eval_logger = logging.getLogger("lm-eval")


@dataclass
class TaskConfig(dict):
    # task naming/registry
    task: str = None
    task_alias: str = None
    group: Union[str, list] = None
    group_alias: Union[str, list] = None
    # HF dataset options.
    # which dataset to use,
    # and what splits for what purpose
    dataset_path: str = None
    dataset_name: str = None
    dataset_kwargs: dict = None
    training_split: str = None
    validation_split: str = None
    test_split: str = None
    fewshot_split: str = None  # TODO: assert that this not None if num_fewshot > 0. (?) assert if this is same split as one evaling (?)
    # formatting / prompting options.
    # see docs/advanced_task_guide.md for more info
    process_docs: Callable = None
    doc_to_text: Union[Callable, str] = None
    doc_to_target: Union[Callable, str] = None
    doc_to_choice: Union[Callable, str, dict, list] = None
    process_results: Union[Callable, str] = None
    use_prompt: str = None
    description: str = ""
    target_delimiter: str = " "
    fewshot_delimiter: str = "\n\n"
    fewshot_config: dict = None
    # runtime configuration options
    num_fewshot: int = None
    # scoring options
    metric_list: list = None
    output_type: Literal[
        "loglikelihood",
        "loglikelihood_rolling",
        "generate_until",
        "multiple_choice",
    ] = "generate_until"
    generation_kwargs: dict = None
    repeats: int = 1
    filter_list: Union[str, list] = None
    should_decontaminate: bool = False
    doc_to_decontamination_query: str = None

    metadata: Union[
        str, list
    ] = None  # by default, not used in the code. allows for users to pass arbitrary info to tasks

    def __post_init__(self) -> None:
        if self.generation_kwargs is not None:
            if self.output_type != "generate_until":
                eval_logger.warning(
                    f"[{self.task}] passed `generation_kwargs`, but not using `output_type: generate_until`!"
                )
                assert self.output_type != "generate_until"

            if "temperature" in self.generation_kwargs:
                self.generation_kwargs["temperature"] = float(
                    self.generation_kwargs["temperature"]
                )

            if "until" not in self.generation_kwargs:
                self.generation_kwargs["until"] = [self.fewshot_delimiter]
        else:
            if self.output_type == "generate_until":
                # ensure that we greedily generate in absence of explicit arguments otherwise
                self.generation_kwargs = {
                    "until": None
                    if self.fewshot_delimiter is None
                    else [self.fewshot_delimiter],
                    "do_sample": False,
                }

    def __getitem__(self, item):
        return getattr(self, item)

    def __setitem__(self, item, value):
        return setattr(self, item, value)

    def to_dict(self, keep_callable: bool = False) -> dict:
        """dumps the current config as a dictionary object, as a printable format.
        null fields will not be printed.
        Used for dumping results alongside full task configuration

        :return: dict
            A printable dictionary version of the TaskConfig object.

        # TODO: should any default value in the TaskConfig not be printed?
        """
        cfg_dict = asdict(self)
        # remove values that are `None`
        for k, v in list(cfg_dict.items()):
            if v is None:
                cfg_dict.pop(k)
            elif k == "metric_list":
                for metric_dict in v:
                    for metric_key, metric_value in metric_dict.items():
                        if callable(metric_value):
                            metric_dict[metric_key] = self.serialize_function(
                                metric_value, keep_callable=keep_callable
                            )
                cfg_dict[k] = v
            elif callable(v):
                cfg_dict[k] = self.serialize_function(v, keep_callable=keep_callable)
        return cfg_dict

    def serialize_function(
        self, value: Union[Callable, str], keep_callable=False
    ) -> Union[Callable, str]:
        """Serializes a given function or string.

        If 'keep_callable' is True, the original callable is returned.
        Otherwise, attempts to return the source code of the callable using 'getsource'.
        """
        if keep_callable:
            return value
        else:
            try:
                return getsource(value)
            except (TypeError, OSError):
                return str(value)


class Task(abc.ABC):
    """A task represents an entire benchmark including its dataset, problems,
    answers, and evaluation methods. See BoolQ for a simple example implementation

    A `doc` can be any python object which represents one instance of evaluation.
    This is usually a dictionary e.g.
        {"question": ..., "answer": ...} or
        {"question": ..., question, answer)
    """

    VERSION = None

    # The name of the `Task` benchmark as denoted in the HuggingFace datasets Hub
    # or a path to a custom `datasets` loading script.
    DATASET_PATH: str = None

    # The name of a subset within `DATASET_PATH`.
    DATASET_NAME: str = None

    OUTPUT_TYPE: str = None

    def __init__(
        self,
        data_dir=None,
        cache_dir=None,
        download_mode=None,
        config=None,
    ) -> None:
        """
        :param data_dir: str
            Stores the path to a local folder containing the `Task`'s data files.
            Use this to specify the path to manually downloaded data (usually when
            the dataset is not publicly accessible).
        :param cache_dir: str
            The directory to read/write the `Task` dataset. This follows the
            HuggingFace `datasets` API with the default cache directory located at:
                `~/.cache/huggingface/datasets`
            NOTE: You can change the cache location globally for a given process
            to another directory:
                `export HF_DATASETS_CACHE="/path/to/another/directory"`
        :param download_mode: datasets.DownloadMode
            How to treat pre-existing `Task` downloads and data.
            - `datasets.DownloadMode.REUSE_DATASET_IF_EXISTS`
                Reuse download and reuse dataset.
            - `datasets.DownloadMode.REUSE_CACHE_IF_EXISTS`
                Reuse download with fresh dataset.
            - `datasets.DownloadMode.FORCE_REDOWNLOAD`
                Fresh download and fresh dataset.
        """
        self.download(data_dir, cache_dir, download_mode)
        self._training_docs = None
        self._fewshot_docs = None
        self._instances = None

        self._config = TaskConfig({**config}) if config else TaskConfig()

        self._filters = [build_filter_ensemble("none", [["take_first", None]])]

    def download(self, data_dir=None, cache_dir=None, download_mode=None) -> None:
        """Downloads and returns the task dataset.
        Override this method to download the dataset from a custom API.

        :param data_dir: str
            Stores the path to a local folder containing the `Task`'s data files.
            Use this to specify the path to manually downloaded data (usually when
            the dataset is not publicly accessible).
        :param cache_dir: str
            The directory to read/write the `Task` dataset. This follows the
            HuggingFace `datasets` API with the default cache directory located at:
                `~/.cache/huggingface/datasets`
            NOTE: You can change the cache location globally for a given process
            by setting the shell environment variable, `HF_DATASETS_CACHE`,
            to another directory:
                `export HF_DATASETS_CACHE="/path/to/another/directory"`
        :param download_mode: datasets.DownloadMode
            How to treat pre-existing `Task` downloads and data.
            - `datasets.DownloadMode.REUSE_DATASET_IF_EXISTS`
                Reuse download and reuse dataset.
            - `datasets.DownloadMode.REUSE_CACHE_IF_EXISTS`
                Reuse download with fresh dataset.
            - `datasets.DownloadMode.FORCE_REDOWNLOAD`
                Fresh download and fresh dataset.
        """
        self.dataset = datasets.load_dataset(
            path=self.DATASET_PATH,
            name=self.DATASET_NAME,
            data_dir=data_dir,
            cache_dir=cache_dir,
            download_mode=download_mode,
        )

    @property
    def config(self):
        """Returns the TaskConfig associated with this class."""
        return self._config

    @abc.abstractmethod
    def has_training_docs(self):
        """Whether the task has a training set"""
        pass

    @abc.abstractmethod
    def has_validation_docs(self):
        """Whether the task has a validation set"""
        pass

    @abc.abstractmethod
    def has_test_docs(self):
        """Whether the task has a test set"""
        pass

    def training_docs(self):
        """
        :return: Iterable[obj]
            A iterable of any object, that doc_to_text can handle
        """
        return []

    def validation_docs(self):
        """
        :return: Iterable[obj]
            A iterable of any object, that doc_to_text can handle
        """
        return []

    def test_docs(self):
        """
        :return: Iterable[obj]
            A iterable of any object, that doc_to_text can handle
        """
        return []

    def fewshot_docs(self):
        """
        :return: Iterable[obj]
            A iterable of any object, that doc_to_text can handle
        """
        if self.has_training_docs():
            return self.training_docs()
        elif self.has_validation_docs():
            return self.validation_docs()
        else:
            eval_logger.warning(
                "has_training_docs and has_validation_docs are False"
                ", using test_docs as fewshot_docs but this is not recommended."
            )
            return self.test_docs()

    def _process_doc(self, doc):
        """
        Override this to process (detokenize, strip, replace, etc.) individual
        documents. This can be used in a map over documents of a data split.
        E.g. `map(self._process_doc, self.dataset["validation"])`

        :return: dict
            The processed version of the specified `doc`.
        """
        return doc

    @property
    def instances(self):
        """After calling `task.build_all_requests()`, tasks
        maintain a list of the dataset instances which will be evaluated.
        """
        return self._instances

    def fewshot_examples(self, k, rnd):
        if self._training_docs is None:
            self._training_docs = list(self.training_docs())

        return rnd.sample(self._training_docs, k)

    def doc_to_decontamination_query(self, doc) -> None:
        print(
            "Override doc_to_decontamination_query with document specific decontamination query."
        )
        assert False

    @abc.abstractmethod
    def doc_to_text(self, doc):
        pass

    @abc.abstractmethod
    def doc_to_target(self, doc):
        pass

    def build_all_requests(self, limit=None, rank=None, world_size=None) -> None:
        """Build a set of Instances for a task, and store them in task.instances"""
        if self.has_test_docs():
            docs = self.test_docs()
        elif self.has_validation_docs():
            docs = self.validation_docs()
        else:
            assert False, f"Task dataset (path={self.DATASET_PATH}, name={self.DATASET_NAME}) must have valid or test docs!"

        eval_logger.info(f"Building contexts for task on rank {rank}...")

        instances = []
        for doc_id, doc in utils.create_iterator(
            enumerate(docs), rank, world_size, limit
        ):
            # sample fewshot context #TODO: need to offset doc_id by rank now!
            fewshot_ctx = self.fewshot_context(
                doc,
                0 if self.config.num_fewshot is None else self.config.num_fewshot,
            )

            # TODO: we should override self.config.repeats if doing greedy gen so users don't waste time+compute
            inst = self.construct_requests(
                doc=doc,
                ctx=fewshot_ctx,
                metadata=(self.config["task"], doc_id, self.config.repeats),
            )

            if not isinstance(inst, list):
                inst = [inst]

            instances.extend(inst)

        self._instances = instances
        assert len(self._instances) != 0, "task.build_requests() did not find any docs!"

    @abc.abstractmethod
    def construct_requests(self, doc, ctx, **kwargs):
        """Uses RequestFactory to construct Requests and returns an iterable of
        Requests which will be sent to the LM.

        :param doc:
            The document as returned from training_docs, validation_docs, or test_docs.
        :param ctx: str
            The context string, generated by fewshot_context. This includes the natural
            language description, as well as the few shot examples, and the question
            part of the document for `doc`.
        :param doc_idx: int
            The index of a document within `self.test_docs()` or `self.validation_docs()`,
            whichever is the main split used.
        :param repeats: int
        TODO: update this docstring
            The number of times each instance in a dataset is inferred on. Defaults to 1,
            can be increased for techniques like majority voting.
        """
        pass

    @abc.abstractmethod
    def process_results(self, doc, results):
        """Take a single document and the LM results and evaluates, returning a
        dict where keys are the names of submetrics and values are the values of
        the metric for that one document

        :param doc:
            The document as returned from training_docs, validation_docs, or test_docs.
        :param results:
            The results of the requests created in construct_requests.
        """
        pass

    @abc.abstractmethod
    def aggregation(self):
        """
        :returns: {str: [metric_score] -> float}
            A dictionary where keys are the names of submetrics and values are
            functions that aggregate a list of metric scores
        """
        pass

    @abc.abstractmethod
    def higher_is_better(self):
        """
        :returns: {str: bool}
            A dictionary where keys are the names of submetrics and values are
            whether a higher value of the submetric is better
        """
        pass

    @classmethod
    def count_bytes(cls, doc):
        """Used for byte-level perplexity metrics in rolling loglikelihood"""
        return len(doc.encode("utf-8"))

    @classmethod
    def count_words(cls, doc):
        """Downstream loglikelihood_rolling perplexity tasks with custom word boundaries should override this!"""
        return len(re.split(r"\s+", doc))

    @utils.positional_deprecated
    def fewshot_context(
        self,
        doc,
        num_fewshot,
        rnd=random.Random(1234),
        description=None,
    ):
        """Returns a fewshot context string that is made up of a prepended description
        (if provided), the `num_fewshot` number of examples, and an appended prompt example.

        :param doc: str
            The document as returned from training_docs, validation_docs, or test_docs.
        :param num_fewshot: int
            The number of fewshot examples to provide in the returned context string.
        :param rnd: random.Random
            The pseudo-random number generator used to randomly sample examples.
            WARNING: This is currently a required arg although it's optionalized with a default `None`.
        :param description: str
            The task's description that will be prepended to the fewshot examples.
        :returns: str
            The fewshot context.
        """
        assert (
            rnd is not None
        ), "A `random.Random` generator argument must be provided to `rnd`"

        description = description if description else ""

        if num_fewshot == 0:
            labeled_examples = ""
        else:
            # for sets with no training docs, draw from other set *but ensure no overlap with current doc*
            if self.has_training_docs():
                fewshotex = self.fewshot_examples(k=num_fewshot, rnd=rnd)
            else:
                if self._fewshot_docs is None:
                    self._fewshot_docs = list(
                        self.validation_docs()
                        if self.has_validation_docs()
                        else self.test_docs()
                    )

                fewshotex = rnd.sample(self._fewshot_docs, num_fewshot + 1)

                # get rid of the doc that's the one we're evaluating, if it's in the fewshot
                fewshotex = [x for x in fewshotex if x != doc][:num_fewshot]

            labeled_examples = (
                "\n\n".join(
                    [
                        self.doc_to_text(doc) + self.doc_to_target(doc)
                        for doc in fewshotex
                    ]
                )
                + "\n\n"
            )

        example = self.doc_to_text(doc)
        return description + labeled_examples + example

    def apply_filters(self):
        if hasattr(self, "_filters"):
            for f in self._filters:
                f.apply(self._instances)
        else:
            eval_logger.warning("No filter defined, passing through instances")
            return self._instances

    def dump_config(self) -> dict:
        """Returns a dictionary representing the task's config.

        :returns: str
            The fewshot context.
        """
        # TODO: this should only return the overrides applied to a non-YAML task's configuration.
        # (num_fewshot)
        return self.config.to_dict()


class ConfigurableTask(Task):
    VERSION = "Yaml"
    OUTPUT_TYPE = None
    CONFIG = None

    def __init__(
        self, data_dir=None, cache_dir=None, download_mode=None, config: dict = None
    ) -> None:  # TODO no super() call here
        # Get pre-configured attributes
        self._config = self.CONFIG

        # Use new configurations if there was no preconfiguration
        if self.config is None:
            self._config = TaskConfig(**config)
        # Overwrite configs
        else:
            if config is not None:
                self._config.__dict__.update(config)

        if self.config is None:
            raise ValueError(
                "Must pass a config to ConfigurableTask, either in cls.CONFIG or `config` kwarg"
            )

        if isinstance(self.config.metadata, dict):
            if "version" in self.config.metadata:
                self.VERSION = self.config.metadata["version"]

        if self.config.output_type is not None:
            assert self.config.output_type in ALL_OUTPUT_TYPES
            self.OUTPUT_TYPE = self.config.output_type

        if self.config.dataset_path is not None:
            self.DATASET_PATH = self.config.dataset_path

        if self.config.dataset_name is not None:
            self.DATASET_NAME = self.config.dataset_name

        self._metric_fn_list = {}
        self._metric_fn_kwargs = {}
        self._aggregation_list = {}
        self._higher_is_better = {}

        if self.config.metric_list is None:
            # TODO: handle this in TaskConfig.__post_init__ ?
            _metric_list = DEFAULT_METRIC_REGISTRY[self.config.output_type]

            for metric_name in _metric_list:
                self._metric_fn_list[metric_name] = get_metric(metric_name)
                self._metric_fn_kwargs[metric_name] = {}
                self._aggregation_list[metric_name] = get_metric_aggregation(
                    metric_name
                )
                self._higher_is_better[metric_name] = is_higher_better(metric_name)
        else:
            for metric_config in self.config.metric_list:
                assert "metric" in metric_config
                metric_name = metric_config["metric"]
                kwargs = {
                    key: metric_config[key]
                    for key in metric_config
                    if key
                    not in ["metric", "aggregation", "higher_is_better", "hf_evaluate"]
                }
                hf_evaluate_metric = (
                    "hf_evaluate" in metric_config
                    and metric_config["hf_evaluate"] is True
                )

                if self.config.process_results is not None:
                    self._metric_fn_list[metric_name] = None
                    self._metric_fn_kwargs[metric_name] = {}
                elif callable(metric_name):
                    metric_fn = metric_name.__call__
                    metric_name = metric_name.__name__
                    self._metric_fn_list[metric_name] = metric_fn
                    self._metric_fn_kwargs[metric_name] = kwargs
                else:
                    self._metric_fn_list[metric_name] = get_metric(
                        metric_name, hf_evaluate_metric
                    )
                    self._metric_fn_kwargs[metric_name] = kwargs

                if "aggregation" in metric_config:
                    agg_name = metric_config["aggregation"]
                    if isinstance(agg_name, str):
                        self._aggregation_list[metric_name] = get_aggregation(agg_name)
                    elif callable(agg_name):  # noqa: E721
                        self._aggregation_list[metric_name] = metric_config[
                            "aggregation"
                        ]
                else:
                    INV_AGG_REGISTRY = {v: k for k, v in AGGREGATION_REGISTRY.items()}
                    metric_agg = get_metric_aggregation(metric_name)
                    eval_logger.warning(
                        f"[Task: {self._config.task}] metric {metric_name} is defined, but aggregation is not. "
                        f"using default "
                        f"aggregation={INV_AGG_REGISTRY[metric_agg]}"
                    )
                    self._aggregation_list[metric_name] = metric_agg

                if "higher_is_better" in metric_config:
                    self._higher_is_better[metric_name] = metric_config[
                        "higher_is_better"
                    ]
                else:
                    eval_logger.warning(
                        f"[Task: {self._config.task}] metric {metric_name} is defined, but higher_is_better is not. "
                        f"using default "
                        f"higher_is_better={is_higher_better(metric_name)}"
                    )
                    self._higher_is_better[metric_name] = is_higher_better(metric_name)

        self.download(self.config.dataset_kwargs)
        self._training_docs = None
        self._fewshot_docs = None

        if self.config.filter_list is not None:
            self._filters = []
            for filter_config in self.config.filter_list:
                filter_name = filter_config["name"]
                filter_functions = filter_config["filter"]
                components = []
                for function in filter_functions:
                    kwargs = {
                        key: function[key] for key in function if key != "function"
                    }
                    components.append([function["function"], kwargs])
                filter_pipeline = build_filter_ensemble(filter_name, components)
                self._filters.append(filter_pipeline)
        else:
            self._filters = [build_filter_ensemble("none", [["take_first", None]])]

        if self.config.use_prompt is not None:
            eval_logger.info(f"loading prompt {self.config.use_prompt}")
            self.prompt = get_prompt(
                self.config.use_prompt, self.DATASET_PATH, self.DATASET_NAME
            )
        else:
            self.prompt = None

        if self.fewshot_docs() is not None:
            self.sampler = samplers.get_sampler(
                self.config.fewshot_config.get("sampler", "default")
                if self.config.fewshot_config
                else "default"
            )(list(self.fewshot_docs()), self, rnd=random.Random(1234))

        if self.has_test_docs():
            self.task_docs = self.test_docs()
        elif self.has_validation_docs():
            self.task_docs = self.validation_docs()
        else:
            assert False, f"Task dataset (path={self.DATASET_PATH}, name={self.DATASET_NAME}) must have valid or test docs!"

        # Test One Doc
        self.features = list(self.task_docs.features.keys())
        self.multiple_input = 0
        self.multiple_target = 0
        test_doc = self.task_docs[0]
        test_text = self.doc_to_text(test_doc)
        test_target = self.doc_to_target(test_doc)

        if self.config.doc_to_choice is not None:
            test_choice = self.doc_to_choice(test_doc)
            if not isinstance(test_choice, list):
                eval_logger.error("doc_to_choice must return list")
            else:
                num_choice = len(test_choice)

            if isinstance(test_text, int):
                self.multiple_input = num_choice
        else:
            test_choice = None

        if isinstance(test_target, list):
            self.multiple_target = len(test_target)
        else:
            if (isinstance(test_target, int)) and (test_choice is not None):
                test_target = test_choice[test_target]
            else:
                test_target = str(test_target)

        if test_choice is not None:
            check_choices = test_choice
        else:
            check_choices = [test_target]
        if self.config.doc_to_choice is not None:
            for choice in check_choices:
                choice_has_whitespace = True if choice[0].isspace() else False
                delimiter_has_whitespace = (
                    True
                    if self.config.target_delimiter.rstrip()
                    != self.config.target_delimiter
                    else False
                )

                if delimiter_has_whitespace and choice_has_whitespace:
                    eval_logger.debug(
                        f'Both target_delimiter "{self.config.target_delimiter}" and target choice: "{choice}" have whitespace'
                    )
                elif (not delimiter_has_whitespace) and (not choice_has_whitespace):
                    eval_logger.debug(
                        f'Both target_delimiter "{self.config.target_delimiter}" and target choice: "{choice}" do not have whitespace, ignore if the language you are evaluating on does not require/use whitespace'
                    )

    def download(self, dataset_kwargs=None) -> None:
        self.dataset = datasets.load_dataset(
            path=self.DATASET_PATH,
            name=self.DATASET_NAME,
            **dataset_kwargs if dataset_kwargs is not None else {},
        )

    def has_training_docs(self) -> bool:
        if self.config.training_split is not None:
            return True
        else:
            return False

    def has_validation_docs(self) -> bool:
        if self.config.validation_split is not None:
            return True
        else:
            return False

    def has_test_docs(self) -> bool:
        if self.config.test_split is not None:
            return True
        else:
            return False

    def training_docs(self) -> datasets.Dataset:
        if self.has_training_docs():
            if self.config.process_docs is not None:
                return self.config.process_docs(
                    self.dataset[self.config.training_split]
                )
            return self.dataset[self.config.training_split]

    def validation_docs(self) -> datasets.Dataset:
        if self.has_validation_docs():
            if self.config.process_docs is not None:
                return self.config.process_docs(
                    self.dataset[self.config.validation_split]
                )
            return self.dataset[self.config.validation_split]

    def test_docs(self) -> datasets.Dataset:
        if self.has_test_docs():
            if self.config.process_docs is not None:
                return self.config.process_docs(self.dataset[self.config.test_split])
            return self.dataset[self.config.test_split]

    def fewshot_docs(self):
        if self.config.fewshot_split is not None:
            if self.config.process_docs is not None:
                return self.config.process_docs(self.dataset[self.config.fewshot_split])
            return self.dataset[self.config.fewshot_split]
        else:
            if (self.config.num_fewshot is not None) and (self.config.num_fewshot > 0):
                eval_logger.warning(
                    f"Task '{self.config.task}': "
                    "num_fewshot > 0 but fewshot_split is None. "
                    "using preconfigured rule."
                )
            return super().fewshot_docs()

    @utils.positional_deprecated
    def fewshot_context(self, doc, num_fewshot):
        """Returns a fewshot context string that is made up of a prepended description
        (if provided), the `num_fewshot` number of examples, and an appended prompt example.

        :param doc: str
            The document as returned from training_docs, validation_docs, or test_docs.
        :param num_fewshot: int
            The number of fewshot examples to provide in the returned context string.
        :returns: str
            The fewshot context.
        """

        if num_fewshot == 0:
            # always prepend the (possibly empty) task description
            labeled_examples = self.config.description
        else:
            labeled_examples = self.config.description + self.sampler.get_context(
                doc, num_fewshot
            )

        example = self.doc_to_text(doc)
        if self.multiple_input:
            return labeled_examples
        else:
            if isinstance(example, str):
                return labeled_examples + example
            elif isinstance(example, list):
                return [labeled_examples + ex for ex in example]
            elif isinstance(example, int):
                if self.config.doc_to_choice is not None:
                    choices = self.doc_to_choice(doc)
                    return labeled_examples + choices[example]
                else:
                    return labeled_examples + str(example)

    def apply_filters(self):
        if hasattr(self, "_filters"):
            for f in self._filters:
                f.apply(self._instances)
        else:
            eval_logger.warning("No filter defined, passing through instances")
            return self._instances

    def should_decontaminate(self):
        return self.config.should_decontaminate

    def doc_to_decontamination_query(self, doc):
        if self.config.should_decontaminate:
            if self.config.doc_to_decontamination_query is None:
                return self.doc_to_text(doc)
            else:
                doc_to_decontamination_query = self.config.doc_to_decontamination_query
                if doc_to_decontamination_query in self.features:
                    return doc[doc_to_decontamination_query]
                elif callable(doc_to_decontamination_query):
                    return doc_to_decontamination_query(doc)
                else:
                    return ast.literal_eval(
                        utils.apply_template(
                            self.config.doc_to_decontamination_query, doc
                        )
                    )

    def _process_doc(self, doc):
        """
        Override this to process (detokenize, strip, replace, etc.) individual
        documents. This can be used in a map over documents of a data split.
        E.g. `map(self._process_doc, self.dataset["validation"])`

        :return: dict
            The processed version of the specified `doc`.
        """
        return doc

    def doc_to_text(self, doc):
        if self.prompt is not None:
            doc_to_text = self.prompt
        else:
            doc_to_text = self.config.doc_to_text

        if isinstance(doc_to_text, int):
            return doc_to_text
        elif isinstance(doc_to_text, str):
            if doc_to_text in self.features:
                # if self.config.doc_to_choice is not None:
                #     return self.doc_to_choice(doc)[doc[doc_to_text]]
                # else:
                return doc[doc_to_text]
            else:
                text_string = utils.apply_template(doc_to_text, doc)
                if text_string.isdigit() and self._config.doc_to_choice is not None:
                    return ast.literal_eval(text_string)
                else:
                    return text_string
        elif callable(doc_to_text):
            return doc_to_text(doc)
        # Used when applying a Promptsource template
        elif hasattr(doc_to_text, "apply"):
            applied_prompt = doc_to_text.apply(doc)
            if len(applied_prompt) == 2:
                return applied_prompt[0]
            else:
                eval_logger.warning("Applied prompt returns empty string")
                return self.config.fewshot_delimiter
        else:
            print(type(doc_to_text))
            raise TypeError

    def doc_to_target(self, doc: dict) -> Union[int, str, list]:
        if self.prompt is not None:
            doc_to_target = self.prompt
        else:
            doc_to_target = self.config.doc_to_target

        if isinstance(doc_to_target, int):
            return doc_to_target
        elif isinstance(doc_to_target, str):
            if doc_to_target in self.features:
                # if self.config.doc_to_choice is not None:
                #     return self.doc_to_choice(doc)[doc[doc_to_target]]
                # else:
                return doc[doc_to_target]
            else:
                target_string = utils.apply_template(doc_to_target, doc)
                if target_string.isdigit() and self._config.doc_to_choice is not None:
                    return ast.literal_eval(target_string)
                elif (
                    len(target_string) >= 2
                    and (target_string[0] == "[")
                    and (target_string[-1] == "]")
                ):
                    try:
                        return ast.literal_eval(target_string)
                    except (SyntaxError, ValueError):
                        return target_string
                else:
                    return target_string
        elif isinstance(doc_to_target, list):
            return doc_to_target
        elif callable(doc_to_target):
            return doc_to_target(doc)
        # Used when applying a Promptsource template
        elif hasattr(doc_to_target, "apply"):
            applied_prompt = doc_to_target.apply(doc)
            if len(applied_prompt) == 2:
                return applied_prompt[1]
            else:
                eval_logger.warning("Applied prompt returns empty string")
                return self.config.fewshot_delimiter
        else:
            raise TypeError

    def doc_to_choice(self, doc: Any) -> List[str]:
        if self.prompt is not None:
            doc_to_choice = self.prompt
        elif self.config.doc_to_choice is None:
            eval_logger.error("doc_to_choice was called but not set in config")
        else:
            doc_to_choice = self.config.doc_to_choice

        if isinstance(doc_to_choice, str):
            if doc_to_choice in self.features:
                return doc[doc_to_choice]
            else:
                return ast.literal_eval(utils.apply_template(doc_to_choice, doc))
        elif isinstance(doc_to_choice, list):
            return doc_to_choice
        elif isinstance(doc_to_choice, dict):
            return list(doc_to_choice.values())
        elif callable(doc_to_choice):
            return doc_to_choice(doc)
        elif hasattr(doc_to_choice, "get_answer_choices_list"):
            return doc_to_choice.get_answer_choices_list(doc)
        else:
            raise TypeError

    def construct_requests(
        self, doc: dict, ctx: str, **kwargs
    ) -> Union[List[Instance], Instance]:
        if self.OUTPUT_TYPE == "loglikelihood":
            arguments = (ctx, self.doc_to_target(doc))
        elif self.OUTPUT_TYPE == "loglikelihood_rolling":
            arguments = (self.doc_to_target(doc),)
        elif self.OUTPUT_TYPE == "multiple_choice":
            choices = self.doc_to_choice(doc)
            target_delimiter = self.config.target_delimiter
            if self.multiple_input:
                # If there are multiple inputs, choices are placed in the ctx
                cont = self.doc_to_target(doc)
                arguments = [
                    (ctx + choice, f"{target_delimiter}{cont}") for choice in choices
                ]
            else:
                # Otherwise they are placed in the continuation
                arguments = [(ctx, f"{target_delimiter}{cont}") for cont in choices]

            request_list = [
                Instance(
                    request_type="loglikelihood",
                    doc=doc,
                    arguments=arg,
                    idx=i,
                    **kwargs,
                )
                for i, arg in enumerate(arguments)
            ]
            # TODO: we should raise a warning telling users this will at most ~2x runtime.
            if "acc_mutual_info" in self._metric_fn_list.keys():
                # if we are calculating multiple choice accuracy
                # using mutual information instead of raw loglikelihood as metric, need unconditional lls.

                # here mutual info refers to calculating
                # log(P(choice|ctx) / P(choice)) = log(P(choice|ctx)) - log(P(choice))
                # in other words normalizing by subtracting the unconditional logprob of each choice.
                request_list.extend(
                    [
                        Instance(
                            request_type="loglikelihood",
                            doc=doc,
                            arguments=("", "{}".format(choice)),
                            idx=i,
                            **kwargs,
                        )
                        for i, choice in enumerate(choices)
                    ]
                )
            return request_list

        elif self.OUTPUT_TYPE == "generate_until":
            arguments = (ctx, self.config.generation_kwargs)

        return Instance(
            request_type=self.OUTPUT_TYPE, doc=doc, arguments=arguments, idx=0, **kwargs
        )

    def process_results(self, doc, results):
        if callable(self.config.process_results):
            return self.config.process_results(doc, results)

        result_dict = {}
        use_metric = list(self._metric_fn_list.keys())
        if self.OUTPUT_TYPE == "loglikelihood":
            results = results[0]
            ll, is_greedy = results
            return {
                **({"perplexity": ll} if "perplexity" in use_metric else {}),
                **({"acc": int(is_greedy)} if "acc" in use_metric else {}),
            }
        elif self.OUTPUT_TYPE == "loglikelihood_rolling":
            (loglikelihood,) = results
            _words = self.count_words(self.doc_to_target(doc))
            _bytes = self.count_bytes(self.doc_to_target(doc))
            return {
                **(
                    {"word_perplexity": (loglikelihood, _words)}
                    if "word_perplexity" in use_metric
                    else {}
                ),
                **(
                    {"byte_perplexity": (loglikelihood, _bytes)}
                    if "byte_perplexity" in use_metric
                    else {}
                ),
                **(
                    {"bits_per_byte": (loglikelihood, _bytes)}
                    if "bits_per_byte" in use_metric
                    else {}
                ),
            }
        elif self.OUTPUT_TYPE == "multiple_choice":
            lls, is_greedy = zip(*results)

            # retrieve choices in List[str] form, to compute choice lengths, etc.
            choices = self.doc_to_choice(doc)
            completion_len = np.array([float(len(i)) for i in choices])

            if (
                2 * len(choices) == len(lls)
                and "acc_mutual_info" in self._metric_fn_list.keys()
            ):
                # then we are doing mutual info.
                # this stores the "dryrun" / unconditional answer loglikelihoods
                lls_unconditional = lls[1::2]
                assert len(lls_unconditional) == len(choices)
                # and this stores our "regular" conditional loglikelihoods
                lls = lls[::2]

            pred = np.argmax(lls)
            pred_norm = np.argmax(lls / completion_len)

            if self.multiple_input:
                gold = self.doc_to_text(doc)
            else:
                gold = self.doc_to_target(doc)

            gold_index_error = False
            if isinstance(gold, list):
                gold = [i if i < len(choices) else -100 for i in gold]
                if -100 in gold:
                    gold_index_error = True
            else:
                if isinstance(gold, int):
                    gold = gold if gold < len(choices) else -100
                elif isinstance(gold, str):
                    gold = choices.index(gold) if gold in choices else -100

                if gold == -100:
                    gold_index_error = True

            if gold_index_error:
                eval_logger.warning(
                    f"Label index was not in within range of available choices,"
                    f"Sample:\n\n{doc}\n\n"
                )

            if self.multiple_target:
                acc = 1.0 if pred in gold else 0.0
                acc_norm = 1.0 if pred_norm in gold else 0.0
                exact_match = int(any([is_greedy[i] if i != -100 else 0 for i in gold]))
            else:
                acc = 1.0 if pred == gold else 0.0
                acc_norm = 1.0 if pred_norm == gold else 0.0
                # TODO: this gets score of 0 on arc_challenge for pythia-70m. need to test that this works properly
                exact_match = int(is_greedy[gold]) if gold != -100 else 0

            result_dict = {
                **({"acc": acc} if "acc" in use_metric else {}),
                **({"f1": (gold, pred)} if "f1" in use_metric else {}),
                **({"mcc": (gold, pred)} if "mcc" in use_metric else {}),
                **({"acc_norm": acc_norm} if "acc_norm" in use_metric else {}),
                **({"exact_match": exact_match} if "exact_match" in use_metric else {}),
            }

            if "acc_mutual_info" in use_metric:
                lls_mutual_info = [
                    ll_c - ll_u for ll_c, ll_u in zip(lls, lls_unconditional)
                ]
                acc_mutual_info = 1.0 if np.argmax(lls_mutual_info) == gold else 0.0
                result_dict["acc_mutual_info"] = acc_mutual_info

        elif self.OUTPUT_TYPE == "generate_until":
            gold = self.doc_to_target(doc)
            result = results[0]
            if self.config.doc_to_choice is not None:
                # If you set doc_to_choice,
                # it assumes that doc_to_target returns a number.
                choices = self.doc_to_choice(doc)
                gold = choices[gold]
            # we expect multiple_targets to be a list.
            elif self.multiple_target:
                gold = list(gold)
            elif type(gold) != type(result):
                # cast gold to the same type as result
                gold = type(result)(gold)

            for metric in self._metric_fn_list.keys():
                if self.multiple_target:
                    # in the case where we have multiple targets,
                    # return true if any are true
                    # TODO: this may break for multipLe_target, non zero-or-1 metrics
                    scores = []
                    if not isinstance(gold, list):
                        # sometimes, a multiple_target dataset has exceptions where one doc has only one string answer
                        # print(gold)
                        gold = [gold]
                    if metric == "exact_match":
                        result = [result for _ in range(len(gold))]
                        scores = self._metric_fn_list[metric](
                            references=gold,
                            predictions=result,
                            **self._metric_fn_kwargs[metric],
                        )[metric]
                        result_score = 1.0 if scores > 0.0 else 0.0
                    else:
                        for gold_option in gold:
                            try:
                                result_score = self._metric_fn_list[metric](
                                    references=[gold_option],
                                    predictions=[result],
                                    **self._metric_fn_kwargs[metric],
                                )
                            except (
                                TypeError
                            ):  # TODO: this is hacky and I don't want to do it
                                result_score = self._metric_fn_list[metric](
                                    [gold_option, result]
                                )
                            if isinstance(result_score, dict):
                                # TODO: this handles the case where HF evaluate returns a dict.
                                result_score = result_score[metric]
                            scores.append(result_score)
                        if any(scores):
                            result_score = 1.0
                        else:
                            result_score = 0.0
                else:
                    try:
                        result_score = self._metric_fn_list[metric](
                            references=[gold],
                            predictions=[result],
                            **self._metric_fn_kwargs[metric],
                        )
                    except TypeError:  # needed for now in order to use a different interface between our own metrics and HF Evaluate metrics
                        result_score = self._metric_fn_list[metric]([gold, result])
                    if isinstance(result_score, dict):
                        # TODO: this handles the case where HF evaluate returns a dict.
                        result_score = result_score[metric]
                result_dict[metric] = result_score
        else:
            raise ValueError(
                f"Passed invalid output_type '{self.OUTPUT_TYPE}' ! Please use one of ",
                "'loglikelihood', 'loglikelihood_rolling', 'generate_until' or 'multiple_choice'",
            )

        return result_dict

    def aggregation(self) -> Dict:
        return self._aggregation_list

    def higher_is_better(self) -> Dict:
        return self._higher_is_better

    def get_config(self, key: str) -> Any:
        return getattr(self._config, key, None)

    def override_metric(self, metric_name: str) -> None:
        """
        Override the default metrics used for evaluation with custom metrics.

        Parameters:
        - metric_name (str): The name of the custom metric to override. Should be registered in api.metrics.
        """
        (
            self._metric_fn_list,
            self._aggregation_list,
            self._metric_fn_kwargs,
            self._higher_is_better,
        ) = ({}, {}, {}, {})
        self._metric_fn_list[metric_name] = get_metric(metric_name)
        self._aggregation_list[metric_name] = get_metric_aggregation(metric_name)
        self._higher_is_better[metric_name] = is_higher_better(metric_name)
        self._metric_fn_kwargs[metric_name] = {}
        setattr(self._config, "metric_list", [{"metric": metric_name}])
        setattr(self._config, "process_results", None)

    def override_config(
        self, key: str = None, value: Any = None, update: bool = False
    ) -> None:
        if update:
            current_value = getattr(self._config, key)
            assert isinstance(current_value, dict)
            current_value.update(value)
            setattr(self._config, key, current_value)
        else:
            setattr(self._config, key, value)


class MultipleChoiceTask(Task):
    OUTPUT_TYPE: str = "loglikelihood"

    def doc_to_target(self, doc: dict) -> str:
        return " " + doc["choices"][doc["gold"]]

    def construct_requests(self, doc: dict, ctx: str, **kwargs) -> List[Instance]:
        # TODO: add mutual info here?
        return [
            Instance(
                request_type="loglikelihood",
                doc=doc,
                arguments=(ctx, " {}".format(choice)),
                idx=i,
                **kwargs,
            )
            for i, choice in enumerate(doc["choices"])
        ]

    def process_results(self, doc: dict, results: List[Tuple[float, bool]]) -> dict:
        results = [
            res[0] for res in results
        ]  # only retain loglikelihoods, discard is_greedy TODO: do we need is_greedy anywhere?
        gold = doc["gold"]

        acc = 1.0 if np.argmax(results) == gold else 0.0
        completion_len = np.array([float(len(i)) for i in doc["choices"]])
        acc_norm = 1.0 if np.argmax(results / completion_len) == gold else 0.0

        return {
            "acc": acc,
            "acc_norm": acc_norm,
        }

    def higher_is_better(self) -> dict:
        return {
            "acc": True,
            "acc_norm": True,
        }

    def aggregation(self) -> dict:
        return {
            "acc": mean,
            "acc_norm": mean,
        }


class PerplexityTask(Task):
    OUTPUT_TYPE = "loglikelihood_rolling"

    def has_training_docs(self) -> bool:
        return False

    def fewshot_examples(self, k: int, rnd) -> List:
        assert k == 0
        return []

    def fewshot_context(self, doc: dict, num_fewshot: int) -> Literal[""]:
        assert (
            num_fewshot == 0
        ), "The number of fewshot examples must be 0 for perplexity tasks."

        return ""

    def higher_is_better(self) -> dict:
        return {
            "word_perplexity": False,
            "byte_perplexity": False,
            "bits_per_byte": False,
        }

    def doc_to_decontamination_query(self, doc):
        return doc

    def doc_to_text(self, doc) -> str:
        return ""

    def doc_to_target(self, doc):
        return doc

    def construct_requests(self, doc: dict, ctx: Union[str, None], **kwargs):
        assert not ctx

        return Instance(
            request_type=self.OUTPUT_TYPE,
            doc=doc,
            arguments=(self.doc_to_target(doc),),
            idx=0,
            **kwargs,
        )

    def process_results(self, doc: dict, results: float) -> dict:
        (loglikelihood,) = results
        words = self.count_words(self.doc_to_target(doc))
        bytes_ = self.count_bytes(self.doc_to_target(doc))
        return {
            "word_perplexity": (loglikelihood, words),
            "byte_perplexity": (loglikelihood, bytes_),
            "bits_per_byte": (loglikelihood, bytes_),
        }

    def aggregation(self) -> dict:
        return {
            "word_perplexity": weighted_perplexity,
            "byte_perplexity": weighted_perplexity,
            "bits_per_byte": bits_per_byte,
        }

    @classmethod
    def count_bytes(cls, doc) -> int:
        return len(doc.encode("utf-8"))

    @classmethod
    def count_words(cls, doc) -> int:
        """Downstream tasks with custom word boundaries should override this!"""
        return len(re.split(r"\s+", doc))<|MERGE_RESOLUTION|>--- conflicted
+++ resolved
@@ -5,12 +5,8 @@
 import re
 from collections.abc import Callable
 from dataclasses import asdict, dataclass
-<<<<<<< HEAD
-from typing import Any, Dict, List, Literal, Tuple, Union
-=======
 from inspect import getsource
 from typing import Any, List, Literal, Tuple, Union
->>>>>>> a0a2fec8
 
 import datasets
 import numpy as np
@@ -1217,10 +1213,10 @@
 
         return result_dict
 
-    def aggregation(self) -> Dict:
+    def aggregation(self) -> dict:
         return self._aggregation_list
 
-    def higher_is_better(self) -> Dict:
+    def higher_is_better(self) -> dict:
         return self._higher_is_better
 
     def get_config(self, key: str) -> Any:
