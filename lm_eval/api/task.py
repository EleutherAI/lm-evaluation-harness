import abc
import ast
import logging
import random
import re
from collections.abc import Callable
from copy import deepcopy
from dataclasses import asdict, dataclass
from inspect import getsource
from typing import (
    Any,
    Dict,
    Iterable,
    Iterator,
    List,
    Literal,
    Mapping,
    Optional,
    Tuple,
    Union,
)

import datasets
import numpy as np
from tqdm import tqdm

from torchvision.transforms.functional import to_pil_image

import io
import base64

from lm_eval import utils
from lm_eval.api import samplers
from lm_eval.api.instance import ContextInstance, Instance, OutputType
from lm_eval.api.metrics import bits_per_byte, mean, weighted_perplexity
from lm_eval.api.registry import (
    AGGREGATION_REGISTRY,
    DEFAULT_METRIC_REGISTRY,
    get_aggregation,
    get_metric,
    get_metric_aggregation,
    is_higher_better,
)
from lm_eval.caching.cache import load_from_cache, save_to_cache
from lm_eval.filters import build_filter_ensemble
from lm_eval.prompts import get_prompt


ALL_OUTPUT_TYPES = [
    "loglikelihood",
    "multiple_choice",
    "loglikelihood_rolling",
    "generate_until",
]

DEFAULT_IMAGE_PLACEHOLDER = "<image>"
DEFAULT_AUDIO_PLACEHOLDER = "<audio>"
DEFAULT_VIDEO_PLACEHOLDER = "<video>"

eval_logger = logging.getLogger(__name__)


@dataclass
class TaskConfig(dict):
    # task naming/registry
    task: Optional[str] = None
    task_alias: Optional[str] = None
    tag: Optional[Union[str, list]] = None
    # HF dataset options.
    # which dataset to use,
    # and what splits for what purpose
    custom_dataset: Optional[Callable] = None
    dataset_path: Optional[str] = None
    dataset_name: Optional[str] = None
    dataset_kwargs: Optional[dict] = None
    # context-based flag and funcs
    context_based: Optional[bool] = None
    request_updater: Optional[Callable] = None
    storage_updater: Optional[Callable] = None
    training_split: Optional[str] = None
    validation_split: Optional[str] = None
    test_split: Optional[str] = None
    fewshot_split: Optional[str] = (
        None  # TODO: assert that this not None if num_fewshot > 0. (?) assert if this is same split as one evaluating (?)
    )
    # formatting / prompting options.
    # see docs/advanced_task_guide.md for more info
    process_docs: Optional[Callable] = None
    doc_to_text: Optional[Union[Callable, str]] = None
    doc_to_target: Optional[Union[Callable, str]] = None
    doc_to_image: Union[Callable, str] = None
    doc_to_video: Union[Callable, str] = None
    doc_to_audio: Union[Callable, str] = None
    doc_to_video: Union[Callable, str] = None
    unsafe_code: bool = False
    doc_to_choice: Optional[Union[Callable, str, dict, list]] = None
    process_results: Optional[Union[Callable, str]] = None
    use_prompt: Optional[str] = None
    description: str = ""
    target_delimiter: str = " "
    fewshot_delimiter: str = "\n\n"
    fewshot_config: Optional[dict] = None
    # runtime configuration options
    num_fewshot: Optional[int] = None
    # scoring options
    metric_list: Optional[list] = None
    output_type: OutputType = "generate_until"
    generation_kwargs: Optional[dict] = None
    repeats: int = 1
    filter_list: Optional[Union[str, list]] = None
    should_decontaminate: bool = False
    doc_to_decontamination_query: Optional[str] = None
    gen_prefix: Optional[str] = None
    metadata: Optional[dict] = (
        None  # by default, not used in the code. allows for users to pass arbitrary info to tasks
    )

    def __post_init__(self) -> None:
        if self.generation_kwargs is not None:
            if self.output_type != "generate_until":
                eval_logger.warning(
                    f"[{self.task}] passed `generation_kwargs`, but not using `output_type: generate_until`!"
                )

            if "temperature" in self.generation_kwargs:
                self.generation_kwargs["temperature"] = float(
                    self.generation_kwargs["temperature"]
                )

            if "until" not in self.generation_kwargs:
                eval_logger.warning(
                    f"{self.task}: No `until` specified in `generation_kwargs`! Defaulting to the fewshot_delimiter={repr(self.fewshot_delimiter)}"
                )
                self.generation_kwargs["until"] = [self.fewshot_delimiter]
        else:
            if self.output_type == "generate_until":
                # ensure that we greedily generate in absence of explicit arguments otherwise
                self.generation_kwargs = {
                    "until": (
                        None
                        if self.fewshot_delimiter is None
                        else [self.fewshot_delimiter]
                    ),
                    "do_sample": False,
                    "temperature": 0,
                }
                eval_logger.warning(
                    f"{self.task}: No `generation_kwargs` specified in task config, defaulting to {self.generation_kwargs}"
                )

    def __getitem__(self, item):
        return getattr(self, item)

    def __setitem__(self, item, value):
        return setattr(self, item, value)

    def to_dict(self, keep_callable: bool = False) -> dict:
        """dumps the current config as a dictionary object, as a printable format.
        null fields will not be printed.
        Used for dumping results alongside full task configuration

        :return: dict
            A printable dictionary version of the TaskConfig object.

        # TODO: should any default value in the TaskConfig not be printed?
        """
        cfg_dict = asdict(self)
        # remove values that are `None`
        for k, v in list(cfg_dict.items()):
            if v is None:
                cfg_dict.pop(k)
            elif k == "metric_list":
                for metric_dict in v:
                    for metric_key, metric_value in metric_dict.items():
                        if callable(metric_value):
                            metric_dict[metric_key] = self.serialize_function(
                                metric_value, keep_callable=keep_callable
                            )
                cfg_dict[k] = v
            elif callable(v):
                cfg_dict[k] = self.serialize_function(v, keep_callable=keep_callable)
        return cfg_dict

    def serialize_function(
        self, value: Union[Callable, str], keep_callable=False
    ) -> Union[Callable, str]:
        """Serializes a given function or string.

        If 'keep_callable' is True, the original callable is returned.
        Otherwise, attempts to return the source code of the callable using 'getsource'.
        """
        if keep_callable:
            return value
        else:
            try:
                return getsource(value)
            except (TypeError, OSError):
                return str(value)


def sort_multimedia_content_in_chat(
    messages,
    image_token=DEFAULT_IMAGE_PLACEHOLDER,
    audio_token=DEFAULT_AUDIO_PLACEHOLDER,
    video_token=DEFAULT_VIDEO_PLACEHOLDER,
):
    images = []
    audios = []
    videos = []
    for msg in messages:
        for item in msg["content"]:
            if item["type"] == "text":
                continue
            elif item["type"] == "image_url":
                images.append(item)
            elif item["type"] == "audio_url":
                audios.append(item)
            elif item["type"] == "video_url":
                videos.append(item)
            else:
                raise ValueError(f"Currently item type {item['type']} is not supported")

    token_pattern = re.compile(
        rf"({re.escape(image_token)}|{re.escape(audio_token)}|{re.escape(video_token)})"
    )

    result = []
    for msg in messages:
        new_content = []
        for item in msg.get('content', []):
            if item.get('type') == 'text':
                parts = token_pattern.split(item.get('text', ''))
                for part in parts:
                    if part == image_token:
                        new_content.append(images.pop(0))
                    elif part == audio_token:
                        new_content.append(audios.pop(0))
                    elif part == video_token:
                        new_content.append(videos.pop(0))
                    elif part:
                        new_content.append({'type': 'text', 'text': part})
        if new_content:
            result.append({
                'role': msg.get('role'),
                'content': new_content
            })

    if images or audios or videos:
        raise ValueError("Something went wrong, amount of image, audio or video placeholders in chat doesn't match true amount")

    return result


def replace_video_with_images(messages, num_images):
    if num_images == 0:
        return messages
    for msg in messages:
        new_content = []
        for item in msg["content"]:
            if item["type"] == "video_url":
                frames = []
                for frame in item["video_url"]:
                    frames.append(frame)
                for i in range(num_images):
                    if i == 0:
                        image = frames[0]
                    elif i == num_images - 1:
                        image = frames[-1]
                    else:
                        idx = round(i * (len(frames) - 1) / (num_images - 1))
                        image = frames[idx]

                    buf = io.BytesIO()
                    to_pil_image(image["data"]).save(buf, format="PNG")
                    image_bytes = buf.getvalue()
                    image_url = "data:image/png;base64," + base64.b64encode(image_bytes).decode("ascii")
                    ith_image = {
                        "type": "image_url",
                        "image_url": {
                            "url": image_url
                        }
                    }
                    new_content.append(ith_image)
            else:
                new_content.append(item)
        msg["content"] = new_content
    return messages


class Task(abc.ABC):
    """A task represents an entire benchmark including its dataset, problems,
    answers, and evaluation methods. See BoolQ for a simple example implementation

    A `doc` can be any python object which represents one instance of evaluation.
    This is usually a dictionary e.g.
        {"question": ..., "answer": ...} or
        {"question": ..., question, answer)
    """

    VERSION: Optional[Union[int, str]] = None

    # The name of the `Task` benchmark as denoted in the HuggingFace datasets Hub
    # or a path to a custom `datasets` loading script.
    DATASET_PATH: Optional[str] = None

    # The name of a subset within `DATASET_PATH`.
    DATASET_NAME: Optional[str] = None

    OUTPUT_TYPE: Optional[OutputType] = None

    # defines meta-group of the task
    CONTEXT_BASED: Optional[bool] = None

    def __init__(
        self,
        data_dir: Optional[str] = None,
        cache_dir: Optional[str] = None,
        download_mode: Optional[datasets.DownloadMode] = None,
        config: Optional[Mapping] = None,  # Union[dict, TaskConfig]
    ) -> None:
        """
        :param data_dir: str
            Stores the path to a local folder containing the `Task`'s data files.
            Use this to specify the path to manually downloaded data (usually when
            the dataset is not publicly accessible).
        :param cache_dir: str
            The directory to read/write the `Task` dataset. This follows the
            HuggingFace `datasets` API with the default cache directory located at:
                `~/.cache/huggingface/datasets`
            NOTE: You can change the cache location globally for a given process
            to another directory:
                `export HF_DATASETS_CACHE="/path/to/another/directory"`
        :param download_mode: datasets.DownloadMode
            How to treat pre-existing `Task` downloads and data.
            - `datasets.DownloadMode.REUSE_DATASET_IF_EXISTS`
                Reuse download and reuse dataset.
            - `datasets.DownloadMode.REUSE_CACHE_IF_EXISTS`
                Reuse download with fresh dataset.
            - `datasets.DownloadMode.FORCE_REDOWNLOAD`
                Fresh download and fresh dataset.
        """
        self.download(data_dir, cache_dir, download_mode)
        self._training_docs: Optional[list] = None
        self._fewshot_docs: Optional[list] = None
        self._instances: Optional[List[Instance]] = None

        self._config: TaskConfig = TaskConfig({**config}) if config else TaskConfig()

        self._filters = [build_filter_ensemble("none", [["take_first", None]])]
        self.fewshot_rnd: Optional[random.Random] = (
            None  # purposely induce errors in case of improper usage
        )

    def download(
        self,
        data_dir: Optional[str] = None,
        cache_dir: Optional[str] = None,
        download_mode=None,
    ) -> None:
        """Downloads and returns the task dataset.
        Override this method to download the dataset from a custom API.

        :param data_dir: str
            Stores the path to a local folder containing the `Task`'s data files.
            Use this to specify the path to manually downloaded data (usually when
            the dataset is not publicly accessible).
        :param cache_dir: str
            The directory to read/write the `Task` dataset. This follows the
            HuggingFace `datasets` API with the default cache directory located at:
                `~/.cache/huggingface/datasets`
            NOTE: You can change the cache location globally for a given process
            by setting the shell environment variable, `HF_DATASETS_CACHE`,
            to another directory:
                `export HF_DATASETS_CACHE="/path/to/another/directory"`
        :param download_mode: datasets.DownloadMode
            How to treat pre-existing `Task` downloads and data.
            - `datasets.DownloadMode.REUSE_DATASET_IF_EXISTS`
                Reuse download and reuse dataset.
            - `datasets.DownloadMode.REUSE_CACHE_IF_EXISTS`
                Reuse download with fresh dataset.
            - `datasets.DownloadMode.FORCE_REDOWNLOAD`
                Fresh download and fresh dataset.
        """
        self.dataset = datasets.load_dataset(
            path=self.DATASET_PATH,
            name=self.DATASET_NAME,
            data_dir=data_dir,
            cache_dir=cache_dir,
            download_mode=download_mode,
        )

    @property
    def config(self) -> TaskConfig:
        """Returns the TaskConfig associated with this class."""
        return self._config

    @abc.abstractmethod
    def has_training_docs(self):
        """Whether the task has a training set"""
        pass

    @abc.abstractmethod
    def has_validation_docs(self):
        """Whether the task has a validation set"""
        pass

    @abc.abstractmethod
    def has_test_docs(self):
        """Whether the task has a test set"""
        pass

    def training_docs(self) -> Iterable:
        """
        :return: Iterable[obj]
            A iterable of any object, that doc_to_text can handle
        """
        return []

    def validation_docs(self) -> Iterable:
        """
        :return: Iterable[obj]
            A iterable of any object, that doc_to_text can handle
        """
        return []

    def test_docs(self) -> Iterable:
        """
        :return: Iterable[obj]
            A iterable of any object, that doc_to_text can handle
        """
        return []

    def fewshot_docs(self) -> Iterable:
        """
        :return: Iterable[obj]
            A iterable of any object, that doc_to_text can handle
        """
        if self.has_training_docs():
            return self.training_docs()
        elif self.has_validation_docs():
            return self.validation_docs()
        else:
            if self.config.get("num_fewshot", 0) > 0:
                eval_logger.warning(
                    f"[Task: {self.config.task}] has_training_docs and has_validation_docs are False"
                    ", using test_docs as fewshot_docs but this is not recommended."
                )
            return self.test_docs()

    def _process_doc(self, doc: dict) -> dict:
        """
        Override this to process (detokenize, strip, replace, etc.) individual
        documents. This can be used in a map over documents of a data split.
        E.g. `map(self._process_doc, self.dataset["validation"])`

        :return: dict
            The processed version of the specified `doc`.
        """
        return doc

    @property
    def instances(self) -> List[Instance]:
        """After calling `task.build_all_requests()`, tasks
        maintain a list of the dataset instances which will be evaluated.
        """
        return self._instances

    def fewshot_examples(self, k, rnd):
        if self._training_docs is None:
            self._training_docs = list(self.training_docs())

        return rnd.sample(self._training_docs, k)

    def doc_to_decontamination_query(self, doc):
        raise NotImplementedError(
            "Override doc_to_decontamination_query with document specific decontamination query."
        )

    @abc.abstractmethod
    def doc_to_text(self, doc):
        pass

    @abc.abstractmethod
    def doc_to_target(self, doc):
        pass

    # not an abstractmethod because not every language-only task has to implement this
    def doc_to_image(self, doc):
        raise NotImplementedError

    def doc_to_video(self, doc):
        raise NotImplementedError

    def doc_to_audio(self, doc):
        raise NotImplementedError

    def doc_to_prefix(self, doc):
        return ""

    def build_all_requests(
        self,
        *,
        limit: Union[int, None] = None,
        samples: Optional[List[int]] = None,
        rank: int = 0,
        world_size: int = 1,
        cache_requests: bool = False,
        rewrite_requests_cache: bool = False,
        system_instruction: Optional[str] = None,
        apply_chat_template: bool = False,
        pass_multimodal_args_to_chat_history: bool = False,
        replace_videos_with_images_amount: int = 0,
        fewshot_as_multiturn: bool = False,
        chat_template: Optional[Callable] = None,
        tokenizer_name: str = "",
    ) -> None:
        """Build a set of Instances for a task, and store them in task.instances"""

        # used with caching
        og_limit = limit

        cache_key = f"requests-{self._config.task}-{self.config.num_fewshot}shot-rank{rank}-world_size{world_size}"
        cache_key += "-chat_template" if apply_chat_template else ""
        cache_key += "-fewshot_as_multiturn" if fewshot_as_multiturn else ""
        cache_key += (
            f"-system_prompt_hash{utils.hash_string(system_instruction)}"
            if system_instruction is not None
            else ""
        )
        cache_key += f"-tokenizer{tokenizer_name}"

        cached_instances = load_from_cache(file_name=cache_key, cache=cache_requests)

        if cache_requests and cached_instances and not rewrite_requests_cache:
            cached_instances = cached_instances[:limit]

            flattened_instances = [
                instance
                for instance_group in cached_instances
                for instance in instance_group
            ]

            self._instances = flattened_instances
            return

        eval_logger.info(f"Building contexts for {self.config.task} on rank {rank}...")

        instances = []

        # process all documents when caching is specified for simplicity
        if (
            cache_requests
            and (not cached_instances or rewrite_requests_cache)
            and limit is not None
        ):
            limit = None

        doc_id_docs = list(
            self.doc_iterator(
                rank=rank, limit=limit, samples=samples, world_size=world_size
            )
        )

        num_docs = len(doc_id_docs)

        for doc_id, doc in tqdm(
            doc_id_docs,
            total=num_docs,
        ):
            # sample fewshot context #TODO: need to offset doc_id by rank now!
            fewshot_ctx, multimodal_args = self.fewshot_context(
                doc,
                num_fewshot=0
                if self.config.num_fewshot is None
                else self.config.num_fewshot,
                system_instruction=system_instruction,
                pass_multimodal_args_to_chat_history=pass_multimodal_args_to_chat_history,
                apply_chat_template=apply_chat_template,
                fewshot_as_multiturn=fewshot_as_multiturn,
                chat_template=chat_template,
                gen_prefix=self.doc_to_prefix(doc),
            )

            if pass_multimodal_args_to_chat_history:
                fewshot_ctx = sort_multimedia_content_in_chat(fewshot_ctx)
                fewshot_ctx = replace_video_with_images(fewshot_ctx, replace_videos_with_images_amount)

            # TODO: we should override self.config.repeats if doing greedy gen so users don't waste time+compute
            inst = self.construct_requests(
                doc=doc,
                ctx=fewshot_ctx,
                multimodal_args=multimodal_args,
                metadata=(self.config["task"], doc_id, self.config.repeats),
                apply_chat_template=apply_chat_template,
                chat_template=chat_template,
            )

            if not isinstance(inst, list):
                inst = [inst]

            instances.append(inst)

        # now flatten, this is to allow slicing to work with pickles

        sliced_instances = instances[:og_limit]

        flattened_instances = [
            instance
            for instance_group in sliced_instances
            for instance in instance_group
        ]

        self._instances = flattened_instances

        if len(self._instances) == 0:
            raise ValueError("task.build_requests() did not find any docs!")

        if cache_requests and (not cached_instances or rewrite_requests_cache):
            save_to_cache(file_name=cache_key, obj=instances)

    @abc.abstractmethod
    def construct_requests(self, doc, ctx, **kwargs):
        """Uses RequestFactory to construct Requests and returns an iterable of
        Requests which will be sent to the LM.

        :param doc:
            The document as returned from training_docs, validation_docs, or test_docs.
        :param ctx: str
            The context string, generated by fewshot_context. This includes the natural
            language description, as well as the few shot examples, and the question
            part of the document for `doc`.
        :param doc_idx: int
            The index of a document within `self.test_docs()` or `self.validation_docs()`,
            whichever is the main split used.
        :param repeats: int
        TODO: update this docstring
            The number of times each instance in a dataset is inferred on. Defaults to 1,
            can be increased for techniques like majority voting.
        """
        pass

    @abc.abstractmethod
    def process_results(self, doc, results):
        """Take a single document and the LM results and evaluates, returning a
        dict where keys are the names of submetrics and values are the values of
        the metric for that one document

        :param doc:
            The document as returned from training_docs, validation_docs, or test_docs.
        :param results:
            The results of the requests created in construct_requests.
        """
        pass

    @abc.abstractmethod
    def aggregation(self):
        """
        :returns: {str: [metric_score] -> float}
            A dictionary where keys are the names of submetrics and values are
            functions that aggregate a list of metric scores
        """
        pass

    @abc.abstractmethod
    def higher_is_better(self):
        """
        :returns: {str: bool}
            A dictionary where keys are the names of submetrics and values are
            whether a higher value of the submetric is better
        """
        pass

    def get_config(self, key: str) -> Any:
        return getattr(self._config, key, None)

    @classmethod
    def count_bytes(cls, doc):
        """Used for byte-level perplexity metrics in rolling loglikelihood"""
        return len(doc.encode("utf-8"))

    @classmethod
    def count_words(cls, doc):
        """Downstream loglikelihood_rolling perplexity tasks with custom word boundaries should override this!"""
        return len(re.split(r"\s+", doc))

    @utils.positional_deprecated
    def fewshot_context(self, doc, num_fewshot, rnd=None, description=None, **kwargs):
        """Returns a fewshot context string that is made up of a prepended description
        (if provided), the `num_fewshot` number of examples, and an appended prompt example.

        :param doc: str
            The document as returned from training_docs, validation_docs, or test_docs.
        :param num_fewshot: int
            The number of fewshot examples to provide in the returned context string.
        :param rnd: random.Random
            The pseudo-random number generator used to randomly sample examples.
            WARNING: This is currently a required arg although it's optionalized with a default `None`.
        :param description: str
            The task's description that will be prepended to the fewshot examples.
        :returns: str
            The fewshot context.
        """
        if rnd is None:
            if self.fewshot_rnd is not None:
                rnd = self.fewshot_rnd
            else:
                raise ValueError(
                    "A `random.Random` generator argument must be provided to `rnd`"
                )

        description = description if description else ""

        if num_fewshot == 0:
            labeled_examples = ""
        else:
            # for sets with no training docs, draw from other set *but ensure no overlap with current doc*
            if self.has_training_docs():
                fewshotex = self.fewshot_examples(k=num_fewshot, rnd=rnd)
            else:
                if self._fewshot_docs is None:
                    self._fewshot_docs = list(
                        self.validation_docs()
                        if self.has_validation_docs()
                        else self.test_docs()
                    )

                fewshotex = rnd.sample(self._fewshot_docs, num_fewshot + 1)

                # get rid of the doc that's the one we're evaluating, if it's in the fewshot
                fewshotex = [x for x in fewshotex if x != doc][:num_fewshot]

            labeled_examples = (
                "\n\n".join(
                    [
                        self.doc_to_text(doc) + self.doc_to_target(doc)
                        for doc in fewshotex
                    ]
                )
                + "\n\n"
            )

        example = self.doc_to_text(doc)
        return description + labeled_examples + example

    def apply_filters(self) -> Optional[List[Instance]]:
        """Iterates over FilterEnsembles and applies them to instances"""
        if hasattr(self, "_filters"):
            for f in self._filters:
                f.apply(self._instances)
        else:
            eval_logger.warning("No filter defined, passing through instances")
            return self._instances

    def dump_config(self) -> dict:
        """Returns the config as a dictionary."""
        # TODO: this should only return the overrides applied to a non-YAML task's configuration.
        # (num_fewshot)
        return self.config.to_dict()

    def set_config(self, key: str, value: Any, update: bool = False) -> None:
        """Set or update the configuration for a given key."""
        if key is None:
            raise ValueError("Key must be provided.")

        if update:
            current_value = getattr(self._config, key, {})
            if not isinstance(current_value, dict):
                raise TypeError(
                    f"Expected a dict for key '{key}', got {type(current_value).__name__} instead."
                )
            current_value.update(value)
        else:
            setattr(self._config, key, value)

    def override_metric(self, metric_name: str) -> None:
        """
        Override the default metrics used for evaluation with custom metrics.

        Parameters:
        - metric_name (str): The name of the custom metric to override. Should be registered in api.metrics.
        """
        (
            self._metric_fn_list,
            self._aggregation_list,
            self._metric_fn_kwargs,
            self._higher_is_better,
        ) = ({}, {}, {}, {})
        self._metric_fn_list[metric_name] = get_metric(metric_name)
        self._aggregation_list[metric_name] = get_metric_aggregation(metric_name)
        self._higher_is_better[metric_name] = is_higher_better(metric_name)
        self._metric_fn_kwargs[metric_name] = {}
        if not isinstance(self, ConfigurableTask):
            self.process_results = lambda x, y: {metric_name: get_metric(metric_name)}
            self.aggregation = lambda: {
                metric_name: get_metric_aggregation(metric_name)
            }
        setattr(self._config, "metric_list", [{"metric": metric_name}])
        setattr(self._config, "process_results", None)

    def set_fewshot_seed(self, seed: Optional[int] = None) -> None:
        self.fewshot_rnd = random.Random(seed)
        if hasattr(self, "sampler"):
            self.sampler.rnd = self.fewshot_rnd

    @property
    def eval_docs(self) -> Union[datasets.Dataset, List[dict]]:
        if self.has_test_docs():
            return self.test_docs()
        elif self.has_validation_docs():
            return self.validation_docs()
        else:
            raise ValueError(
                f"Task dataset (path={self.DATASET_PATH}, name={self.DATASET_NAME}) must have valid or test docs!"
            )

    def doc_iterator(
        self,
        *,
        rank: int = 0,
        limit: Union[int, None] = None,
        world_size: int = 1,
        samples: Optional[List[int]] = None,
    ) -> Iterator[Tuple[int, Any]]:
        if samples:
            n = len(self.eval_docs)
            assert all([e < n for e in samples]), (
                f"Elements of --samples should be in the interval [0,k-1] where k is the number of total examples. In this case, k={n}."
            )
            eval_logger.info(
                f"{self.config.task}: Evaluating on {len(samples)} examples"
            )
            doc_iterator = utils.create_iterator(
                enumerate(x for i, x in enumerate(self.eval_docs) if i in samples),
                rank=int(rank),
                limit=None,  # limit does not matter here since we are selecting samples directly
                world_size=int(world_size),
            )
        else:
            limit = int(limit) if limit else None
            doc_iterator = utils.create_iterator(
                enumerate(self.eval_docs),
                rank=int(rank),
                limit=limit,
                world_size=int(world_size),
            )
        return doc_iterator

    def _update_request(self, request: ContextInstance, storage: Dict[Any, Any]):
        return self.config.request_updater(request, storage)

    def _update_storage(self, request: ContextInstance, storage: Dict[Any, Any]):
        return self.config.storage_updater(request, storage)


class ConfigurableTask(Task):
    VERSION = "Yaml"
    OUTPUT_TYPE = None
    CONFIG = None

    def __init__(
        self,
        data_dir=None,
        cache_dir=None,
        download_mode=None,
        config: Optional[dict] = None,
    ) -> None:  # TODO no super() call here
        # Get pre-configured attributes
        self._config = self.CONFIG

        # Use new configurations if there was no preconfiguration
        if self.config is None:
            self._config = TaskConfig(**config)
        # Overwrite configs
        else:
            if config is not None:
                self._config.__dict__.update(config)

        if self.config is None:
            raise ValueError(
                "Must pass a config to ConfigurableTask, either in cls.CONFIG or `config` kwarg"
            )

        if isinstance(self.config.metadata, dict):
            if "version" in self.config.metadata:
                self.VERSION = self.config.metadata["version"]

        if self.config.output_type is not None:
            if self.config.output_type not in ALL_OUTPUT_TYPES:
                raise ValueError(
                    f"Got invalid output_type '{self.config.output_type}', must be in '{','.join(ALL_OUTPUT_TYPES)}'"
                )
            self.OUTPUT_TYPE = self.config.output_type

        if self.config.doc_to_image is not None:
            # mark the task as requiring multimodality.
            self.MULTIMODAL = True

        if self.config.doc_to_video:
            # mark the task as requiring multimodality.
            self.MULTIMODAL = True

        if self.config.doc_to_audio:
            # mark the task as requiring multimodality.
            self.MULTIMODAL = True

        if self.config.unsafe_code is not False:
            self.UNSAFE_CODE = True

        if self.config.dataset_path is not None:
            self.DATASET_PATH = self.config.dataset_path

        if self.config.dataset_name is not None:
            self.DATASET_NAME = self.config.dataset_name

        # read context-based flag
        self.CONTEXT_BASED = getattr(self.config, "context_based", False)

        self._metric_fn_list = {}
        self._metric_fn_kwargs = {}
        self._aggregation_list = {}
        self._higher_is_better = {}

        if self.config.metric_list is None:
            # TODO: handle this in TaskConfig.__post_init__ ?
            _metric_list = DEFAULT_METRIC_REGISTRY[self.config.output_type]

            for metric_name in _metric_list:
                self._metric_fn_list[metric_name] = get_metric(metric_name)
                self._metric_fn_kwargs[metric_name] = {}
                self._aggregation_list[metric_name] = get_metric_aggregation(
                    metric_name
                )
                self._higher_is_better[metric_name] = is_higher_better(metric_name)
        else:
            for metric_config in self.config.metric_list:
                if "metric" not in metric_config:
                    raise ValueError(
                        "'metric' key not provided for an entry in 'metric_list', must be specified!"
                    )
                metric_name = metric_config["metric"]
                kwargs = {
                    key: metric_config[key]
                    for key in metric_config
                    if key
                    not in ["metric", "aggregation", "higher_is_better", "hf_evaluate"]
                }
                hf_evaluate_metric = (
                    "hf_evaluate" in metric_config
                    and metric_config["hf_evaluate"] is True
                )

                if self.config.process_results is not None:
                    self._metric_fn_list[metric_name] = None
                    self._metric_fn_kwargs[metric_name] = {}
                elif callable(metric_name):
                    metric_fn = metric_name.__call__
                    metric_name = metric_name.__name__
                    self._metric_fn_list[metric_name] = metric_fn
                    self._metric_fn_kwargs[metric_name] = kwargs
                else:
                    self._metric_fn_list[metric_name] = get_metric(
                        metric_name, hf_evaluate_metric
                    )
                    self._metric_fn_kwargs[metric_name] = kwargs

                if "aggregation" in metric_config:
                    agg_name = metric_config["aggregation"]
                    if isinstance(agg_name, str):
                        self._aggregation_list[metric_name] = get_aggregation(agg_name)
                    elif callable(agg_name):  # noqa: E721
                        self._aggregation_list[metric_name] = metric_config[
                            "aggregation"
                        ]
                else:
                    INV_AGG_REGISTRY = {v: k for k, v in AGGREGATION_REGISTRY.items()}
                    metric_agg = get_metric_aggregation(metric_name)
                    eval_logger.warning(
                        f"[Task: {self.config.task}] metric {metric_name} is defined, but aggregation is not. "
                        f"using default "
                        f"aggregation={INV_AGG_REGISTRY[metric_agg]}"
                    )
                    self._aggregation_list[metric_name] = metric_agg

                if "higher_is_better" in metric_config:
                    self._higher_is_better[metric_name] = metric_config[
                        "higher_is_better"
                    ]
                else:
                    eval_logger.warning(
                        f"[Task: {self.config.task}] metric {metric_name} is defined, but higher_is_better is not. "
                        f"using default "
                        f"higher_is_better={is_higher_better(metric_name)}"
                    )
                    self._higher_is_better[metric_name] = is_higher_better(metric_name)

        self.download(self.config.dataset_kwargs)
        self._training_docs = None
        self._fewshot_docs = None

        if self.config.filter_list is not None:
            self._filters = []
            for filter_config in self.config.filter_list:
                filter_name = filter_config["name"]
                filter_functions = filter_config["filter"]
                components = []
                for function in filter_functions:
                    kwargs = {
                        key: function[key] for key in function if key != "function"
                    }
                    components.append([function["function"], kwargs])
                filter_pipeline = build_filter_ensemble(filter_name, components)
                self._filters.append(filter_pipeline)
        else:
            # TODO: handle repeats in a more general way rather than just discarding
            eval_logger.debug(
                "No custom filters defined. Using default 'take_first' filter for handling repeats."
            )
            self._filters = [build_filter_ensemble("none", [["take_first", None]])]

        if self.config.use_prompt is not None:
            eval_logger.info(f"loading prompt {self.config.use_prompt}")
            self.prompt = get_prompt(
                self.config.use_prompt, self.DATASET_PATH, self.DATASET_NAME
            )
        else:
            self.prompt = None

        if self.fewshot_docs() is not None:
            self.fewshot_rnd = (
                random.Random()
            )  # setting with no seed, to be overridden at a later time
            config_sampler: Union[str, Callable] = (
                self.config.fewshot_config.get("sampler", "default")
                if self.config.fewshot_config
                else "default"
            )
            if isinstance(config_sampler, str):
                self.sampler = samplers.get_sampler(config_sampler)(
                    list(self.fewshot_docs()), self, rnd=self.fewshot_rnd
                )
            elif callable(config_sampler) and issubclass(
                config_sampler, samplers.ContextSampler
            ):
                self.sampler = config_sampler(
                    docs=list(self.fewshot_docs()), task=self, rnd=self.fewshot_rnd
                )
            else:
                raise TypeError(
                    f"fewshot_config.sampler should be a string or callable of ContextSampler type, "
                    f"not {type(config_sampler)}"
                )

        self.task_docs = self.eval_docs

        # Test One Doc
        self.features = list(self.task_docs.features.keys())
        self.multiple_input = 0
        self.multiple_target = 0
        test_doc = self.task_docs[0]
        test_text = self.doc_to_text(test_doc)
        test_target = self.doc_to_target(test_doc)

        if self.config.doc_to_choice is not None:
            test_choice = self.doc_to_choice(test_doc)
            if not isinstance(test_choice, list):
                eval_logger.error("doc_to_choice must return list")
            else:
                num_choice = len(test_choice)

            if isinstance(test_text, int):
                eval_logger.debug(
                    "doc_to_text returned an int. Assuming multiple inputs."
                )
                self.multiple_input = num_choice
        else:
            test_choice = None

        if isinstance(test_target, list):
            eval_logger.debug(
                "doc_to_target returned a list. Assuming multiple targets."
            )
            self.multiple_target = len(test_target)
        else:
            if (isinstance(test_target, int)) and (test_choice is not None):
                test_target = test_choice[test_target]
            else:
                test_target = str(test_target)

        if test_choice is not None:
            check_choices = test_choice
        else:
            check_choices = [test_target]
        if self.config.doc_to_choice is not None:
            for choice in check_choices:
                choice_has_whitespace = True if choice[0].isspace() else False
                delimiter_has_whitespace = (
                    True
                    if self.config.target_delimiter.rstrip()
                    != self.config.target_delimiter
                    else False
                )

                if delimiter_has_whitespace and choice_has_whitespace:
                    eval_logger.debug(
                        f'Both target_delimiter "{self.config.target_delimiter}" and target choice: "{choice}" have whitespace'
                    )
                elif (not delimiter_has_whitespace) and (not choice_has_whitespace):
                    eval_logger.debug(
                        f'Both target_delimiter "{self.config.target_delimiter}" and target choice: "{choice}" do not have whitespace, ignore if the language you are evaluating on does not require/use whitespace'
                    )

    def download(
        self, dataset_kwargs: Optional[Dict[str, Any]] = None, **kwargs
    ) -> None:
        from packaging.version import parse as vparse

        if dataset_kwargs and vparse(datasets.__version__) >= vparse("4.0.0"):
            dataset_kwargs.pop("trust_remote_code", None)
        if isinstance(self.config.custom_dataset, Callable):
            eval_logger.warning(
                f"{self.config.task}: Custom kwargs can be passed to `--metadata` in console (as json string) or to the TaskManager."
                + "\nFor example --metadata='{\"max_seq_lengths\":[4096, 8192]}'. For details see task Readme."
            )
            self.dataset = self.config.custom_dataset(
                **(self.config.metadata or {}), **(self.config.dataset_kwargs or {})
            )
        else:
            self.dataset = datasets.load_dataset(
                path=self.DATASET_PATH,
                name=self.DATASET_NAME,
                **dataset_kwargs if dataset_kwargs is not None else {},
            )

    def has_training_docs(self) -> bool:
        if self.config.training_split is not None:
            return True
        else:
            return False

    def has_validation_docs(self) -> bool:
        if self.config.validation_split is not None:
            return True
        else:
            return False

    def has_test_docs(self) -> bool:
        if self.config.test_split is not None:
            return True
        else:
            return False

    def training_docs(self) -> datasets.Dataset:
        if self.has_training_docs():
            if self.config.process_docs is not None:
                return self.config.process_docs(
                    self.dataset[self.config.training_split]
                )
            return self.dataset[self.config.training_split]

    def validation_docs(self) -> datasets.Dataset:
        if self.has_validation_docs():
            if self.config.process_docs is not None:
                return self.config.process_docs(
                    self.dataset[self.config.validation_split]
                )
            return self.dataset[self.config.validation_split]

    def test_docs(self) -> datasets.Dataset:
        if self.has_test_docs():
            if self.config.process_docs is not None:
                return self.config.process_docs(self.dataset[self.config.test_split])
            return self.dataset[self.config.test_split]

    def fewshot_docs(self):
        if self.config.fewshot_split is not None:
            if self.config.process_docs is not None:
                return self.config.process_docs(self.dataset[self.config.fewshot_split])
            return self.dataset[self.config.fewshot_split]
        elif (
            self.config.fewshot_config is not None
            and self.config.fewshot_config.get("samples", None) is not None
        ):
            if isinstance(self.config.fewshot_config["samples"], list):
                return self.config.fewshot_config["samples"]
            elif callable(self.config.fewshot_config["samples"]):
                return self.config.fewshot_config["samples"]()
            else:
                raise Exception(
                    "`fewshot_config['samples']` was incorrectly defined in the configuration. It should be either a list of samples as a dict, or function returning this list."
                )
        else:
            if (self.config.num_fewshot is not None) and (self.config.num_fewshot > 0):
                eval_logger.warning(
                    f"[Task: {self.config.task}] "
                    "num_fewshot > 0 but fewshot_split is None. "
                    "using preconfigured rule."
                )
            return super().fewshot_docs()

    @staticmethod
    def append_target_question(
        labeled_examples: List[Dict[str, str]],
        question: str,
        fewshot_as_multiturn: bool = False,
        pass_multimodal_args_to_chat_history: bool = False,
        gen_prefix: Optional[str] = None,
    ) -> None:
        """Adds a target question to the labeled examples list.
        If fewshot_as_multiturn is True, or labeled_examples is empty, or the last entry is a system turn, appends the question as a new user entry.
        Otherwise, it is appended to the last user entry, ensuring that the conversation alternates between the user and the assistant.
        """
        if pass_multimodal_args_to_chat_history:
            question_content = [
                {
                    "type": "text",
                    "text": question,
                }
            ]
            gen_prefix_content = [
                {
                    "type": "text",
                    "text": gen_prefix,
                }
            ]
        else:
            question_content = question
            gen_prefix_content = gen_prefix

        if not fewshot_as_multiturn:
            # if no messages or last message is system, append as new user entry
            if len(labeled_examples) == 0 or labeled_examples[-1]["role"] == "system":
                labeled_examples.append({"role": "user", "content": question_content})
            # if last message is user, append to it to avoid two user messages in a row
            else:
                labeled_examples[-1]["content"].append(question_content)
        else:
            # if fewshot_as_multiturn is True, append as next user entry (last is always assistant)
            labeled_examples.append({"role": "user", "content": question_content})
        if gen_prefix:
            labeled_examples.append({"role": "assistant", "content": gen_prefix_content})

    @utils.positional_deprecated
    def fewshot_context(
        self,
        doc: dict,
        num_fewshot: int,
        system_instruction: Optional[str] = None,
        apply_chat_template: bool = False,
        pass_multimodal_args_to_chat_history: bool = False,
        fewshot_as_multiturn: bool = False,
        chat_template: Optional[Callable] = None,
        gen_prefix: Optional[str] = None,
    ) -> Union[str, List[str]]:
        """Returns a fewshot context string that is made up of a prepended description
        (if provided), the `num_fewshot` number of examples, and an appended prompt example.

        :param doc: str
            The document as returned from training_docs, validation_docs, or test_docs.
        :param num_fewshot: int
            The number of fewshot examples to provide in the returned context string.
        :param  system_instruction: str
            System instruction to be applied to the prompt.
        :param apply_chat_template: bool
            Whether to apply the chat template to the fewshot context.
        :param pass_multimodal_args_to_chat_history
            If true, pass multimodal bytes to chat_history,
            so that chat_template would contain info about multimodal values
        :param fewshot_as_multiturn: bool
            Whether to provide the fewshot examples as a multiturn conversation or a single user turn.
        :param chat_template:
            callable (from lm.apply_chat_template) that takes in a list[Dict] chat transcript and renders it into a string.
        :param gen_prefix:
            String to append after the <|assistant|> token.
        :returns: str
            The fewshot context.
        """
        multimodal_args = {}

        if apply_chat_template:
            labeled_examples = []
        else:
            labeled_examples = ""

        # get task description
        if description := self.config.description:
            description = utils.apply_template(self.config.description, doc)

        # create system prompt based on the provided system instruction and description
        if system_instruction is not None and description:
            system_prompt = (
                f"{system_instruction}{self.sampler.fewshot_delimiter}{description}"
            )
        elif system_instruction is not None:
            system_prompt = system_instruction
        elif description:
            system_prompt = description
        else:
            system_prompt = ""

        # add system prompt if specified
        if system_prompt:
            if apply_chat_template:
                if pass_multimodal_args_to_chat_history:
                    system_content = [
                        {
                            "type": "text",
                            "text": system_prompt,
                        }
                    ]
                else:
                    system_content = system_prompt
                labeled_examples.append({"role": "system", "content": system_content})
            else:
                labeled_examples = system_prompt
        # if few-shot - append examples after the system prompt
        if num_fewshot > 0:
            if apply_chat_template:
                chat_history, multimodal_args = self.sampler.get_chat_context(
                    doc,
                    num_fewshot,
                    pass_multimodal_args_to_chat_history,
                    fewshot_as_multiturn,
                    gen_prefix=gen_prefix,
                )

                labeled_examples.extend(chat_history)
            else:
                context, multimodal_args = self.sampler.get_context(
                    doc, num_fewshot, gen_prefix=gen_prefix
                )
                labeled_examples += context

        if pass_multimodal_args_to_chat_history:
            doc_multimodal_content = self.sampler.update_user_content([], doc)
            labeled_examples.append(
                {
                    "role": "user",
                    "content": doc_multimodal_content,
                }
            )
            multimodal_args = {}
        else:
            multimodal_args = self.sampler.update_multimodal_args(multimodal_args, doc)

        example = self.doc_to_text(doc)
        if apply_chat_template:
            if self.multiple_input:
                # TODO: append prefill?
                if not labeled_examples:
                    return "", multimodal_args
                if pass_multimodal_args_to_chat_history:
                    return labeled_examples, multimodal_args
                return chat_template(labeled_examples), multimodal_args
            if isinstance(example, str):
                self.append_target_question(
                    labeled_examples,
                    example,
                    fewshot_as_multiturn,
                    pass_multimodal_args_to_chat_history,
                    gen_prefix=gen_prefix,
                )
            # for loglikelihood create a list of questions with appended choices
            elif isinstance(example, list):
                labeled_examples_list = []
                # copy chat history for each example and append the answer
                for ex in example:
                    chat = deepcopy(labeled_examples)
                    self.append_target_question(
                        chat,
                        ex,
                        fewshot_as_multiturn,
                        pass_multimodal_args_to_chat_history,
                        gen_prefix=gen_prefix,
                    )
                    # TODO: append prefill?
                    if pass_multimodal_args_to_chat_history:
                        labeled_examples_list.append(chat)
                    else:
                        labeled_examples_list.append(
                            chat_template(
                                chat,
                                add_generation_prompt=False if gen_prefix else True,
                            )
                        )
                return labeled_examples_list, [multimodal_args] * len(example)
            # if example is an integer, append the choice or convert to string
            elif isinstance(example, int):
                if self.config.doc_to_choice is not None:
                    choices = self.doc_to_choice(doc)
                    self.append_target_question(
                        labeled_examples,
                        choices[example],
                        fewshot_as_multiturn,
                        pass_multimodal_args_to_chat_history,
                        gen_prefix=gen_prefix,
                    )
                else:
                    self.append_target_question(
                        labeled_examples,
                        str(example),
                        fewshot_as_multiturn,
                        pass_multimodal_args_to_chat_history,
                        gen_prefix=gen_prefix,
                    )
                # return lm.apply_chat_template(labeled_examples)
            if pass_multimodal_args_to_chat_history:
                return labeled_examples, multimodal_args
            return chat_template(
                labeled_examples,
                add_generation_prompt=False if gen_prefix else True,
            ), multimodal_args
        else:
            prefix = (
                self.config.target_delimiter + gen_prefix
                if gen_prefix is not None
                else ""
            )
            if self.multiple_input:
                return labeled_examples, multimodal_args
            if isinstance(example, str):
                return labeled_examples + example + prefix, multimodal_args
            elif isinstance(example, list):
                return [labeled_examples + ex + prefix for ex in example], [multimodal_args] * len(example)
            elif isinstance(example, int):
                if self.config.doc_to_choice is not None:
                    choices = self.doc_to_choice(doc)
                    return labeled_examples + choices[example] + prefix, multimodal_args
                else:
                    return labeled_examples + str(example) + prefix, multimodal_args

    def apply_filters(self) -> Optional[List[Instance]]:
        """Iterates over FilterEnsembles and applies them to instances"""
        if hasattr(self, "_filters"):
            for f in self._filters:
                f.apply(self._instances)
        else:
            eval_logger.warning("No filter defined, passing through instances")
            return self._instances

    def should_decontaminate(self):
        return self.config.should_decontaminate

    def doc_to_decontamination_query(self, doc: dict):
        if self.config.should_decontaminate:
            if self.config.doc_to_decontamination_query is None:
                return self.doc_to_text(doc)
            else:
                doc_to_decontamination_query = self.config.doc_to_decontamination_query
                if doc_to_decontamination_query in self.features:
                    return doc[doc_to_decontamination_query]
                elif callable(doc_to_decontamination_query):
                    return doc_to_decontamination_query(doc)
                else:
                    return ast.literal_eval(
                        utils.apply_template(
                            self.config.doc_to_decontamination_query, doc
                        )
                    )

    def _process_doc(self, doc: dict) -> dict:
        """
        Override this to process (detokenize, strip, replace, etc.) individual
        documents. This can be used in a map over documents of a data split.
        E.g. `map(self._process_doc, self.dataset["validation"])`

        :return: dict
            The processed version of the specified `doc`.
        """
        return doc

    def doc_to_text(self, doc, doc_to_text=None):
        if self.prompt is not None:
            doc_to_text = self.prompt
        elif doc_to_text is not None:
            doc_to_text = doc_to_text
        else:
            doc_to_text = self.config.doc_to_text

        if isinstance(doc_to_text, int):
            return doc_to_text
        elif isinstance(doc_to_text, str):
            if doc_to_text in self.features:
                # if self.config.doc_to_choice is not None:
                #     return self.doc_to_choice(doc)[doc[doc_to_text]]
                # else:
                return doc[doc_to_text]
            else:
                text_string = utils.apply_template(doc_to_text, doc)
                if text_string.isdigit() and self._config.doc_to_choice is not None:
                    return ast.literal_eval(text_string)
                else:
                    return text_string
        elif callable(doc_to_text):
            return doc_to_text(doc)
        # Used when applying a Promptsource template
        elif hasattr(doc_to_text, "apply"):
            applied_prompt = doc_to_text.apply(doc)
            if len(applied_prompt) == 2:
                return applied_prompt[0]
            else:
                eval_logger.warning("Applied prompt returns empty string")
                return self.config.fewshot_delimiter
        else:
            print(type(doc_to_text))
            raise TypeError

    def doc_to_target(self, doc: Mapping, doc_to_target=None) -> Union[int, str, list]:
        if self.prompt is not None:
            doc_to_target = self.prompt
        elif doc_to_target is not None:
            doc_to_target = doc_to_target
        else:
            doc_to_target = self.config.doc_to_target

        if isinstance(doc_to_target, int):
            return doc_to_target
        elif isinstance(doc_to_target, str):
            if doc_to_target in self.features:
                # if self.config.doc_to_choice is not None:
                #     return self.doc_to_choice(doc)[doc[doc_to_target]]
                # else:
                return doc[doc_to_target]
            else:
                target_string = utils.apply_template(doc_to_target, doc)
                if target_string.isdigit() and self._config.doc_to_choice is not None:
                    return ast.literal_eval(target_string)
                elif (
                    len(target_string) >= 2
                    and (target_string[0] == "[")
                    and (target_string[-1] == "]")
                ):
                    try:
                        return ast.literal_eval(target_string)
                    except (SyntaxError, ValueError):
                        return target_string
                else:
                    return target_string
        elif isinstance(doc_to_target, list):
            return doc_to_target
        elif callable(doc_to_target):
            return doc_to_target(doc)
        # Used when applying a Promptsource template
        elif hasattr(doc_to_target, "apply"):
            applied_prompt = doc_to_target.apply(doc)
            if len(applied_prompt) == 2:
                return applied_prompt[1]
            else:
                eval_logger.warning("Applied prompt returns empty string")
                return self.config.fewshot_delimiter
        else:
            raise TypeError

    def doc_to_choice(self, doc: Any, doc_to_choice=None) -> List[str]:
        if self.prompt is not None:
            doc_to_choice = self.prompt
        elif doc_to_choice is not None:
            doc_to_choice = doc_to_choice
        elif self.config.doc_to_choice is None:
            eval_logger.error("doc_to_choice was called but not set in config")
        else:
            doc_to_choice = self.config.doc_to_choice

        if isinstance(doc_to_choice, str):
            if doc_to_choice in self.features:
                return doc[doc_to_choice]
            else:
                return ast.literal_eval(utils.apply_template(doc_to_choice, doc))
        elif isinstance(doc_to_choice, list):
            return doc_to_choice
        elif isinstance(doc_to_choice, dict):
            return list(doc_to_choice.values())
        elif callable(doc_to_choice):
            return doc_to_choice(doc)
        elif hasattr(doc_to_choice, "get_answer_choices_list"):
            return doc_to_choice.get_answer_choices_list(doc)
        else:
            raise TypeError

    def doc_to_image(self, doc: Any, doc_to_image=None) -> Union[int, str, list]:
        if doc_to_image is not None:
            doc_to_image = doc_to_image
        elif self.config.doc_to_image is not None:
            doc_to_image = self.config.doc_to_image
        else:
            return None

        if isinstance(doc_to_image, list):
            image_feature = [
                self.doc_to_image(doc, feature) for feature in doc_to_image
            ]
            return [feature for feature in image_feature if feature is not None]
        elif isinstance(doc_to_image, str):
            if doc_to_image in self.features:
                return doc[doc_to_image]
            else:
                return ast.literal_eval(utils.apply_template(doc_to_image, doc))
        elif callable(doc_to_image):
            return doc_to_image(doc)
        else:
            return None

    def doc_to_video(self, doc: Any, doc_to_video=None) -> Union[int, str, list]:
        if doc_to_video is not None:
            doc_to_video = doc_to_video
        elif self.config.doc_to_video is not None:
            doc_to_video = self.config.doc_to_video
        else:
            return None

        if isinstance(doc_to_video, list):
            video_feature = [
                self.doc_to_video(doc, feature) for feature in doc_to_video
            ]
            return [feature for feature in video_feature if feature is not None]
        elif isinstance(doc_to_video, str):
            if doc_to_video in self.features:
                return doc[doc_to_video]
            else:
                return ast.literal_eval(utils.apply_template(doc_to_video, doc))
        elif callable(doc_to_video):
            return doc_to_video(doc)
        else:
            return None

    def doc_to_audio(self, doc: Any, doc_to_audio=None) -> Union[int, str, list]:
        if doc_to_audio is not None:
            doc_to_audio = doc_to_audio
        elif self.config.doc_to_audio is not None:
            doc_to_audio = self.config.doc_to_audio
        else:
            return None

        if isinstance(doc_to_audio, list):
            audio_feature = [
                self.doc_to_audio(doc, feature) for feature in doc_to_audio
            ]
            return [feature for feature in audio_feature if feature is not None]
        elif isinstance(doc_to_audio, str):
            if doc_to_audio in self.features:
                return doc[doc_to_audio]
            else:
                return ast.literal_eval(utils.apply_template(doc_to_audio, doc))
        elif callable(doc_to_audio):
            return doc_to_audio(doc)
        else:
            return None

    def doc_to_prefix(self, doc):
        if (gen_prefix := self.config.gen_prefix) is not None:
            if gen_prefix in self.features:
                return doc[gen_prefix]
            else:
                return utils.apply_template(gen_prefix, doc)
        return None

    def construct_requests(
        self, doc: dict, ctx: str, multimodal_args: dict = {}, **kwargs
    ) -> Union[List[Instance], Instance]:
        # select instance type for the current task
        # also add context funcs if necessary
        instance_type = Instance
        if self.CONTEXT_BASED:
            instance_type = ContextInstance
            # update kwargs with context parsing methods
            kwargs = dict(
                **kwargs,
                **{
                    "requests_updater": self._update_request,
                    "storage_updater": self._update_storage,
                },
            )

        apply_chat_template = kwargs.pop("apply_chat_template", False)
        chat_template: Callable | None = kwargs.pop("chat_template", None)

        aux_arguments = None

        if self.OUTPUT_TYPE == "loglikelihood":
            arguments = (ctx, self.doc_to_target(doc))
        elif self.OUTPUT_TYPE == "loglikelihood_rolling":
            arguments = (self.doc_to_target(doc),)
        elif self.OUTPUT_TYPE == "multiple_choice":
            choices = self.doc_to_choice(doc)
            target_delimiter = self.config.target_delimiter
            if apply_chat_template:
                target_delimiter = ""
            if self.multiple_input:
                # If there are multiple inputs, choices are placed in the ctx
                # apply chat_template to choices if apply_chat_template
                cont = self.doc_to_target(doc)

                arguments = [
                    (
                        ctx
                        + (
                            chat_template([{"role": "user", "content": choice}])
                            if apply_chat_template
                            else choice
                        ),
                        f"{target_delimiter}{cont}",
                    )
                    for choice in choices
                ]
            else:
                # Otherwise they are placed in the continuation
                arguments = [(ctx, f"{target_delimiter}{cont}") for cont in choices]

            # TODO: we should raise a warning telling users this will at most ~2x runtime.
            if "acc_mutual_info" in self._metric_fn_list.keys():
                # if we are calculating multiple choice accuracy
                # using mutual information instead of raw loglikelihood as metric, need unconditional lls.

                # here mutual info refers to calculating
                # log(P(choice|ctx) / P(choice)) = log(P(choice|ctx)) - log(P(choice))
                # in other words normalizing by subtracting the unconditional logprob of each choice.
                # TODO: should these be strided? will have to modify the processing in process_results if so
                aux_arguments = [
                    ("", f"{target_delimiter}{choice}") for choice in choices
                ]

                arguments.extend(aux_arguments)

        elif self.OUTPUT_TYPE == "generate_until":
            arguments = (ctx, deepcopy(self.config.generation_kwargs))

<<<<<<< HEAD
        if bool(multimodal_args):
=======
        multimodal_arg = {}
        if (
            self.config.doc_to_image
        ):  # TODO: ensure that non-multimodal tasks aren't getting visual args
            multimodal_arg = {
                **multimodal_arg,
                **{"visual": self.doc_to_image(doc)},
            }

        if (
            self.config.doc_to_video
        ):  # TODO: ensure that non-multimodal tasks aren't getting audio args
            multimodal_arg = {
                **multimodal_arg,
                **{"video": self.doc_to_video(doc)},
            }

        if (
            self.config.doc_to_audio
        ):  # TODO: ensure that non-multimodal tasks aren't getting audio args
            multimodal_arg = {
                **multimodal_arg,
                **{"audio": self.doc_to_audio(doc)},
            }

        if bool(multimodal_arg):
>>>>>>> c124e455
            if isinstance(arguments, list):
                arguments = [arg + (multimodal_args,) for arg in arguments]
            else:
                arguments = arguments + (multimodal_args,)

        if self.OUTPUT_TYPE == "multiple_choice":
            request_list = [
                instance_type(
                    request_type="loglikelihood",
                    doc=doc,
                    arguments=arg,
                    idx=i,
                    **kwargs,
                )
                for i, arg in enumerate(arguments)
            ]

            return request_list

        return instance_type(
            request_type=self.OUTPUT_TYPE,
            doc=doc,
            arguments=arguments,
            idx=0,
            **kwargs,
        )

    def process_results(self, doc, results):
        if callable(self.config.process_results):
            return self.config.process_results(doc, results)

        result_dict = {}
        use_metric = list(self._metric_fn_list.keys())
        if self.OUTPUT_TYPE == "loglikelihood":
            results = results[0]
            ll, is_greedy = results
            return {
                **({"perplexity": ll} if "perplexity" in use_metric else {}),
                **({"acc": int(is_greedy)} if "acc" in use_metric else {}),
            }
        elif self.OUTPUT_TYPE == "loglikelihood_rolling":
            (loglikelihood,) = results
            _words = self.count_words(self.doc_to_target(doc))
            _bytes = self.count_bytes(self.doc_to_target(doc))
            return {
                **(
                    {"word_perplexity": (loglikelihood, _words)}
                    if "word_perplexity" in use_metric
                    else {}
                ),
                **(
                    {"byte_perplexity": (loglikelihood, _bytes)}
                    if "byte_perplexity" in use_metric
                    else {}
                ),
                **(
                    {"bits_per_byte": (loglikelihood, _bytes)}
                    if "bits_per_byte" in use_metric
                    else {}
                ),
            }
        elif self.OUTPUT_TYPE == "multiple_choice":
            lls, is_greedy = zip(*results)

            # retrieve choices in List[str] form, to compute choice lengths, etc.
            choices = self.doc_to_choice(doc)
            completion_len = np.array([float(len(i)) for i in choices])

            if (
                2 * len(choices) == len(lls)
                and "acc_mutual_info" in self._metric_fn_list.keys()
            ):
                # then we are doing mutual info.
                # this stores the "dryrun" / unconditional answer loglikelihoods
                # as we extend the args list with unconditional ("", continuation) pairs
                lls_unconditional = lls[len(choices) :]
                if len(lls_unconditional) != len(choices):
                    raise ValueError
                # and this stores our "regular" conditional loglikelihoods
                lls = lls[: len(choices)]

            pred = np.argmax(lls)
            pred_norm = np.argmax(lls / completion_len)

            if self.multiple_input:
                gold = self.doc_to_text(doc)
            else:
                gold = self.doc_to_target(doc)

            gold_index_error = False
            if isinstance(gold, list):
                gold = [i if i < len(choices) else -100 for i in gold]
                if -100 in gold:
                    gold_index_error = True
            else:
                if isinstance(gold, int):
                    gold = gold if gold < len(choices) else -100
                elif isinstance(gold, str):
                    gold = choices.index(gold) if gold in choices else -100

                if gold == -100:
                    gold_index_error = True

            if gold_index_error:
                eval_logger.warning(
                    f"Label index was not in within range of available choices,"
                    f"Sample:\n\n{doc}\n\n"
                )

            if self.multiple_target:
                acc = 1.0 if pred in gold else 0.0
                acc_norm = 1.0 if pred_norm in gold else 0.0
                exact_match = int(any([is_greedy[i] if i != -100 else 0 for i in gold]))
            else:
                acc = 1.0 if pred == gold else 0.0
                acc_norm = 1.0 if pred_norm == gold else 0.0
                # TODO: this gets score of 0 on arc_challenge for pythia-70m. need to test that this works properly
                exact_match = int(is_greedy[gold]) if gold != -100 else 0

            prob_norm = utils.softmax(lls)

            # TODO use keyword arguments to the metric?
            # gold, pred, norm stuff, the original lls,
            result_dict = {
                **({"acc": acc} if "acc" in use_metric else {}),
                **({"f1": (gold, pred)} if "f1" in use_metric else {}),
                **({"mcc": (gold, pred)} if "mcc" in use_metric else {}),
                **({"acc_norm": acc_norm} if "acc_norm" in use_metric else {}),
                **({"exact_match": exact_match} if "exact_match" in use_metric else {}),
                **(
                    {"brier_score": (gold, prob_norm)}
                    if "brier_score" in use_metric
                    else {}
                ),
            }

            if "acc_mutual_info" in use_metric:
                lls_mutual_info = [
                    ll_c - ll_u for ll_c, ll_u in zip(lls, lls_unconditional)
                ]
                acc_mutual_info = 1.0 if np.argmax(lls_mutual_info) == gold else 0.0
                result_dict["acc_mutual_info"] = acc_mutual_info

        elif self.OUTPUT_TYPE == "generate_until":
            gold = self.doc_to_target(doc)
            result = results[0]
            if self.config.doc_to_choice is not None:
                # If you set doc_to_choice,
                # it assumes that doc_to_target returns a number.
                choices = self.doc_to_choice(doc)
                gold = choices[gold]
            # we expect multiple_targets to be a list.
            elif self.multiple_target:
                gold = list(gold)
            # TODO: handle this better
            elif type(gold) is not type(result) and not (
                "bypass" in self._metric_fn_list.keys() or isinstance(result, list)
            ):
                # cast gold to the same type as result
                gold = type(result)(gold)

            for metric in self._metric_fn_list.keys():
                if self.multiple_target:
                    # in the case where we have multiple targets,
                    # return true if any are true
                    # TODO: this may break for multipLe_target, non zero-or-1 metrics
                    scores = []
                    if not isinstance(gold, list):
                        # sometimes, a multiple_target dataset has exceptions where one doc has only one string answer
                        # print(gold)
                        gold = [gold]
                    if metric == "exact_match":
                        result = [result for _ in range(len(gold))]
                        scores = self._metric_fn_list[metric](
                            references=gold,
                            predictions=result,
                            **self._metric_fn_kwargs[metric],
                        )[metric]
                        result_score = 1.0 if scores > 0.0 else 0.0
                    else:
                        for gold_option in gold:
                            try:
                                result_score = self._metric_fn_list[metric](
                                    references=[gold_option],
                                    predictions=[result],
                                    **self._metric_fn_kwargs[metric],
                                )
                            except (
                                TypeError
                            ):  # TODO: this is hacky and I don't want to do it
                                result_score = self._metric_fn_list[metric](
                                    [gold_option, result]
                                )
                            if isinstance(result_score, dict):
                                # TODO: this handles the case where HF evaluate returns a dict.
                                result_score = result_score[metric]
                            scores.append(result_score)
                        if any(scores):
                            result_score = 1.0
                        else:
                            result_score = 0.0
                else:
                    try:
                        result_score = self._metric_fn_list[metric](
                            references=[gold],
                            predictions=[result],
                            **self._metric_fn_kwargs[metric],
                        )
                    except TypeError:  # needed for now in order to use a different interface between our own metrics and HF Evaluate metrics
                        result_score = self._metric_fn_list[metric]([gold, result])
                if isinstance(result_score, dict):
                    # TODO: this handles the case where HF evaluate returns a dict.
                    # This allows for multiple metrics to be returned from the same function
                    for k, v in result_score.items():
                        result_dict[k] = v
                else:
                    result_dict[metric] = result_score
        else:
            raise ValueError(
                f"Passed invalid output_type '{self.OUTPUT_TYPE}' ! Please use one of ",
                "'loglikelihood', 'loglikelihood_rolling', 'generate_until' or 'multiple_choice'",
            )

        return result_dict

    def aggregation(self) -> dict:
        return self._aggregation_list

    def higher_is_better(self) -> dict:
        return self._higher_is_better

    def get_config(self, key: str) -> Any:
        return getattr(self._config, key, None)

    @property
    def task_name(self) -> Any:
        return getattr(self.config, "task", None)

    def __repr__(self):
        return (
            f"ConfigurableTask(task_name={getattr(self.config, 'task', None)},"
            f"output_type={self.OUTPUT_TYPE},"
            f"num_fewshot={getattr(self.config, 'num_fewshot', None)},"
            f"num_samples={len(self.eval_docs)})"
        )


class MultipleChoiceTask(Task):
    OUTPUT_TYPE = "loglikelihood"

    def doc_to_target(self, doc: dict) -> str:
        return " " + doc["choices"][doc["gold"]]

    def construct_requests(self, doc: dict, ctx: str, **kwargs) -> List[Instance]:
        # TODO: add mutual info here?
        return [
            Instance(
                request_type="loglikelihood",
                doc=doc,
                arguments=(ctx, " {}".format(choice)),
                idx=i,
                **kwargs,
            )
            for i, choice in enumerate(doc["choices"])
        ]

    def process_results(self, doc: dict, results: Iterable[Tuple[float, bool]]) -> dict:
        results = [
            res[0] for res in results
        ]  # only retain loglikelihoods, discard is_greedy TODO: do we need is_greedy anywhere?
        gold = doc["gold"]

        acc = 1.0 if np.argmax(results) == gold else 0.0
        completion_len = np.array([float(len(i)) for i in doc["choices"]])
        acc_norm = 1.0 if np.argmax(results / completion_len) == gold else 0.0

        return {
            "acc": acc,
            "acc_norm": acc_norm,
        }

    def higher_is_better(self) -> dict:
        return {
            "acc": True,
            "acc_norm": True,
        }

    def aggregation(self) -> dict:
        return {
            "acc": mean,
            "acc_norm": mean,
        }


class PerplexityTask(Task):
    OUTPUT_TYPE = "loglikelihood_rolling"

    def has_training_docs(self) -> bool:
        return False

    def fewshot_examples(self, k: int, rnd) -> List:
        if k != 0:
            raise ValueError(
                "The number of fewshot examples must be 0 for perplexity tasks."
            )
        return []

    def fewshot_context(self, doc: dict, num_fewshot: int) -> Literal[""]:
        if num_fewshot != 0:
            raise ValueError(
                "The number of fewshot examples must be 0 for perplexity tasks."
            )

        return ""

    def higher_is_better(self) -> dict:
        return {
            "word_perplexity": False,
            "byte_perplexity": False,
            "bits_per_byte": False,
        }

    def doc_to_decontamination_query(self, doc):
        return doc

    def doc_to_text(self, doc) -> str:
        return ""

    def doc_to_target(self, doc):
        return doc

    def construct_requests(self, doc: dict, ctx: Optional[str], **kwargs):
        if bool(ctx):
            raise ValueError

        return Instance(
            request_type=self.OUTPUT_TYPE,
            doc=doc,
            arguments=(self.doc_to_target(doc),),
            idx=0,
            **kwargs,
        )

    def process_results(self, doc: dict, results: Tuple[float]) -> dict:
        (loglikelihood,) = results
        words = self.count_words(self.doc_to_target(doc))
        bytes_ = self.count_bytes(self.doc_to_target(doc))
        return {
            "word_perplexity": (loglikelihood, words),
            "byte_perplexity": (loglikelihood, bytes_),
            "bits_per_byte": (loglikelihood, bytes_),
        }

    def aggregation(self) -> dict:
        return {
            "word_perplexity": weighted_perplexity,
            "byte_perplexity": weighted_perplexity,
            "bits_per_byte": bits_per_byte,
        }

    @classmethod
    def count_bytes(cls, doc) -> int:
        return len(doc.encode("utf-8"))

    @classmethod
    def count_words(cls, doc) -> int:
        """Downstream tasks with custom word boundaries should override this!"""
        return len(re.split(r"\s+", doc))<|MERGE_RESOLUTION|>--- conflicted
+++ resolved
@@ -1723,36 +1723,7 @@
         elif self.OUTPUT_TYPE == "generate_until":
             arguments = (ctx, deepcopy(self.config.generation_kwargs))
 
-<<<<<<< HEAD
         if bool(multimodal_args):
-=======
-        multimodal_arg = {}
-        if (
-            self.config.doc_to_image
-        ):  # TODO: ensure that non-multimodal tasks aren't getting visual args
-            multimodal_arg = {
-                **multimodal_arg,
-                **{"visual": self.doc_to_image(doc)},
-            }
-
-        if (
-            self.config.doc_to_video
-        ):  # TODO: ensure that non-multimodal tasks aren't getting audio args
-            multimodal_arg = {
-                **multimodal_arg,
-                **{"video": self.doc_to_video(doc)},
-            }
-
-        if (
-            self.config.doc_to_audio
-        ):  # TODO: ensure that non-multimodal tasks aren't getting audio args
-            multimodal_arg = {
-                **multimodal_arg,
-                **{"audio": self.doc_to_audio(doc)},
-            }
-
-        if bool(multimodal_arg):
->>>>>>> c124e455
             if isinstance(arguments, list):
                 arguments = [arg + (multimodal_args,) for arg in arguments]
             else:
