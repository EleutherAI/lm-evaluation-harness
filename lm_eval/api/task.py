import abc
import ast
import logging
import random
import re
from collections.abc import Callable
from copy import deepcopy
from dataclasses import asdict, dataclass
from inspect import getsource
from typing import Any, Iterator, List, Literal, Tuple, Union

import datasets
import numpy as np
from tqdm import tqdm

from lm_eval import utils
from lm_eval.api import samplers
from lm_eval.api.instance import Instance
from lm_eval.api.metrics import (
    bits_per_byte,
    mean,
    weighted_perplexity,
)
from lm_eval.api.registry import (
    AGGREGATION_REGISTRY,
    DEFAULT_METRIC_REGISTRY,
    get_aggregation,
    get_metric,
    get_metric_aggregation,
    is_higher_better,
)
from lm_eval.caching.cache import load_from_cache, save_to_cache
from lm_eval.filters import build_filter_ensemble
from lm_eval.prompts import get_prompt


ALL_OUTPUT_TYPES = [
    "loglikelihood",
    "multiple_choice",
    "loglikelihood_rolling",
    "generate_until",
]

eval_logger = logging.getLogger("lm-eval")


@dataclass
class TaskConfig(dict):
    # task naming/registry
    task: str = None
    task_alias: str = None
    group: Union[str, list] = None
    group_alias: Union[str, list] = None
    # HF dataset options.
    # which dataset to use,
    # and what splits for what purpose
    dataset_path: str = None
    dataset_name: str = None
    dataset_kwargs: dict = None
    training_split: str = None
    validation_split: str = None
    test_split: str = None
    fewshot_split: str = None  # TODO: assert that this not None if num_fewshot > 0. (?) assert if this is same split as one evaling (?)
    # formatting / prompting options.
    # see docs/advanced_task_guide.md for more info
    process_docs: Callable = None
    doc_to_text: Union[Callable, str] = None
    doc_to_target: Union[Callable, str] = None
    doc_to_choice: Union[Callable, str, dict, list] = None
    process_results: Union[Callable, str] = None
    use_prompt: str = None
    description: str = ""
    target_delimiter: str = " "
    fewshot_delimiter: str = "\n\n"
    fewshot_config: dict = None
    # runtime configuration options
    num_fewshot: int = None
    # scoring options
    metric_list: list = None
    output_type: Literal[
        "loglikelihood",
        "loglikelihood_rolling",
        "generate_until",
        "multiple_choice",
    ] = "generate_until"
    generation_kwargs: dict = None
    repeats: int = 1
    filter_list: Union[str, list] = None
    should_decontaminate: bool = False
    doc_to_decontamination_query: str = None
    metadata: dict = None  # by default, not used in the code. allows for users to pass arbitrary info to tasks

    def __post_init__(self) -> None:
        if self.generation_kwargs is not None:
            if self.output_type != "generate_until":
                eval_logger.warning(
                    f"[{self.task}] passed `generation_kwargs`, but not using `output_type: generate_until`!"
                )
                assert self.output_type != "generate_until"

            if "temperature" in self.generation_kwargs:
                self.generation_kwargs["temperature"] = float(
                    self.generation_kwargs["temperature"]
                )

            if "until" not in self.generation_kwargs:
                self.generation_kwargs["until"] = [self.fewshot_delimiter]
        else:
            if self.output_type == "generate_until":
                # ensure that we greedily generate in absence of explicit arguments otherwise
                self.generation_kwargs = {
                    "until": (
                        None
                        if self.fewshot_delimiter is None
                        else [self.fewshot_delimiter]
                    ),
                    "do_sample": False,
                }

    def __getitem__(self, item):
        return getattr(self, item)

    def __setitem__(self, item, value):
        return setattr(self, item, value)

    def to_dict(self, keep_callable: bool = False) -> dict:
        """dumps the current config as a dictionary object, as a printable format.
        null fields will not be printed.
        Used for dumping results alongside full task configuration

        :return: dict
            A printable dictionary version of the TaskConfig object.

        # TODO: should any default value in the TaskConfig not be printed?
        """
        cfg_dict = asdict(self)
        # remove values that are `None`
        for k, v in list(cfg_dict.items()):
            if v is None:
                cfg_dict.pop(k)
            elif k == "metric_list":
                for metric_dict in v:
                    for metric_key, metric_value in metric_dict.items():
                        if callable(metric_value):
                            metric_dict[metric_key] = self.serialize_function(
                                metric_value, keep_callable=keep_callable
                            )
                cfg_dict[k] = v
            elif callable(v):
                cfg_dict[k] = self.serialize_function(v, keep_callable=keep_callable)
        return cfg_dict

    def serialize_function(
        self, value: Union[Callable, str], keep_callable=False
    ) -> Union[Callable, str]:
        """Serializes a given function or string.

        If 'keep_callable' is True, the original callable is returned.
        Otherwise, attempts to return the source code of the callable using 'getsource'.
        """
        if keep_callable:
            return value
        else:
            try:
                return getsource(value)
            except (TypeError, OSError):
                return str(value)


class Task(abc.ABC):
    """A task represents an entire benchmark including its dataset, problems,
    answers, and evaluation methods. See BoolQ for a simple example implementation

    A `doc` can be any python object which represents one instance of evaluation.
    This is usually a dictionary e.g.
        {"question": ..., "answer": ...} or
        {"question": ..., question, answer)
    """

    VERSION = None

    # The name of the `Task` benchmark as denoted in the HuggingFace datasets Hub
    # or a path to a custom `datasets` loading script.
    DATASET_PATH: str = None

    # The name of a subset within `DATASET_PATH`.
    DATASET_NAME: str = None

    OUTPUT_TYPE: str = None

    def __init__(
        self,
        data_dir=None,
        cache_dir=None,
        download_mode=None,
        config=None,
    ) -> None:
        """
        :param data_dir: str
            Stores the path to a local folder containing the `Task`'s data files.
            Use this to specify the path to manually downloaded data (usually when
            the dataset is not publicly accessible).
        :param cache_dir: str
            The directory to read/write the `Task` dataset. This follows the
            HuggingFace `datasets` API with the default cache directory located at:
                `~/.cache/huggingface/datasets`
            NOTE: You can change the cache location globally for a given process
            to another directory:
                `export HF_DATASETS_CACHE="/path/to/another/directory"`
        :param download_mode: datasets.DownloadMode
            How to treat pre-existing `Task` downloads and data.
            - `datasets.DownloadMode.REUSE_DATASET_IF_EXISTS`
                Reuse download and reuse dataset.
            - `datasets.DownloadMode.REUSE_CACHE_IF_EXISTS`
                Reuse download with fresh dataset.
            - `datasets.DownloadMode.FORCE_REDOWNLOAD`
                Fresh download and fresh dataset.
        """
        self.download(data_dir, cache_dir, download_mode)
        self._training_docs = None
        self._fewshot_docs = None
        self._instances = None

        self._config = TaskConfig({**config}) if config else TaskConfig()

        self._filters = [build_filter_ensemble("none", [["take_first", None]])]

    def download(self, data_dir=None, cache_dir=None, download_mode=None) -> None:
        """Downloads and returns the task dataset.
        Override this method to download the dataset from a custom API.

        :param data_dir: str
            Stores the path to a local folder containing the `Task`'s data files.
            Use this to specify the path to manually downloaded data (usually when
            the dataset is not publicly accessible).
        :param cache_dir: str
            The directory to read/write the `Task` dataset. This follows the
            HuggingFace `datasets` API with the default cache directory located at:
                `~/.cache/huggingface/datasets`
            NOTE: You can change the cache location globally for a given process
            by setting the shell environment variable, `HF_DATASETS_CACHE`,
            to another directory:
                `export HF_DATASETS_CACHE="/path/to/another/directory"`
        :param download_mode: datasets.DownloadMode
            How to treat pre-existing `Task` downloads and data.
            - `datasets.DownloadMode.REUSE_DATASET_IF_EXISTS`
                Reuse download and reuse dataset.
            - `datasets.DownloadMode.REUSE_CACHE_IF_EXISTS`
                Reuse download with fresh dataset.
            - `datasets.DownloadMode.FORCE_REDOWNLOAD`
                Fresh download and fresh dataset.
        """
        self.dataset = datasets.load_dataset(
            path=self.DATASET_PATH,
            name=self.DATASET_NAME,
            data_dir=data_dir,
            cache_dir=cache_dir,
            download_mode=download_mode,
        )

    @property
    def config(self):
        """Returns the TaskConfig associated with this class."""
        return self._config

    @abc.abstractmethod
    def has_training_docs(self):
        """Whether the task has a training set"""
        pass

    @abc.abstractmethod
    def has_validation_docs(self):
        """Whether the task has a validation set"""
        pass

    @abc.abstractmethod
    def has_test_docs(self):
        """Whether the task has a test set"""
        pass

    def training_docs(self):
        """
        :return: Iterable[obj]
            A iterable of any object, that doc_to_text can handle
        """
        return []

    def validation_docs(self):
        """
        :return: Iterable[obj]
            A iterable of any object, that doc_to_text can handle
        """
        return []

    def test_docs(self):
        """
        :return: Iterable[obj]
            A iterable of any object, that doc_to_text can handle
        """
        return []

    def fewshot_docs(self):
        """
        :return: Iterable[obj]
            A iterable of any object, that doc_to_text can handle
        """
        if self.has_training_docs():
            return self.training_docs()
        elif self.has_validation_docs():
            return self.validation_docs()
        else:
            eval_logger.warning(
                f"[Task: {self.config.task}] has_training_docs and has_validation_docs are False"
                ", using test_docs as fewshot_docs but this is not recommended."
            )
            return self.test_docs()

    def _process_doc(self, doc):
        """
        Override this to process (detokenize, strip, replace, etc.) individual
        documents. This can be used in a map over documents of a data split.
        E.g. `map(self._process_doc, self.dataset["validation"])`

        :return: dict
            The processed version of the specified `doc`.
        """
        return doc

    @property
    def instances(self) -> List[Instance]:
        """After calling `task.build_all_requests()`, tasks
        maintain a list of the dataset instances which will be evaluated.
        """
        return self._instances

    def fewshot_examples(self, k, rnd):
        if self._training_docs is None:
            self._training_docs = list(self.training_docs())

        return rnd.sample(self._training_docs, k)

    def doc_to_decontamination_query(self, doc) -> None:
        print(
            "Override doc_to_decontamination_query with document specific decontamination query."
        )
        assert False

    @abc.abstractmethod
    def doc_to_text(self, doc):
        pass

    @abc.abstractmethod
    def doc_to_target(self, doc):
        pass

<<<<<<< HEAD
    def build_all_requests(self, *, limit=None, rank=0, world_size=1) -> None:
        """Build a set of Instances for a task, and store them in task.instances"""
        eval_logger.info(f"Building contexts for {self.config.task} on rank {rank}...")

        instances = []
        for doc_id, doc in self.doc_iterator(
            rank=rank, world_size=world_size, limit=limit
=======
    def build_all_requests(
        self,
        limit=None,
        rank=None,
        world_size=None,
        cache_requests=False,
        rewrite_requests_cache=False,
    ) -> None:
        """Build a set of Instances for a task, and store them in task.instances"""

        # used with caching
        og_limit = limit

        cache_key = f"requests-{self._config.task}"

        cached_instances = load_from_cache(file_name=cache_key)

        if cache_requests and cached_instances and not rewrite_requests_cache:
            cached_instances = cached_instances[:limit]

            flattened_instances = [
                instance
                for instance_group in cached_instances
                for instance in instance_group
            ]

            self._instances = flattened_instances
            return

        if self.has_test_docs():
            docs = self.test_docs()
        elif self.has_validation_docs():
            docs = self.validation_docs()
        else:
            assert False, f"Task dataset (path={self.DATASET_PATH}, name={self.DATASET_NAME}) must have valid or test docs!"

        eval_logger.info(f"Building contexts for {self.config.task} on rank {rank}...")

        instances = []

        # process all documents when caching is specified for simplicity
        if (
            cache_requests
            and (not cached_instances or rewrite_requests_cache)
            and limit is not None
        ):
            limit = None

        doc_id_docs = list(
            utils.create_iterator(
                enumerate(docs),
                rank,
                world_size,
                limit,
            )
        )

        num_docs = len(doc_id_docs)

        for doc_id, doc in tqdm(
            doc_id_docs,
            total=num_docs,
>>>>>>> 96d185fa
        ):
            # sample fewshot context #TODO: need to offset doc_id by rank now!
            fewshot_ctx = self.fewshot_context(
                doc,
                0 if self.config.num_fewshot is None else self.config.num_fewshot,
            )

            # TODO: we should override self.config.repeats if doing greedy gen so users don't waste time+compute
            inst = self.construct_requests(
                doc=doc,
                ctx=fewshot_ctx,
                metadata=(self.config["task"], doc_id, self.config.repeats),
            )

            if not isinstance(inst, list):
                inst = [inst]

            instances.append(inst)

        # now flatten, this is to allow slicing to work with pickles

        sliced_instances = instances[:og_limit]

        flattened_instances = [
            instance
            for instance_group in sliced_instances
            for instance in instance_group
        ]

        self._instances = flattened_instances

        assert len(self._instances) != 0, "task.build_requests() did not find any docs!"

        if cache_requests and (not cached_instances or rewrite_requests_cache):
            save_to_cache(file_name=cache_key, obj=instances)

    @abc.abstractmethod
    def construct_requests(self, doc, ctx, **kwargs):
        """Uses RequestFactory to construct Requests and returns an iterable of
        Requests which will be sent to the LM.

        :param doc:
            The document as returned from training_docs, validation_docs, or test_docs.
        :param ctx: str
            The context string, generated by fewshot_context. This includes the natural
            language description, as well as the few shot examples, and the question
            part of the document for `doc`.
        :param doc_idx: int
            The index of a document within `self.test_docs()` or `self.validation_docs()`,
            whichever is the main split used.
        :param repeats: int
        TODO: update this docstring
            The number of times each instance in a dataset is inferred on. Defaults to 1,
            can be increased for techniques like majority voting.
        """
        pass

    @abc.abstractmethod
    def process_results(self, doc, results):
        """Take a single document and the LM results and evaluates, returning a
        dict where keys are the names of submetrics and values are the values of
        the metric for that one document

        :param doc:
            The document as returned from training_docs, validation_docs, or test_docs.
        :param results:
            The results of the requests created in construct_requests.
        """
        pass

    @abc.abstractmethod
    def aggregation(self):
        """
        :returns: {str: [metric_score] -> float}
            A dictionary where keys are the names of submetrics and values are
            functions that aggregate a list of metric scores
        """
        pass

    @abc.abstractmethod
    def higher_is_better(self):
        """
        :returns: {str: bool}
            A dictionary where keys are the names of submetrics and values are
            whether a higher value of the submetric is better
        """
        pass

    def get_config(self, key: str) -> Any:
        return getattr(self._config, key, None)

    @classmethod
    def count_bytes(cls, doc):
        """Used for byte-level perplexity metrics in rolling loglikelihood"""
        return len(doc.encode("utf-8"))

    @classmethod
    def count_words(cls, doc):
        """Downstream loglikelihood_rolling perplexity tasks with custom word boundaries should override this!"""
        return len(re.split(r"\s+", doc))

    @utils.positional_deprecated
    def fewshot_context(
        self,
        doc,
        num_fewshot,
        rnd=random.Random(1234),
        description=None,
    ):
        """Returns a fewshot context string that is made up of a prepended description
        (if provided), the `num_fewshot` number of examples, and an appended prompt example.

        :param doc: str
            The document as returned from training_docs, validation_docs, or test_docs.
        :param num_fewshot: int
            The number of fewshot examples to provide in the returned context string.
        :param rnd: random.Random
            The pseudo-random number generator used to randomly sample examples.
            WARNING: This is currently a required arg although it's optionalized with a default `None`.
        :param description: str
            The task's description that will be prepended to the fewshot examples.
        :returns: str
            The fewshot context.
        """
        assert (
            rnd is not None
        ), "A `random.Random` generator argument must be provided to `rnd`"

        description = description if description else ""

        if num_fewshot == 0:
            labeled_examples = ""
        else:
            # for sets with no training docs, draw from other set *but ensure no overlap with current doc*
            if self.has_training_docs():
                fewshotex = self.fewshot_examples(k=num_fewshot, rnd=rnd)
            else:
                if self._fewshot_docs is None:
                    self._fewshot_docs = list(
                        self.validation_docs()
                        if self.has_validation_docs()
                        else self.test_docs()
                    )

                fewshotex = rnd.sample(self._fewshot_docs, num_fewshot + 1)

                # get rid of the doc that's the one we're evaluating, if it's in the fewshot
                fewshotex = [x for x in fewshotex if x != doc][:num_fewshot]

            labeled_examples = (
                "\n\n".join(
                    [
                        self.doc_to_text(doc) + self.doc_to_target(doc)
                        for doc in fewshotex
                    ]
                )
                + "\n\n"
            )

        example = self.doc_to_text(doc)
        return description + labeled_examples + example

    def apply_filters(self):
        """Iterates over FilterEnsembles and applies them to instances"""
        if hasattr(self, "_filters"):
            for f in self._filters:
                f.apply(self._instances)
        else:
            eval_logger.warning("No filter defined, passing through instances")
            return self._instances

    def dump_config(self) -> dict:
        """Returns the config as a dictionary."""
        # TODO: this should only return the overrides applied to a non-YAML task's configuration.
        # (num_fewshot)
        return self.config.to_dict()

    def set_config(self, key: str, value: Any, update: bool = False) -> None:
        """Set or update the configuration for a given key."""
        if key is None:
            raise ValueError("Key must be provided.")

        if update:
            current_value = getattr(self._config, key, {})
            if not isinstance(current_value, dict):
                raise TypeError(
                    f"Expected a dict for key '{key}', got {type(current_value).__name__} instead."
                )
            current_value.update(value)
        else:
            setattr(self._config, key, value)

    def override_metric(self, metric_name: str) -> None:
        """
        Override the default metrics used for evaluation with custom metrics.

        Parameters:
        - metric_name (str): The name of the custom metric to override. Should be registered in api.metrics.
        """
        (
            self._metric_fn_list,
            self._aggregation_list,
            self._metric_fn_kwargs,
            self._higher_is_better,
        ) = ({}, {}, {}, {})
        self._metric_fn_list[metric_name] = get_metric(metric_name)
        self._aggregation_list[metric_name] = get_metric_aggregation(metric_name)
        self._higher_is_better[metric_name] = is_higher_better(metric_name)
        self._metric_fn_kwargs[metric_name] = {}
        if not isinstance(self, ConfigurableTask):
            self.process_results = lambda x, y: {metric_name: get_metric(metric_name)}
            self.aggregation = lambda: {
                metric_name: get_metric_aggregation(metric_name)
            }
        setattr(self._config, "metric_list", [{"metric": metric_name}])
        setattr(self._config, "process_results", None)

    @property
    def eval_docs(self) -> Union[datasets.Dataset, List[dict]]:
        if self.has_test_docs():
            return self.test_docs()
        elif self.has_validation_docs():
            return self.validation_docs()
        else:
            assert False, f"Task dataset (path={self.DATASET_PATH}, name={self.DATASET_NAME}) must have valid or test docs!"

    def doc_iterator(
        self, *, rank: int = 0, limit: Union[int, None] = None, world_size: int = 1
    ) -> Iterator[Tuple[int, Any]]:
        limit = int(limit) if limit else None
        doc_iterator = utils.create_iterator(
            enumerate(self.eval_docs),
            rank=int(rank),
            limit=limit,
            world_size=int(world_size),
        )
        return doc_iterator


class ConfigurableTask(Task):
    VERSION = "Yaml"
    OUTPUT_TYPE = None
    CONFIG = None

    def __init__(
        self, data_dir=None, cache_dir=None, download_mode=None, config: dict = None
    ) -> None:  # TODO no super() call here
        # Get pre-configured attributes
        self._config = self.CONFIG

        # Use new configurations if there was no preconfiguration
        if self.config is None:
            self._config = TaskConfig(**config)
        # Overwrite configs
        else:
            if config is not None:
                self._config.__dict__.update(config)

        if self.config is None:
            raise ValueError(
                "Must pass a config to ConfigurableTask, either in cls.CONFIG or `config` kwarg"
            )

        if isinstance(self.config.metadata, dict):
            if "version" in self.config.metadata:
                self.VERSION = self.config.metadata["version"]

        if self.config.output_type is not None:
            assert self.config.output_type in ALL_OUTPUT_TYPES
            self.OUTPUT_TYPE = self.config.output_type

        if self.config.dataset_path is not None:
            self.DATASET_PATH = self.config.dataset_path

        if self.config.dataset_name is not None:
            self.DATASET_NAME = self.config.dataset_name

        self._metric_fn_list = {}
        self._metric_fn_kwargs = {}
        self._aggregation_list = {}
        self._higher_is_better = {}

        if self.config.metric_list is None:
            # TODO: handle this in TaskConfig.__post_init__ ?
            _metric_list = DEFAULT_METRIC_REGISTRY[self.config.output_type]

            for metric_name in _metric_list:
                self._metric_fn_list[metric_name] = get_metric(metric_name)
                self._metric_fn_kwargs[metric_name] = {}
                self._aggregation_list[metric_name] = get_metric_aggregation(
                    metric_name
                )
                self._higher_is_better[metric_name] = is_higher_better(metric_name)
        else:
            for metric_config in self.config.metric_list:
                assert "metric" in metric_config
                metric_name = metric_config["metric"]
                kwargs = {
                    key: metric_config[key]
                    for key in metric_config
                    if key
                    not in ["metric", "aggregation", "higher_is_better", "hf_evaluate"]
                }
                hf_evaluate_metric = (
                    "hf_evaluate" in metric_config
                    and metric_config["hf_evaluate"] is True
                )

                if self.config.process_results is not None:
                    self._metric_fn_list[metric_name] = None
                    self._metric_fn_kwargs[metric_name] = {}
                elif callable(metric_name):
                    metric_fn = metric_name.__call__
                    metric_name = metric_name.__name__
                    self._metric_fn_list[metric_name] = metric_fn
                    self._metric_fn_kwargs[metric_name] = kwargs
                else:
                    self._metric_fn_list[metric_name] = get_metric(
                        metric_name, hf_evaluate_metric
                    )
                    self._metric_fn_kwargs[metric_name] = kwargs

                if "aggregation" in metric_config:
                    agg_name = metric_config["aggregation"]
                    if isinstance(agg_name, str):
                        self._aggregation_list[metric_name] = get_aggregation(agg_name)
                    elif callable(agg_name):  # noqa: E721
                        self._aggregation_list[metric_name] = metric_config[
                            "aggregation"
                        ]
                else:
                    INV_AGG_REGISTRY = {v: k for k, v in AGGREGATION_REGISTRY.items()}
                    metric_agg = get_metric_aggregation(metric_name)
                    eval_logger.warning(
                        f"[Task: {self.config.task}] metric {metric_name} is defined, but aggregation is not. "
                        f"using default "
                        f"aggregation={INV_AGG_REGISTRY[metric_agg]}"
                    )
                    self._aggregation_list[metric_name] = metric_agg

                if "higher_is_better" in metric_config:
                    self._higher_is_better[metric_name] = metric_config[
                        "higher_is_better"
                    ]
                else:
                    eval_logger.warning(
                        f"[Task: {self.config.task}] metric {metric_name} is defined, but higher_is_better is not. "
                        f"using default "
                        f"higher_is_better={is_higher_better(metric_name)}"
                    )
                    self._higher_is_better[metric_name] = is_higher_better(metric_name)

        self.download(self.config.dataset_kwargs)
        self._training_docs = None
        self._fewshot_docs = None

        if self.config.filter_list is not None:
            self._filters = []
            for filter_config in self.config.filter_list:
                filter_name = filter_config["name"]
                filter_functions = filter_config["filter"]
                components = []
                for function in filter_functions:
                    kwargs = {
                        key: function[key] for key in function if key != "function"
                    }
                    components.append([function["function"], kwargs])
                filter_pipeline = build_filter_ensemble(filter_name, components)
                self._filters.append(filter_pipeline)
        else:
            self._filters = [build_filter_ensemble("none", [["take_first", None]])]

        if self.config.use_prompt is not None:
            eval_logger.info(f"loading prompt {self.config.use_prompt}")
            self.prompt = get_prompt(
                self.config.use_prompt, self.DATASET_PATH, self.DATASET_NAME
            )
        else:
            self.prompt = None

        if self.fewshot_docs() is not None:
            self.sampler = samplers.get_sampler(
                self.config.fewshot_config.get("sampler", "default")
                if self.config.fewshot_config
                else "default"
            )(list(self.fewshot_docs()), self, rnd=random.Random(1234))

        self.task_docs = self.eval_docs

        # Test One Doc
        self.features = list(self.task_docs.features.keys())
        self.multiple_input = 0
        self.multiple_target = 0
        test_doc = self.task_docs[0]
        test_text = self.doc_to_text(test_doc)
        test_target = self.doc_to_target(test_doc)

        if self.config.doc_to_choice is not None:
            test_choice = self.doc_to_choice(test_doc)
            if not isinstance(test_choice, list):
                eval_logger.error("doc_to_choice must return list")
            else:
                num_choice = len(test_choice)

            if isinstance(test_text, int):
                self.multiple_input = num_choice
        else:
            test_choice = None

        if isinstance(test_target, list):
            self.multiple_target = len(test_target)
        else:
            if (isinstance(test_target, int)) and (test_choice is not None):
                test_target = test_choice[test_target]
            else:
                test_target = str(test_target)

        if test_choice is not None:
            check_choices = test_choice
        else:
            check_choices = [test_target]
        if self.config.doc_to_choice is not None:
            for choice in check_choices:
                choice_has_whitespace = True if choice[0].isspace() else False
                delimiter_has_whitespace = (
                    True
                    if self.config.target_delimiter.rstrip()
                    != self.config.target_delimiter
                    else False
                )

                if delimiter_has_whitespace and choice_has_whitespace:
                    eval_logger.debug(
                        f'Both target_delimiter "{self.config.target_delimiter}" and target choice: "{choice}" have whitespace'
                    )
                elif (not delimiter_has_whitespace) and (not choice_has_whitespace):
                    eval_logger.debug(
                        f'Both target_delimiter "{self.config.target_delimiter}" and target choice: "{choice}" do not have whitespace, ignore if the language you are evaluating on does not require/use whitespace'
                    )

    def download(self, dataset_kwargs=None) -> None:
        self.dataset = datasets.load_dataset(
            path=self.DATASET_PATH,
            name=self.DATASET_NAME,
            **dataset_kwargs if dataset_kwargs is not None else {},
        )

    def has_training_docs(self) -> bool:
        if self.config.training_split is not None:
            return True
        else:
            return False

    def has_validation_docs(self) -> bool:
        if self.config.validation_split is not None:
            return True
        else:
            return False

    def has_test_docs(self) -> bool:
        if self.config.test_split is not None:
            return True
        else:
            return False

    def training_docs(self) -> datasets.Dataset:
        if self.has_training_docs():
            if self.config.process_docs is not None:
                return self.config.process_docs(
                    self.dataset[self.config.training_split]
                )
            return self.dataset[self.config.training_split]

    def validation_docs(self) -> datasets.Dataset:
        if self.has_validation_docs():
            if self.config.process_docs is not None:
                return self.config.process_docs(
                    self.dataset[self.config.validation_split]
                )
            return self.dataset[self.config.validation_split]

    def test_docs(self) -> datasets.Dataset:
        if self.has_test_docs():
            if self.config.process_docs is not None:
                return self.config.process_docs(self.dataset[self.config.test_split])
            return self.dataset[self.config.test_split]

    def fewshot_docs(self):
        if self.config.fewshot_split is not None:
            if self.config.process_docs is not None:
                return self.config.process_docs(self.dataset[self.config.fewshot_split])
            return self.dataset[self.config.fewshot_split]
        else:
            if (self.config.num_fewshot is not None) and (self.config.num_fewshot > 0):
                eval_logger.warning(
                    f"Task '{self.config.task}': "
                    "num_fewshot > 0 but fewshot_split is None. "
                    "using preconfigured rule."
                )
            return super().fewshot_docs()

    @utils.positional_deprecated
    def fewshot_context(self, doc, num_fewshot):
        """Returns a fewshot context string that is made up of a prepended description
        (if provided), the `num_fewshot` number of examples, and an appended prompt example.

        :param doc: str
            The document as returned from training_docs, validation_docs, or test_docs.
        :param num_fewshot: int
            The number of fewshot examples to provide in the returned context string.
        :returns: str
            The fewshot context.
        """

        if num_fewshot == 0:
            # always prepend the (possibly empty) task description
            labeled_examples = self.config.description
        else:
            labeled_examples = self.config.description + self.sampler.get_context(
                doc, num_fewshot
            )

        example = self.doc_to_text(doc)
        if self.multiple_input:
            return labeled_examples
        else:
            if isinstance(example, str):
                return labeled_examples + example
            elif isinstance(example, list):
                return [labeled_examples + ex for ex in example]
            elif isinstance(example, int):
                if self.config.doc_to_choice is not None:
                    choices = self.doc_to_choice(doc)
                    return labeled_examples + choices[example]
                else:
                    return labeled_examples + str(example)

    def apply_filters(self):
        """Iterates over FilterEnsembles and applies them to instances"""
        if hasattr(self, "_filters"):
            for f in self._filters:
                f.apply(self._instances)
        else:
            eval_logger.warning("No filter defined, passing through instances")
            return self._instances

    def should_decontaminate(self):
        return self.config.should_decontaminate

    def doc_to_decontamination_query(self, doc):
        if self.config.should_decontaminate:
            if self.config.doc_to_decontamination_query is None:
                return self.doc_to_text(doc)
            else:
                doc_to_decontamination_query = self.config.doc_to_decontamination_query
                if doc_to_decontamination_query in self.features:
                    return doc[doc_to_decontamination_query]
                elif callable(doc_to_decontamination_query):
                    return doc_to_decontamination_query(doc)
                else:
                    return ast.literal_eval(
                        utils.apply_template(
                            self.config.doc_to_decontamination_query, doc
                        )
                    )

    def _process_doc(self, doc):
        """
        Override this to process (detokenize, strip, replace, etc.) individual
        documents. This can be used in a map over documents of a data split.
        E.g. `map(self._process_doc, self.dataset["validation"])`

        :return: dict
            The processed version of the specified `doc`.
        """
        return doc

    def doc_to_text(self, doc):
        if self.prompt is not None:
            doc_to_text = self.prompt
        else:
            doc_to_text = self.config.doc_to_text

        if isinstance(doc_to_text, int):
            return doc_to_text
        elif isinstance(doc_to_text, str):
            if doc_to_text in self.features:
                # if self.config.doc_to_choice is not None:
                #     return self.doc_to_choice(doc)[doc[doc_to_text]]
                # else:
                return doc[doc_to_text]
            else:
                text_string = utils.apply_template(doc_to_text, doc)
                if text_string.isdigit() and self._config.doc_to_choice is not None:
                    return ast.literal_eval(text_string)
                else:
                    return text_string
        elif callable(doc_to_text):
            return doc_to_text(doc)
        # Used when applying a Promptsource template
        elif hasattr(doc_to_text, "apply"):
            applied_prompt = doc_to_text.apply(doc)
            if len(applied_prompt) == 2:
                return applied_prompt[0]
            else:
                eval_logger.warning("Applied prompt returns empty string")
                return self.config.fewshot_delimiter
        else:
            print(type(doc_to_text))
            raise TypeError

    def doc_to_target(self, doc: dict) -> Union[int, str, list]:
        if self.prompt is not None:
            doc_to_target = self.prompt
        else:
            doc_to_target = self.config.doc_to_target

        if isinstance(doc_to_target, int):
            return doc_to_target
        elif isinstance(doc_to_target, str):
            if doc_to_target in self.features:
                # if self.config.doc_to_choice is not None:
                #     return self.doc_to_choice(doc)[doc[doc_to_target]]
                # else:
                return doc[doc_to_target]
            else:
                target_string = utils.apply_template(doc_to_target, doc)
                if target_string.isdigit() and self._config.doc_to_choice is not None:
                    return ast.literal_eval(target_string)
                elif (
                    len(target_string) >= 2
                    and (target_string[0] == "[")
                    and (target_string[-1] == "]")
                ):
                    try:
                        return ast.literal_eval(target_string)
                    except (SyntaxError, ValueError):
                        return target_string
                else:
                    return target_string
        elif isinstance(doc_to_target, list):
            return doc_to_target
        elif callable(doc_to_target):
            return doc_to_target(doc)
        # Used when applying a Promptsource template
        elif hasattr(doc_to_target, "apply"):
            applied_prompt = doc_to_target.apply(doc)
            if len(applied_prompt) == 2:
                return applied_prompt[1]
            else:
                eval_logger.warning("Applied prompt returns empty string")
                return self.config.fewshot_delimiter
        else:
            raise TypeError

    def doc_to_choice(self, doc: Any) -> List[str]:
        if self.prompt is not None:
            doc_to_choice = self.prompt
        elif self.config.doc_to_choice is None:
            eval_logger.error("doc_to_choice was called but not set in config")
        else:
            doc_to_choice = self.config.doc_to_choice

        if isinstance(doc_to_choice, str):
            if doc_to_choice in self.features:
                return doc[doc_to_choice]
            else:
                return ast.literal_eval(utils.apply_template(doc_to_choice, doc))
        elif isinstance(doc_to_choice, list):
            return doc_to_choice
        elif isinstance(doc_to_choice, dict):
            return list(doc_to_choice.values())
        elif callable(doc_to_choice):
            return doc_to_choice(doc)
        elif hasattr(doc_to_choice, "get_answer_choices_list"):
            return doc_to_choice.get_answer_choices_list(doc)
        else:
            raise TypeError

    def construct_requests(
        self, doc: dict, ctx: str, **kwargs
    ) -> Union[List[Instance], Instance]:
        if self.OUTPUT_TYPE == "loglikelihood":
            arguments = (ctx, self.doc_to_target(doc))
        elif self.OUTPUT_TYPE == "loglikelihood_rolling":
            arguments = (self.doc_to_target(doc),)
        elif self.OUTPUT_TYPE == "multiple_choice":
            choices = self.doc_to_choice(doc)
            target_delimiter = self.config.target_delimiter
            if self.multiple_input:
                # If there are multiple inputs, choices are placed in the ctx
                cont = self.doc_to_target(doc)
                arguments = [
                    (ctx + choice, f"{target_delimiter}{cont}") for choice in choices
                ]
            else:
                # Otherwise they are placed in the continuation
                arguments = [(ctx, f"{target_delimiter}{cont}") for cont in choices]

            request_list = [
                Instance(
                    request_type="loglikelihood",
                    doc=doc,
                    arguments=arg,
                    idx=i,
                    **kwargs,
                )
                for i, arg in enumerate(arguments)
            ]
            # TODO: we should raise a warning telling users this will at most ~2x runtime.
            if "acc_mutual_info" in self._metric_fn_list.keys():
                # if we are calculating multiple choice accuracy
                # using mutual information instead of raw loglikelihood as metric, need unconditional lls.

                # here mutual info refers to calculating
                # log(P(choice|ctx) / P(choice)) = log(P(choice|ctx)) - log(P(choice))
                # in other words normalizing by subtracting the unconditional logprob of each choice.
                request_list.extend(
                    [
                        Instance(
                            request_type="loglikelihood",
                            doc=doc,
                            arguments=("", "{}".format(choice)),
                            idx=i,
                            **kwargs,
                        )
                        for i, choice in enumerate(choices)
                    ]
                )
            return request_list

        elif self.OUTPUT_TYPE == "generate_until":
            arguments = (ctx, deepcopy(self.config.generation_kwargs))

        return Instance(
            request_type=self.OUTPUT_TYPE, doc=doc, arguments=arguments, idx=0, **kwargs
        )

    def process_results(self, doc, results):
        if callable(self.config.process_results):
            return self.config.process_results(doc, results)

        result_dict = {}
        use_metric = list(self._metric_fn_list.keys())
        if self.OUTPUT_TYPE == "loglikelihood":
            results = results[0]
            ll, is_greedy = results
            return {
                **({"perplexity": ll} if "perplexity" in use_metric else {}),
                **({"acc": int(is_greedy)} if "acc" in use_metric else {}),
            }
        elif self.OUTPUT_TYPE == "loglikelihood_rolling":
            (loglikelihood,) = results
            _words = self.count_words(self.doc_to_target(doc))
            _bytes = self.count_bytes(self.doc_to_target(doc))
            return {
                **(
                    {"word_perplexity": (loglikelihood, _words)}
                    if "word_perplexity" in use_metric
                    else {}
                ),
                **(
                    {"byte_perplexity": (loglikelihood, _bytes)}
                    if "byte_perplexity" in use_metric
                    else {}
                ),
                **(
                    {"bits_per_byte": (loglikelihood, _bytes)}
                    if "bits_per_byte" in use_metric
                    else {}
                ),
            }
        elif self.OUTPUT_TYPE == "multiple_choice":
            lls, is_greedy = zip(*results)

            # retrieve choices in List[str] form, to compute choice lengths, etc.
            choices = self.doc_to_choice(doc)
            completion_len = np.array([float(len(i)) for i in choices])

            if (
                2 * len(choices) == len(lls)
                and "acc_mutual_info" in self._metric_fn_list.keys()
            ):
                # then we are doing mutual info.
                # this stores the "dryrun" / unconditional answer loglikelihoods
                lls_unconditional = lls[1::2]
                assert len(lls_unconditional) == len(choices)
                # and this stores our "regular" conditional loglikelihoods
                lls = lls[::2]

            pred = np.argmax(lls)
            pred_norm = np.argmax(lls / completion_len)

            if self.multiple_input:
                gold = self.doc_to_text(doc)
            else:
                gold = self.doc_to_target(doc)

            gold_index_error = False
            if isinstance(gold, list):
                gold = [i if i < len(choices) else -100 for i in gold]
                if -100 in gold:
                    gold_index_error = True
            else:
                if isinstance(gold, int):
                    gold = gold if gold < len(choices) else -100
                elif isinstance(gold, str):
                    gold = choices.index(gold) if gold in choices else -100

                if gold == -100:
                    gold_index_error = True

            if gold_index_error:
                eval_logger.warning(
                    f"Label index was not in within range of available choices,"
                    f"Sample:\n\n{doc}\n\n"
                )

            if self.multiple_target:
                acc = 1.0 if pred in gold else 0.0
                acc_norm = 1.0 if pred_norm in gold else 0.0
                exact_match = int(any([is_greedy[i] if i != -100 else 0 for i in gold]))
            else:
                acc = 1.0 if pred == gold else 0.0
                acc_norm = 1.0 if pred_norm == gold else 0.0
                # TODO: this gets score of 0 on arc_challenge for pythia-70m. need to test that this works properly
                exact_match = int(is_greedy[gold]) if gold != -100 else 0

            prob_norm = utils.softmax(lls)

            # TODO use keyword arguments to the metric?
            # gold, pred, norm stuff, the original lls,
            result_dict = {
                **({"acc": acc} if "acc" in use_metric else {}),
                **({"f1": (gold, pred)} if "f1" in use_metric else {}),
                **({"mcc": (gold, pred)} if "mcc" in use_metric else {}),
                **({"acc_norm": acc_norm} if "acc_norm" in use_metric else {}),
                **({"exact_match": exact_match} if "exact_match" in use_metric else {}),
                **(
                    {"brier_score": (gold, prob_norm)}
                    if "brier_score" in use_metric
                    else {}
                ),
            }

            if "acc_mutual_info" in use_metric:
                lls_mutual_info = [
                    ll_c - ll_u for ll_c, ll_u in zip(lls, lls_unconditional)
                ]
                acc_mutual_info = 1.0 if np.argmax(lls_mutual_info) == gold else 0.0
                result_dict["acc_mutual_info"] = acc_mutual_info

        elif self.OUTPUT_TYPE == "generate_until":
            gold = self.doc_to_target(doc)
            result = results[0]
            if self.config.doc_to_choice is not None:
                # If you set doc_to_choice,
                # it assumes that doc_to_target returns a number.
                choices = self.doc_to_choice(doc)
                gold = choices[gold]
            # we expect multiple_targets to be a list.
            elif self.multiple_target:
                gold = list(gold)
            elif type(gold) != type(result):
                # cast gold to the same type as result
                gold = type(result)(gold)

            for metric in self._metric_fn_list.keys():
                if self.multiple_target:
                    # in the case where we have multiple targets,
                    # return true if any are true
                    # TODO: this may break for multipLe_target, non zero-or-1 metrics
                    scores = []
                    if not isinstance(gold, list):
                        # sometimes, a multiple_target dataset has exceptions where one doc has only one string answer
                        # print(gold)
                        gold = [gold]
                    if metric == "exact_match":
                        result = [result for _ in range(len(gold))]
                        scores = self._metric_fn_list[metric](
                            references=gold,
                            predictions=result,
                            **self._metric_fn_kwargs[metric],
                        )[metric]
                        result_score = 1.0 if scores > 0.0 else 0.0
                    else:
                        for gold_option in gold:
                            try:
                                result_score = self._metric_fn_list[metric](
                                    references=[gold_option],
                                    predictions=[result],
                                    **self._metric_fn_kwargs[metric],
                                )
                            except (
                                TypeError
                            ):  # TODO: this is hacky and I don't want to do it
                                result_score = self._metric_fn_list[metric](
                                    [gold_option, result]
                                )
                            if isinstance(result_score, dict):
                                # TODO: this handles the case where HF evaluate returns a dict.
                                result_score = result_score[metric]
                            scores.append(result_score)
                        if any(scores):
                            result_score = 1.0
                        else:
                            result_score = 0.0
                else:
                    try:
                        result_score = self._metric_fn_list[metric](
                            references=[gold],
                            predictions=[result],
                            **self._metric_fn_kwargs[metric],
                        )
                    except TypeError:  # needed for now in order to use a different interface between our own metrics and HF Evaluate metrics
                        result_score = self._metric_fn_list[metric]([gold, result])
                    if isinstance(result_score, dict):
                        # TODO: this handles the case where HF evaluate returns a dict.
                        result_score = result_score[metric]
                result_dict[metric] = result_score
        else:
            raise ValueError(
                f"Passed invalid output_type '{self.OUTPUT_TYPE}' ! Please use one of ",
                "'loglikelihood', 'loglikelihood_rolling', 'generate_until' or 'multiple_choice'",
            )

        return result_dict

    def aggregation(self) -> dict:
        return self._aggregation_list

    def higher_is_better(self) -> dict:
        return self._higher_is_better

    def get_config(self, key: str) -> Any:
        return getattr(self._config, key, None)

    def __repr__(self):
        return (
            f"ConfigurableTask(task_name={getattr(self.config, 'task', None)},"
            f"group_name={getattr(self.config, 'group', None)},"
            f"output_type={self.OUTPUT_TYPE},"
            f"num_fewshot={getattr(self.config, 'num_fewshot', None)},"
            f"num_samples={len(self.eval_docs)})"
        )


class MultipleChoiceTask(Task):
    OUTPUT_TYPE: str = "loglikelihood"

    def doc_to_target(self, doc: dict) -> str:
        return " " + doc["choices"][doc["gold"]]

    def construct_requests(self, doc: dict, ctx: str, **kwargs) -> List[Instance]:
        # TODO: add mutual info here?
        return [
            Instance(
                request_type="loglikelihood",
                doc=doc,
                arguments=(ctx, " {}".format(choice)),
                idx=i,
                **kwargs,
            )
            for i, choice in enumerate(doc["choices"])
        ]

    def process_results(self, doc: dict, results: List[Tuple[float, bool]]) -> dict:
        results = [
            res[0] for res in results
        ]  # only retain loglikelihoods, discard is_greedy TODO: do we need is_greedy anywhere?
        gold = doc["gold"]

        acc = 1.0 if np.argmax(results) == gold else 0.0
        completion_len = np.array([float(len(i)) for i in doc["choices"]])
        acc_norm = 1.0 if np.argmax(results / completion_len) == gold else 0.0

        return {
            "acc": acc,
            "acc_norm": acc_norm,
        }

    def higher_is_better(self) -> dict:
        return {
            "acc": True,
            "acc_norm": True,
        }

    def aggregation(self) -> dict:
        return {
            "acc": mean,
            "acc_norm": mean,
        }


class PerplexityTask(Task):
    OUTPUT_TYPE = "loglikelihood_rolling"

    def has_training_docs(self) -> bool:
        return False

    def fewshot_examples(self, k: int, rnd) -> List:
        assert k == 0
        return []

    def fewshot_context(self, doc: dict, num_fewshot: int) -> Literal[""]:
        assert (
            num_fewshot == 0
        ), "The number of fewshot examples must be 0 for perplexity tasks."

        return ""

    def higher_is_better(self) -> dict:
        return {
            "word_perplexity": False,
            "byte_perplexity": False,
            "bits_per_byte": False,
        }

    def doc_to_decontamination_query(self, doc):
        return doc

    def doc_to_text(self, doc) -> str:
        return ""

    def doc_to_target(self, doc):
        return doc

    def construct_requests(self, doc: dict, ctx: Union[str, None], **kwargs):
        assert not ctx

        return Instance(
            request_type=self.OUTPUT_TYPE,
            doc=doc,
            arguments=(self.doc_to_target(doc),),
            idx=0,
            **kwargs,
        )

    def process_results(self, doc: dict, results: float) -> dict:
        (loglikelihood,) = results
        words = self.count_words(self.doc_to_target(doc))
        bytes_ = self.count_bytes(self.doc_to_target(doc))
        return {
            "word_perplexity": (loglikelihood, words),
            "byte_perplexity": (loglikelihood, bytes_),
            "bits_per_byte": (loglikelihood, bytes_),
        }

    def aggregation(self) -> dict:
        return {
            "word_perplexity": weighted_perplexity,
            "byte_perplexity": weighted_perplexity,
            "bits_per_byte": bits_per_byte,
        }

    @classmethod
    def count_bytes(cls, doc) -> int:
        return len(doc.encode("utf-8"))

    @classmethod
    def count_words(cls, doc) -> int:
        """Downstream tasks with custom word boundaries should override this!"""
        return len(re.split(r"\s+", doc))<|MERGE_RESOLUTION|>--- conflicted
+++ resolved
@@ -353,15 +353,6 @@
     def doc_to_target(self, doc):
         pass
 
-<<<<<<< HEAD
-    def build_all_requests(self, *, limit=None, rank=0, world_size=1) -> None:
-        """Build a set of Instances for a task, and store them in task.instances"""
-        eval_logger.info(f"Building contexts for {self.config.task} on rank {rank}...")
-
-        instances = []
-        for doc_id, doc in self.doc_iterator(
-            rank=rank, world_size=world_size, limit=limit
-=======
     def build_all_requests(
         self,
         limit=None,
@@ -424,7 +415,6 @@
         for doc_id, doc in tqdm(
             doc_id_docs,
             total=num_docs,
->>>>>>> 96d185fa
         ):
             # sample fewshot context #TODO: need to offset doc_id by rank now!
             fewshot_ctx = self.fewshot_context(
