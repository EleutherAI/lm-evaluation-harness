import random
import itertools
import json
import collections
import sys

import torch

import numpy as np

import lm_eval.api
import lm_eval.tasks
import lm_eval.models
import lm_eval.api.metrics
import lm_eval.api.registry

from lm_eval.utils import (
    positional_deprecated,
    run_task_tests,
    make_table,
    create_iterator,
    get_git_commit_hash,
)

<<<<<<< HEAD
eval_logger = logging.getLogger("lm-eval")
=======
from lm_eval.logger import eval_logger
>>>>>>> aaaee2b3


@positional_deprecated
def simple_evaluate(
    model,
    model_args=None,
    tasks=[],
    num_fewshot=None,
    batch_size=None,
    max_batch_size=None,
    device=None,
    use_cache=None,
    limit=None,
    bootstrap_iters: int = 100000,
    check_integrity: bool = False,
    decontamination_ngrams_path=None,
    write_out: bool = False,
    log_samples: bool = True,
    verbosity: str = "INFO",
):
    """Instantiate and evaluate a model on a list of tasks.

    :param model: Union[str, LM]
        Name of model or LM object, see lm_eval.models.get_model
    :param model_args: Optional[str]
        String arguments for each model class, see LM.create_from_arg_string.
        Ignored if `model` argument is a LM object.
    :param tasks: list[Union[str, Task]]
        List of task names or Task objects. Task objects will be taken to have name task.EVAL_HARNESS_NAME if defined and type(task).__name__ otherwise.
    :param num_fewshot: int
        Number of examples in few-shot context
    :param batch_size: int or str, optional
        Batch size for model
    :param max_batch_size: int, optional
        Maximal batch size to try with automatic batch size detection
    :param device: str, optional
        PyTorch device (e.g. "cpu" or "cuda:0") for running models
    :param use_cache: str, optional
        A path to a sqlite db file for caching model responses. `None` if not caching.
    :param limit: int or float, optional
        Limit the number of examples per task (only use this for testing), If <1, limit is a percentage of the total number of examples.
    :param bootstrap_iters:
        Number of iterations for bootstrap statistics
    :param check_integrity: bool
        Whether to run the relevant part of the test suite for the tasks
    :param write_out: bool
        If True, write out an example document and model input for checking task integrity
    :param log_samples: bool
        If True, write out all model outputs and documents for per-sample measurement and post-hoc analysis
    :return
        Dictionary of results
    """
    random.seed(0)
    np.random.seed(1234)
    torch.manual_seed(
        1234
    )  # TODO: this may affect training runs that are run with evaluation mid-run.

    assert (
        tasks != []
    ), "No tasks specified, or no tasks found. Please verify the task names."

    if isinstance(model, str):
        if model_args is None:
            model_args = ""
        lm = lm_eval.api.registry.get_model(model).create_from_arg_string(
            model_args,
            {
                "batch_size": batch_size,
                "max_batch_size": max_batch_size,
                "device": device,
            },
        )
    else:
        assert isinstance(model, lm_eval.api.model.LM)
        lm = model

    if use_cache is not None:
        print(f"Using cache at {use_cache + '_rank' + str(lm.rank) + '.db'}")
        lm = lm_eval.api.model.CachingLM(
            lm,
            use_cache
            # each rank receives a different cache db.
            # necessary to avoid multiple writes to cache at once
            + "_rank" + str(lm.rank) + ".db",
        )

    task_dict = lm_eval.tasks.get_task_dict(tasks)
    for task_name in task_dict.keys():
        task_obj = task_dict[task_name]
        if type(task_obj) == tuple:
            group, task_obj = task_obj
            if task_obj is None:
                continue

        config = task_obj._config
        if num_fewshot is not None:
            if config["num_fewshot"] > 0:
                default_num_fewshot = config["num_fewshot"]
                eval_logger.warning(
                    f"Overwriting default num_fewshot of {task_name} from {default_num_fewshot} to {num_fewshot}"
                )

            task_obj._config["num_fewshot"] = num_fewshot

    if check_integrity:
        run_task_tests(task_list=tasks)

    results = evaluate(
        lm=lm,
        task_dict=task_dict,
        limit=limit,
        bootstrap_iters=bootstrap_iters,
        decontamination_ngrams_path=decontamination_ngrams_path,
        write_out=write_out,
        log_samples=log_samples,
    )

    if lm.rank == 0:
        # add info about the model and few shot config
        results["config"] = {
            "model": model
            if isinstance(model, str)
            else model.model.config._name_or_path,
            "model_args": model_args,
            "batch_size": batch_size,
            "batch_sizes": list(lm.batch_sizes.values())
            if hasattr(lm, "batch_sizes")
            else [],
            "device": device,
            "use_cache": use_cache,
            "limit": limit,
            "bootstrap_iters": bootstrap_iters,
        }
        results["git_hash"] = get_git_commit_hash()
        return results
    else:
        return None


decontaminate_suffix = "_decontaminate"


@positional_deprecated
def evaluate(
    lm,
    task_dict,
    limit=None,
    bootstrap_iters: int = 100000,
    decontamination_ngrams_path=None,
    write_out: bool = False,
    log_samples: bool = True,
):
    """Instantiate and evaluate a model on a list of tasks.

    :param lm: obj
        Language Model
    :param task_dict: dict[str, Task]
        Dictionary of tasks. Tasks will be taken to have name type(task).config.task .
    :param limit: int, optional
        Limit the number of examples per task (only use this for testing)
    :param bootstrap_iters:
        Number of iterations for bootstrap statistics
    :param write_out: bool
        If True, write out an example document and model input for checking task integrity
    :param log_samples: bool
        If True, write out all model outputs and documents for per-sample measurement and post-hoc analysis
    :return
        Dictionary of results
    """

    # decontaminate = decontamination_ngrams_path is not None

    # stores the final result for each task, for each metric/filter pair.
    results = collections.defaultdict(dict)
    # Tracks each task's version.
    versions = collections.defaultdict(dict)
    # Tracks the YAML configs of all chosen tasks.
    configs = collections.defaultdict(dict)
    # logs info about each document evaluated.
    samples = collections.defaultdict(list)
    # tracks all Instances/requests a model must generate output on.
    requests = collections.defaultdict(list)
    # Aggregated task scores presented with groups
    results_agg = collections.defaultdict(dict)
    # Aggregated groups scores only
    groups_agg = collections.defaultdict(dict)
    # stores the amount to pad out reqs per req. type so that
    # number of fwd passes per distributed rank is equal
    padding_requests = collections.defaultdict(int)
    # store the hierarchy to do proper ordering
    task_hierarchy = collections.defaultdict(list)
    # store the ordering of tasks and groups
    task_order = collections.defaultdict(int)
    task_group_alias = collections.defaultdict(dict)

    # get lists of each type of request
    for task_name, task in task_dict.items():
        if type(task) == tuple:
            group_name, task = task
            task_hierarchy[group_name].append(task_name)
            versions[group_name] = "N/A"

        else:
            task_hierarchy[task_name] = []

        if task is None:
            continue

        versions[task_name] = task.VERSION
        configs[task_name] = dict(task.dump_config())

        if "task_alias" in configs[task_name]:
            task_group_alias[task_name] = configs[task_name]["task_alias"]

        if ("group_alias" in configs[task_name]) and (
            group_name not in task_group_alias
        ):
            task_group_alias[group_name] = configs[task_name]["group_alias"]

        if limit is not None:
            if task.has_test_docs():
                task_docs = task.test_docs()
            elif task.has_validation_docs():
                task_docs = task.validation_docs()
            else:
                raise RuntimeError("Task has neither test_docs nor validation_docs")
            limit = int(len(task_docs) * limit) if limit < 1.0 else int(limit)

        task.build_all_requests(limit=limit, rank=lm.rank, world_size=lm.world_size)

        eval_logger.debug(
            f"Task: {task_name}; number of requests on this rank: {len(task.instances)}"
        )

        if write_out:
            for inst in task.instances:
                # print the prompt for the first few documents
                if inst.doc_id < 1:
                    eval_logger.info(
                        f"Task: {task_name}; document {inst.doc_id}; context prompt (starting on next line):\
\n{inst.args[0]}\n(end of prompt on previous line)\ntarget string or answer choice index (starting on next line):\n{task.doc_to_target(inst.doc)}\n(end of target on previous line)"
                    )
                    eval_logger.info(f"Request: {str(inst)}")

        # aggregate Instances by LM method requested to get output.
        reqtype = (
            "loglikelihood"
            if task.OUTPUT_TYPE == "multiple_choice"
            else task.OUTPUT_TYPE
        )  # TODO: this is hacky, fix in task.py
        requests[reqtype].extend(task.instances)

        if lm.world_size > 1:
            instances_rnk = torch.tensor(len(task._instances), device=lm.device)
            gathered_item = (
                lm.accelerator.gather(instances_rnk).cpu().detach().numpy().tolist()
            )

            # compute number of pseudobatches to pad with (FSDP/DDP require even batches among ranks)
            numpad = max(gathered_item) - gathered_item[lm.rank]
            padding_requests[task.OUTPUT_TYPE] += numpad

    ### Run LM on inputs, get all outputs ###
    # execute each type of request
    for reqtype, reqs in requests.items():
        eval_logger.info("Running {} requests".format(reqtype))
        # create `K` copies of each request `req` based off `K = req.repeats`
        cloned_reqs = []
        for req in reqs:
            cloned_reqs.extend([req] * req.repeats)

        if (lm.world_size > 1) and (padding_requests[reqtype] > 0):
            for _ in range(padding_requests[reqtype]):
                cloned_reqs.extend([req] * req.repeats)

        # run requests through model
        resps = getattr(lm, reqtype)(cloned_reqs)

        # put responses from model into a list of length K for each request.
        for x, req in zip(resps, cloned_reqs):
            req.resps.append(x)

        if lm.world_size > 1:
            lm.accelerator.wait_for_everyone()

    ### Postprocess outputs ###
    # TODO: del model here, maybe (idea: allow user to specify device of e.g. reward model separately)
    for task_name, task in task_dict.items():
        if type(task) == tuple:
            group, task = task
            if task is None:
                continue
        task.apply_filters()

    ### Collect values of metrics on all datapoints ###
    vals = collections.defaultdict(list)

    # unpack results and sort back in order and return control to Task
    for task_name, task in task_dict.items():
        if type(task) == tuple:
            group, task = task
            if task is None:
                continue
        # TODO: make it possible to use a different metric per filter
        # iterate over different filters used
        for key in task.instances[0].filtered_resps.keys():
            doc_iterator = (
                itertools.islice(
                    enumerate(task.test_docs()), lm.rank, limit, lm.world_size
                )
                if task.has_test_docs()
                else itertools.islice(
                    enumerate(task.validation_docs()), lm.rank, limit, lm.world_size
                )
            )
            for doc_id, doc in doc_iterator:
                # subset instances to only this document id ; sort by idx
                requests = list(filter(lambda x: x.doc_id == doc_id, task.instances))
                requests.sort(key=lambda x: x.idx)
                metrics = task.process_results(
                    doc, [req.filtered_resps[key] for req in requests]
                )
                if log_samples:
                    target = task.doc_to_target(doc)
                    example = {
                        "doc_id": doc_id,
                        "doc": doc,
                        "target": target,
                        "arguments": [req.args for req in requests],
                        "resps": [req.resps for req in requests],
                        "filtered_resps": [req.filtered_resps[key] for req in requests],
                    }
                    example.update(metrics)
                    samples[task_name].append(example)
                for metric, value in metrics.items():
                    vals[(task_name, key, metric)].append(value)

    if lm.world_size > 1:
        # if multigpu, then gather data across all ranks
        # first gather logged samples across all ranks
        for task_name, task_samples in list(samples.items()):
            full_samples = [None] * lm.world_size
            torch.distributed.all_gather_object(full_samples, task_samples)

            samples[task_name] = list(itertools.chain.from_iterable(full_samples))

        # then collect metrics across all ranks
        vals_torch = collections.defaultdict(list)
        for (task_name, key, metric), items in vals.items():
            numitem = 0
            if type(items[0]) == tuple:
                numitem = len(items[0])

            if isinstance(items[0], (str, list)):
                # handle the string case
                gathered_items = [None] * lm.accelerator.num_processes
                torch.distributed.all_gather_object(gathered_items, items)

                gathered_item = list(itertools.chain.from_iterable(gathered_items))
            else:
                # distributed gather requires all ranks to have same dimensions
                # so we pad out with float32 min value
                pad_value = torch.finfo(torch.float32).min
                metrics_tensor = torch.tensor(items, device=lm.device)

                original_dtype = metrics_tensor.dtype  # store original dtype
                torch_device_tensor = lm.accelerator.pad_across_processes(
                    metrics_tensor.to(torch.float32), pad_index=pad_value
                )
                gathered_item = lm.accelerator.gather(torch_device_tensor)

                if numitem > 0:
                    gathered_filtered = gathered_item[gathered_item[:, 0] != pad_value]
                else:
                    gathered_filtered = gathered_item[gathered_item != pad_value]

                gathered_item = (
                    gathered_filtered.to(original_dtype).cpu().detach().numpy().tolist()
                )
                # reconvert if we were passed a tuple of values
                if numitem > 0:
                    gathered_item = [tuple(g) for g in gathered_item]

            if lm.rank == 0:
                vals_torch[(task_name, key, metric)] = gathered_item

        vals = vals_torch

    if lm.rank == 0:

        ### Get task ordering for correct sample-wide aggregation
        group_to_task = {}
        for group in task_hierarchy.keys():
            if group not in task_order:
                task_order[group] = 0

            if len(task_hierarchy[group]) > 0:
                group_to_task[group] = task_hierarchy[group].copy()

            for task in task_hierarchy[group]:

                if task in task_order:
                    task_order[task] += 1
                else:
                    task_order[task] = 1 + task_order[group]

                if task in task_hierarchy:
                    group_to_task[group].remove(task)
                    group_to_task[group].extend(task_hierarchy[task])

        task_to_group = {}
        for group in group_to_task:
            for task in group_to_task[group]:
                if task in task_to_group:
                    task_to_group[task].append(group)
                else:
                    task_to_group[task] = [group]

        ### Aggregate results over all datapoints ###
        # aggregate results ; run bootstrap CIs
        for (task_name, key, metric), items in vals.items():
            task = task_dict[task_name]
            metric_key = metric + "," + key

            if type(task) == tuple:
                group_name, task = task
            else:
                group_name = None

            agg_fn = task.aggregation()[metric]
            results[task_name][metric_key] = agg_fn(items)
            results[task_name]["samples"] = len(items)

            # hotfix: bleu, chrf, ter seem to be really expensive to bootstrap
            # so we run them less iterations. still looking for a cleaner way to do this
            if bootstrap_iters > 0:
                stderr = lm_eval.api.metrics.stderr_for_metric(
                    metric=task.aggregation()[metric],
                    bootstrap_iters=min(bootstrap_iters, 100)
                    if metric in ["bleu", "chrf", "ter"]
                    else bootstrap_iters,
                )

                if stderr is not None:
                    results[task_name][metric + "_stderr" + "," + key] = stderr(items)

        if bool(results):

            for group, task_list in reversed(task_hierarchy.items()):

                if task_list == []:
                    total_size = results[group]["samples"]
                else:
                    total_size = 0

                    for task in task_list:
                        metrics = results[task]

                        current_size = metrics.pop("samples")
                        # TODO: There should be a way for users
                        #       to toggle between weighted and
                        #       unweighted averaging
                        # For unweighted averaging, use:
                        #     current_size = 1

                        all_stderr = []
                        for metric in [
                            key for key in metrics.keys() if "_stderr" not in key
                        ]:

                            stderr = "_stderr,".join(metric.split(","))
                            stderr_score = results[task][stderr]
                            var_score = stderr_score**2
                            metric_score = results[task][metric]

                            all_stderr.append(stderr)

                            if metric in results[group]:
                                results[group][metric] = (
                                    results[group][metric] * total_size
                                    + metric_score * current_size
                                ) / (total_size + current_size)
                                # $$s_z^2 = \frac{(n-1) s_x^2 + (m-1) s_y^2}{n+m-1} + \frac{nm(\bar x - \bar y)^2}{(n+m)(n+m-1)}.$$
                                results[group][stderr] = (
                                    (total_size - 1) * results[group][stderr]
                                    + (current_size - 1) * var_score
                                ) / (
                                    total_size + current_size - 1
                                ) + total_size * current_size / (
                                    (total_size + current_size)
                                    * (total_size + current_size - 1)
                                ) * (
                                    results[group][metric] - metric_score
                                ) ** 2
                            else:
                                results[group][metric] = metric_score
                                results[group][stderr] = var_score

                        total_size += current_size

                    for stderr in all_stderr:
                        results[group][stderr] = np.sqrt(results[group][stderr])

                results[group]["samples"] = total_size

        def print_tasks(task_hierarchy, task_order, task_version, task_group_alias):

            results_agg = collections.defaultdict(dict)
            groups_agg = collections.defaultdict(dict)
            for group_name, task_list in task_hierarchy.items():

                order = task_order[group_name]
                results_agg[group_name] = results[group_name].copy()
                results_agg[group_name]["tab"] = order

                if (order < max(task_order.values())) and (len(task_list) > 0):
                    groups_agg[group_name] = results[group_name].copy()
                    groups_agg[group_name]["tab"] = order

                if task_list != []:
                    for task in sorted(task_list):
                        if task in task_hierarchy:
                            _task_hierarchy = {task: task_hierarchy[task]}
                        else:
                            _task_hierarchy = {task: []}

                        _results_agg, _groups_agg, task_version = print_tasks(
                            _task_hierarchy, task_order, task_version, task_group_alias
                        )

                        results_agg = {**results_agg, **_results_agg}
                        groups_agg = {**groups_agg, **_groups_agg}

            return results_agg, groups_agg, task_version

        results_agg, groups_agg, versions = print_tasks(
            task_hierarchy, task_order, versions, task_group_alias
        )

        _results_agg = collections.defaultdict(dict)
        _versions = collections.defaultdict(dict)
        for task in results_agg:
            task_results = results_agg[task]

            if "samples" in task_results:
                task_results.pop("samples")

            tab_string = ""
            if "tab" in task_results:
                tab = task_results.pop("tab")
                tab_string = " " * tab + "- " if tab > 0 else ""

            if task in task_group_alias:
                task_alias = task_group_alias[task]
                _results_agg[tab_string + task_alias] = task_results
                _versions[tab_string + task_alias] = versions[task]
            else:
                _results_agg[tab_string + task] = task_results
                _versions[tab_string + task] = versions[task]
        results_agg = _results_agg
        versions = _versions

        _groups_agg = collections.defaultdict(dict)
        for group in groups_agg:
            group_results = groups_agg[group]

            if "samples" in group_results:
                group_results.pop("samples")

            tab_string = ""
            if "tab" in group_results:
                tab = group_results.pop("tab")
                tab_string = " " * tab + "- " if tab > 0 else ""

            if group in task_group_alias:
                group_alias = task_group_alias[group]
                _groups_agg[tab_string + group_alias] = group_results
            else:
                _groups_agg[tab_string + group] = group_results
        groups_agg = _groups_agg

        results_dict = {
            "results": dict(results_agg.items()),
            **({"groups": dict(groups_agg.items())} if bool(groups_agg) else {}),
            "configs": dict(sorted(configs.items())),
            "versions": dict(sorted(versions.items())),
        }
        if log_samples:
            results_dict["samples"] = dict(samples)

        return results_dict

    else:
        return None<|MERGE_RESOLUTION|>--- conflicted
+++ resolved
@@ -22,11 +22,7 @@
     get_git_commit_hash,
 )
 
-<<<<<<< HEAD
 eval_logger = logging.getLogger("lm-eval")
-=======
-from lm_eval.logger import eval_logger
->>>>>>> aaaee2b3
 
 
 @positional_deprecated
