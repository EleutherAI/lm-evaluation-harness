--- conflicted
+++ resolved
@@ -501,70 +501,6 @@
                 )
 
         if bool(results):
-<<<<<<< HEAD
-            # Pool group results with weighted averages and variances
-            for group, task_list in reversed(task_hierarchy.items()):
-                if not task_list:
-                    # TODO: No samples when bypass
-                    total_size = results[group].get("samples", 999)
-                else:
-                    total_size = 0
-
-                    for task in task_list:
-                        metrics = results[task].copy()
-
-                        if "alias" in metrics:
-                            metrics.pop("alias")
-
-                        current_size = metrics.pop("samples")
-
-                        all_stderr = []
-                        for metric in filter(
-                            lambda key: "_stderr" not in key, metrics.keys()
-                        ):
-                            stderr = "_stderr,".join(metric.split(","))
-                            stderr_score = results[task][stderr]
-                            if stderr_score == "N/A":
-                                var_score = "N/A"
-                            else:
-                                var_score = stderr_score**2
-                                all_stderr.append(stderr)
-
-                            metric_score = results[task][metric]
-
-                            if metric in results[group]:
-                                results[group][metric] = (
-                                    results[group][metric] * total_size
-                                    + metric_score * current_size
-                                ) / (total_size + current_size)
-                                # $$s_z^2 = \frac{(n-1) s_x^2 + (m-1) s_y^2}{n+m-1} + \frac{nm(\bar x - \bar y)^2}{(n+m)(n+m-1)}.$$
-                                if (
-                                    var_score == "N/A"
-                                    or results[group][stderr] == "N/A"
-                                ):
-                                    results[group][stderr] = "N/A"
-                                else:
-                                    results[group][stderr] = (
-                                        (total_size - 1) * results[group][stderr]
-                                        + (current_size - 1) * var_score
-                                    ) / (
-                                        total_size + current_size - 1
-                                    ) + total_size * current_size / (
-                                        (total_size + current_size)
-                                        * (total_size + current_size - 1)
-                                    ) * (results[group][metric] - metric_score) ** 2
-                            else:
-                                results[group][metric] = metric_score
-                                results[group][stderr] = var_score
-                        # Update the total size for the group
-                        total_size += current_size
-
-                    # Convert variance to standard error for each metric
-                    for stderr in all_stderr:
-                        results[group][stderr] = np.sqrt(results[group][stderr])
-
-                results[group]["samples"] = total_size
-=======
             for group, task_list in task_hierarchy.items():
                 if len(task_list) == 0:
                     # task_hierarchy entries are either
@@ -594,7 +530,6 @@
                         # results[group][stderr] = lm_eval.api.metrics.combined_sample_stderr(stderrs, sizes, metrics=metrics)
 
                     results[group]["samples"] = sum(sizes)
->>>>>>> 94cc1850
 
         def print_tasks(task_hierarchy, results, tab=0):
             results_agg = collections.defaultdict(dict)
