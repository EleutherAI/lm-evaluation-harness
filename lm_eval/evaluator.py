--- conflicted
+++ resolved
@@ -19,8 +19,6 @@
     simple_parse_args_string,
     eval_logger,
 )
-
-# flake8: noqa
 
 
 @positional_deprecated
@@ -155,25 +153,14 @@
                     f"num_fewshot has been set to 0 for {task_name} in its config. Manual configuration will be ignored."
                 )
             else:
-<<<<<<< HEAD
                 eval_logger.warning(
                     f"Overwriting default num_fewshot of {task_name} from {default_num_fewshot} to {num_fewshot}"
                 )
                 task_obj.override_config(key="num_fewshot", value=num_fewshot)
-=======
-                default_num_fewshot = config["num_fewshot"]
-                if default_num_fewshot:
-                    # warn a user, if a specific num_fewshot > 0 was specified.
-                    # if unspecified in config, no warning message
-                    eval_logger.warning(
-                        f"Overwriting default num_fewshot of {task_name} from {default_num_fewshot} to {num_fewshot}"
-                    )
-
-                task_obj._config["num_fewshot"] = num_fewshot
->>>>>>> a0a2fec8
 
     if check_integrity:
         run_task_tests(task_list=tasks)
+
     results = evaluate(
         lm=lm,
         task_dict=task_dict,
@@ -242,10 +229,11 @@
     :return
         Dictionary of results
     """
+
     # decontaminate = decontamination_ngrams_path is not None
 
     for task_name, task in task_dict.items():
-        if type(task) == tuple:
+        if isinstance(task, tuple):
             _, task = task
         if not log_samples:
             assert (
