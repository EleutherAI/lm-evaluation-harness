import itertools
import json
import logging
import random
import time
from collections import defaultdict
from typing import TYPE_CHECKING, List, Optional, Union

import numpy as np
import torch

import lm_eval.api.metrics
import lm_eval.api.registry
import lm_eval.api.task
import lm_eval.models
from lm_eval.caching.cache import delete_cache
from lm_eval.evaluator_utils import (
    consolidate_group_results,
    consolidate_results,
    get_sample_size,
    get_subtask_list,
    get_task_list,
    prepare_print_tasks,
    print_writeout,
    run_task_tests,
)
from lm_eval.loggers import EvaluationTracker
from lm_eval.loggers.utils import add_env_info, add_tokenizer_info, get_git_commit_hash
from lm_eval.tasks import TaskManager, get_task_dict
from lm_eval.utils import (
    handle_non_serializable,
    hash_string,
    positional_deprecated,
    simple_parse_args_string,
)


if TYPE_CHECKING:
    from lm_eval.api.model import LM
    from lm_eval.api.task import Task

eval_logger = logging.getLogger(__name__)


@positional_deprecated
def simple_evaluate(
    model,
    model_args: Optional[Union[str, dict]] = None,
    tasks: Optional[List[Union[str, dict, object]]] = None,
    num_fewshot: Optional[int] = None,
    batch_size: Optional[Union[int, str]] = None,
    max_batch_size: Optional[int] = None,
    device: Optional[str] = None,
    use_cache: Optional[str] = None,
    cache_requests: bool = False,
    rewrite_requests_cache: bool = False,
    delete_requests_cache: bool = False,
    limit: Optional[Union[int, float]] = None,
    examples: Optional[dict] = None,
    bootstrap_iters: int = 100000,
    check_integrity: bool = False,
    write_out: bool = False,
    log_samples: bool = True,
    evaluation_tracker: Optional[EvaluationTracker] = None,
    system_instruction: Optional[str] = None,
    apply_chat_template: Union[bool, str] = False,
    fewshot_as_multiturn: bool = False,
    gen_kwargs: Optional[str] = None,
    task_manager: Optional[TaskManager] = None,
    verbostiy=None,
    predict_only: bool = False,
    random_seed: int = 0,
    numpy_random_seed: int = 1234,
    torch_random_seed: int = 1234,
    fewshot_random_seed: int = 1234,
    confirm_run_unsafe_code: bool = False,
):
    """Instantiate and evaluate a model on a list of tasks.

    :param model: Union[str, LM]
        Name of model or LM object, see lm_eval.models.get_model
    :param model_args: Optional[str, dict]
        String or dict arguments for each model class, see LM.create_from_arg_string and LM.create_from_arg_object.
        Ignored if `model` argument is a LM object.
    :param tasks: list[Union[str, dict, Task]]
        List of task names or Task objects. Task objects will be taken to have name task.EVAL_HARNESS_NAME if defined and type(task).__name__ otherwise.
    :param num_fewshot: int
        Number of examples in few-shot context
    :param batch_size: int or str, optional
        Batch size for model
    :param max_batch_size: int, optional
        Maximal batch size to try with automatic batch size detection
    :param device: str, optional
        PyTorch device (e.g. "cpu" or "cuda:0") for running models
    :param use_cache: str, optional
        A path to a sqlite db file for caching model responses. `None` if not caching.
    :param cache_requests: bool, optional
        Speed up evaluation by caching the building of dataset requests. `None` if not caching.
    :param rewrite_requests_cache: bool, optional
        Rewrites all of the request cache if set to `True`. `None` if not desired.
    :param delete_requests_cache: bool, optional
        Deletes all of the request cache if set to `True`. `None` if not desired.
    :param limit: int or float, optional
        Limit the number of examples per task (only use this for testing), If <1, limit is a percentage of the total number of examples.
    :param examples: dictionary, optional
        Dictionary indicating which examples should be tested in each task, e.g., {'mmlu_astronomy':[0,3,6],'mmlu_anatomy':[1,4,7,10]}.
    :param bootstrap_iters:
        Number of iterations for bootstrap statistics, used when calculating stderrs. set to 0 for no stderr calculations to be performed.
    :param check_integrity: bool
        Whether to run the relevant part of the test suite for the tasks
    :param write_out: bool
        If True, write out an example document and model input for checking task integrity
    :param log_samples: bool
        If True, write out all model outputs and documents for per-sample measurement and post-hoc analysis
    :param system_instruction: str
        System instruction to be applied to the prompt
    :param apply_chat_template: Union[bool, str]
        Specifies whether to apply a chat template to the prompt.
        - If set to True, the default chat template is applied.
        - If set to a string, applies the specified chat template by name.
        Defaults to False (no chat template applied).
    :param fewshot_as_multiturn: bool
        Whether to provide the fewshot examples as a multiturn conversation or a single user turn.
    :param gen_kwargs: str
        String arguments for model generation
        Ignored for all tasks with loglikelihood output_type
    :param verbostiy: str
        Verbosity level for logging
    :param predict_only: bool
        If true only model outputs will be generated and returned. Metrics will not be evaluated
    :param random_seed: int
        Random seed for python's random module. If set to None, the seed will not be set.
    :param numpy_random_seed: int
        Random seed for numpy. If set to None, the seed will not be set.
    :param torch_random_seed: int
        Random seed for torch. If set to None, the seed will not be set.
    :param fewshot_random_seed: int
        Random seed for fewshot sampler random generator. If set to None, the seed of generator will be set to None.

    :return
        Dictionary of results
    """
    if verbostiy is not None:
        lm_eval.setup_logging(verbosity=verbostiy)
    start_date = time.time()

    if limit is not None and examples is not None:
        raise ValueError(
            "Either 'limit' or 'examples' must be None, but both are not None."
        )

    if delete_requests_cache:
        eval_logger.info("Deleting requests cache...")
        delete_cache()

    seed_message = []
    if random_seed is not None:
        # See https://github.com/EleutherAI/lm-evaluation-harness/pull/1412
        seed_message.append(f"Setting random seed to {random_seed}")
        random.seed(random_seed)

    if numpy_random_seed is not None:
        seed_message.append(f"Setting numpy seed to {numpy_random_seed}")
        np.random.seed(numpy_random_seed)

    if torch_random_seed is not None:
        seed_message.append(f"Setting torch manual seed to {torch_random_seed}")
        torch.manual_seed(torch_random_seed)

    if fewshot_random_seed is not None:
        seed_message.append(f"Setting fewshot manual seed to {fewshot_random_seed}")

    if seed_message:
        eval_logger.info(" | ".join(seed_message))

    if tasks is None:
        tasks = []
    if len(tasks) == 0:
        raise ValueError(
            "No tasks specified, or no tasks found. Please verify the task names."
        )

    if gen_kwargs is not None:
        gen_kwargs = simple_parse_args_string(gen_kwargs)
        eval_logger.warning(
            "generation_kwargs specified through cli, these settings will update set parameters in yaml tasks. "
            "Ensure 'do_sample=True' for non-greedy decoding!"
        )
        if gen_kwargs == "":
            gen_kwargs = None

    if isinstance(model, str):
        if model_args is None:
            eval_logger.warning("model_args not specified. Using defaults.")
            model_args = ""

        if isinstance(model_args, dict):
            eval_logger.info(
                f"Initializing {model} model, with arguments: {model_args}"
            )
            lm = lm_eval.api.registry.get_model(model).create_from_arg_obj(
                model_args,
                {
                    "batch_size": batch_size,
                    "max_batch_size": max_batch_size,
                    "device": device,
                },
            )

        else:
            eval_logger.info(
                f"Initializing {model} model, with arguments: {simple_parse_args_string(model_args)}"
            )
            lm = lm_eval.api.registry.get_model(model).create_from_arg_string(
                model_args,
                {
                    "batch_size": batch_size,
                    "max_batch_size": max_batch_size,
                    "device": device,
                },
            )
    else:
        if not isinstance(model, lm_eval.api.model.LM):
            raise TypeError(
                f"The value of `model` passed to simple_evaluate() was of type {type(model)}, but is required to be a subclass of lm_eval.api.model.LM . This may be because you are passing an initialized Hugging Face PreTrainedModel without having wrapped it in `lm_eval.models.huggingface.HFLM(pretrained=my_model)` first."
            )
        eval_logger.info("Using pre-initialized model")
        lm = model

    if use_cache is not None:
        eval_logger.info(f"Using cache at {use_cache + '_rank' + str(lm.rank) + '.db'}")
        lm = lm_eval.api.model.CachingLM(
            lm,
            use_cache
            # each rank receives a different cache db.
            # necessary to avoid multiple writes to cache at once
            + "_rank"
            + str(lm.rank)
            + ".db",
        )

    if task_manager is None:
        task_manager = TaskManager()

    task_dict = get_task_dict(tasks, task_manager)

    # helper function to recursively apply config overrides to leaf subtasks, skipping their constituent groups.
    # (setting of num_fewshot ; bypassing metric calculation ; setting fewshot seed)
    def _adjust_config(task_dict):
        adjusted_task_dict = {}
        for task_name, task_obj in task_dict.items():
            if isinstance(task_obj, dict):
                adjusted_task_dict = {
                    **adjusted_task_dict,
                    **{task_name: _adjust_config(task_obj)},
                }

            else:
                if task_obj.get_config("output_type") == "generate_until":
                    if gen_kwargs is not None:
                        task_obj.set_config(
                            key="generation_kwargs", value=gen_kwargs, update=True
                        )

                if predict_only:
                    eval_logger.info(
                        f"Processing {task_name} in output-only mode. Metrics will not be calculated!"
                    )
                    # we have to change the class properties post-hoc. This is pretty hacky.
                    task_obj.override_metric(metric_name="bypass")

                # override tasks' fewshot values to the provided num_fewshot arg value
                # except if tasks have it set to 0 manually in their configs--then we should never overwrite that
                if num_fewshot is not None:
                    if (default_num_fewshot := task_obj.get_config("num_fewshot")) == 0:
                        eval_logger.info(
                            f"num_fewshot has been set to 0 for {task_name} in its config. Manual configuration will be ignored."
                        )
                    else:
                        eval_logger.warning(
                            f"Overwriting default num_fewshot of {task_name} from {default_num_fewshot} to {num_fewshot}"
                        )
                        task_obj.set_config(key="num_fewshot", value=num_fewshot)
                else:
                    # if num_fewshot not provided, and the task does not define a default one, default to 0
                    if (
                        default_num_fewshot := task_obj.get_config("num_fewshot")
                    ) is None:
                        task_obj.set_config(key="num_fewshot", value=0)
                # fewshot_random_seed set for tasks, even with a default num_fewshot (e.g. in the YAML file)
                task_obj.set_fewshot_seed(seed=fewshot_random_seed)

                adjusted_task_dict[task_name] = task_obj

        return adjusted_task_dict

    task_dict = _adjust_config(task_dict)

    if check_integrity:
        run_task_tests(task_list=tasks)

    if evaluation_tracker is not None:
        evaluation_tracker.general_config_tracker.log_experiment_args(
            model_source=model,
            model_args=model_args,
            system_instruction=system_instruction,
            chat_template=lm.chat_template(apply_chat_template)
            if apply_chat_template
            else None,
            fewshot_as_multiturn=fewshot_as_multiturn,
        )

    results = evaluate(
        lm=lm,
        task_dict=task_dict,
        limit=limit,
        examples=examples,
        cache_requests=cache_requests,
        rewrite_requests_cache=rewrite_requests_cache,
        bootstrap_iters=bootstrap_iters,
        write_out=write_out,
        log_samples=True if predict_only else log_samples,
        system_instruction=system_instruction,
        apply_chat_template=apply_chat_template,
        fewshot_as_multiturn=fewshot_as_multiturn,
        verbosity=verbostiy,
        confirm_run_unsafe_code=confirm_run_unsafe_code,
    )
    if verbostiy is not None:
        lm_eval.setup_logging(verbosity=verbostiy)

    if lm.rank == 0:
        if isinstance(model, str):
            model_name = model
        elif hasattr(model, "config") and hasattr(model.config, "_name_or_path"):
            model_name = model.config._name_or_path
        else:
            model_name = type(model).__name__

        # add info about the model and few shot config
        results["config"] = {
            "model": model_name,
            "model_args": model_args,
        }
        # add more detailed model info if available
        if isinstance(lm, lm_eval.models.huggingface.HFLM):
            results["config"].update(lm.get_model_info())
        # add info about execution
        results["config"].update(
            {
                "batch_size": batch_size,
                "batch_sizes": (
                    list(lm.batch_sizes.values()) if hasattr(lm, "batch_sizes") else []
                ),
                "device": device,
                "use_cache": use_cache,
                "limit": limit,
                "bootstrap_iters": bootstrap_iters,
                "gen_kwargs": gen_kwargs,
                "random_seed": random_seed,
                "numpy_seed": numpy_random_seed,
                "torch_seed": torch_random_seed,
                "fewshot_seed": fewshot_random_seed,
            }
        )
        results["git_hash"] = get_git_commit_hash()
        results["date"] = start_date
        add_env_info(results)  # additional environment info to results
        add_tokenizer_info(results, lm)  # additional info about tokenizer
        return results
    else:
        return None


@positional_deprecated
def evaluate(
    lm: "LM",
    task_dict,
    limit: Optional[int] = None,
    examples: Optional[dict] = None,
    cache_requests: bool = False,
    rewrite_requests_cache: bool = False,
    bootstrap_iters: Optional[int] = 100000,
    write_out: bool = False,
    log_samples: bool = True,
    system_instruction: Optional[str] = None,
    apply_chat_template: Union[bool, str] = False,
    fewshot_as_multiturn: bool = False,
    verbosity: str = "INFO",
    confirm_run_unsafe_code: bool = False,
):
    """Instantiate and evaluate a model on a list of tasks.

    :param lm: obj
        Language Model
    :param task_dict: dict[str, Task]
        Dictionary of tasks. Tasks will be taken to have name type(task).config.task .
    :param limit: int, optional
        Limit the number of examples per task (only use this for testing)
    :param examples: dictionary, optional
        Dictionary indicating which examples should be tested in each task, e.g., {'mmlu_astronomy':[0,3,6],'mmlu_anatomy':[1,4,7,10]}.
    :param cache_requests: bool, optional
        Speed up evaluation by caching the building of dataset requests.
    :param rewrite_requests_cache: bool, optional
        Rewrites all the request cache if set to `True`.
    :param bootstrap_iters:
        Number of iterations for bootstrap statistics, used when calculating stderr. Set to 0 for skipping all stderr calculations.
    :param write_out: bool
        If True, write out an example document and model input for checking task integrity
    :param log_samples: bool
        If True, write out all model outputs and documents for per-sample measurement and post-hoc analysis
    :param system_instruction: str
        System instruction to be applied to the prompt
    :param apply_chat_template: Union[bool, str]
        Specifies whether to apply a chat template to the prompt.
        - If set to True, the default chat template is applied.
        - If set to a string, applies the specified chat template by name.
        Defaults to False (no chat template applied).
    :param fewshot_as_multiturn: bool
        Whether to provide the fewshot examples as a multiturn conversation or a single user turn.
    :param verbosity: str
        Verbosity level for logging
    :param confirm_run_unsafe_code: bool
        Whether to confirm running tasks marked as unsafe.
    :return
        Dictionary of results
    """

<<<<<<< HEAD
    eval_logger.setLevel(getattr(logging, f"{verbosity}"))

    if limit is not None and examples is not None:
        raise ValueError(
            "Either 'limit' or 'examples' must be None, but both are not None."
        )
=======
>>>>>>> af2d2f3e
    if apply_chat_template:
        eval_logger.warning(
            "Chat template formatting change affects loglikelihood and multiple-choice tasks. See docs/chat-template-readme.md for details."
        )
    # tracks all Instances/requests a model must generate output on.
    requests = defaultdict(list)
    # stores the amount to pad out reqs per req. type so that
    # number of fwd passes per distributed rank is equal
    padding_requests = defaultdict(int)

    # get lists of group hierarchy and each type of request
    eval_tasks = get_task_list(task_dict)
    if not log_samples:
        if not all(
            "bypass" not in getattr(task_output.task, "_metric_fn_list", {}).keys()
            for task_output in eval_tasks
        ):
            raise ValueError("log_samples must be True for 'bypass' metric-only tasks")

    # validation checks:
    # 1.are we running multimodal task <-> non-multimodal model class, or vice-versa.
    # 2.are we running code that is marked as unsafe.
    incompatible_tasks = []
    for task_output in eval_tasks:
        task: Task = task_output.task

        if getattr(lm, "MULTIMODAL", False) != getattr(task, "MULTIMODAL", False):
            incompatible_tasks.append(task_output.task_name)
        elif getattr(task, "UNSAFE_CODE", False) and not confirm_run_unsafe_code:
            raise ValueError(
                f"Attempted to run task: {task_output.task_name} which is marked as unsafe. Set confirm_run_unsafe_code=True to run this task."
            )
    if len(incompatible_tasks) > 0:
        if not getattr(lm, "MULTIMODAL", False):
            raise ValueError(
                f"Attempted to run tasks: {incompatible_tasks} which require multimodal input, but the selected model type does not currently implement this. Multimodal support is currently restricted to the ['hf-multimodal', 'vllm-vlm'] model type."
            )
        else:
            raise ValueError(
                f"Attempted to run tasks: {incompatible_tasks} which are text-only, but used a model type which only currently supports multimodal tasks."
            )
    # end validation check

    # Cache the limit arg.
    limit_arg = limit
    limits = []
    for task_output in eval_tasks:
        task: Task = task_output.task

        limit = get_sample_size(task, limit_arg)
        limits.append(limit)
        task.build_all_requests(
            limit=limit,
            examples=examples[task_output.task_name]
            if examples is not None
            else examples,
            rank=lm.rank,
            world_size=lm.world_size,
            cache_requests=cache_requests,
            rewrite_requests_cache=rewrite_requests_cache,
            system_instruction=system_instruction,
            apply_chat_template=bool(apply_chat_template),
            fewshot_as_multiturn=fewshot_as_multiturn,
            chat_template=getattr(lm, "apply_chat_template")
            if apply_chat_template
            else None,
            tokenizer_name=getattr(lm, "tokenizer_name", "")
            if apply_chat_template
            else "",
        )
        eval_logger.debug(
            f"Task: {task_output.task_name}; number of requests on this rank: {len(task.instances)}"
        )
        if write_out:
            print_writeout(task)
        # aggregate Instances by LM method requested to get output.
        for instance in task.instances:
            reqtype = instance.request_type
            requests[reqtype].append(instance)

        if lm.world_size > 1:
            instances_rnk = torch.tensor(len(task._instances), device=lm.device)
            gathered_item = (
                lm.accelerator.gather(instances_rnk).cpu().detach().numpy().tolist()
            )
            # "multiple_choice" task types dispatch (several) "loglikelihood" request types
            reqtype = (
                "loglikelihood"
                if task.OUTPUT_TYPE == "multiple_choice"
                else task.OUTPUT_TYPE
            )
            # compute number of pseudo-batches to pad with (FSDP/DDP require even batches among ranks)
            numpad = max(gathered_item) - gathered_item[lm.rank]
            # todo: may not account for padding in cases like SquadV2 which has multiple req types
            padding_requests[reqtype] += numpad

    ### Run LM on inputs, get all outputs ###
    # execute each type of request
    for reqtype, reqs in requests.items():
        eval_logger.info(f"Running {reqtype} requests")
        # create `K` copies of each request `req` based off `K = req.repeats`
        cloned_reqs = []
        for req in reqs:
            cloned_reqs.extend([req] * req.repeats)

        if (lm.world_size > 1) and (padding_requests[reqtype] > 0):
            for _ in range(padding_requests[reqtype]):
                cloned_reqs.extend([req] * req.repeats)

        # run requests through model
        resps = getattr(lm, reqtype)(cloned_reqs)

        # put responses from model into a list of length K for each request.
        for x, req in zip(resps, cloned_reqs):
            req.resps.append(x)

        if lm.world_size > 1:
            lm.accelerator.wait_for_everyone()

    RANK = lm.rank
    WORLD_SIZE = lm.world_size
    ### Postprocess outputs ###
    # TODO: del model here, maybe (idea: allow user to specify device of e.g. reward model separately)
    for task_output, limit in zip(eval_tasks, limits):
        task = task_output.task
        task.apply_filters()

        ### Collect values of metrics on all datapoints ###
        # # unpack results and sort back in order and return control to Task
        # TODO: make it possible to use a different metric per filter
        # Pre-process task.instances to group by doc_id
        instances_by_doc_id = defaultdict(list)
        for instance in task.instances:
            instances_by_doc_id[instance.doc_id].append(instance)
        # Sort instances within each group
        for instances in instances_by_doc_id.values():
            instances.sort(key=lambda x: x.idx)
        # iterate over different filters used
        for filter_key in task.instances[0].filtered_resps.keys():
            doc_iterator = task.doc_iterator(
                rank=RANK,
                limit=limit,
                examples=examples[task_output.task_name]
                if examples is not None
                else examples,
                world_size=WORLD_SIZE,
            )
            for doc_id, doc in doc_iterator:
                if examples:
                    doc_id_true = examples[task_output.task_name][doc_id]
                else:
                    doc_id_true = doc_id
                requests = instances_by_doc_id[doc_id]
                metrics = task.process_results(
                    doc, [req.filtered_resps[filter_key] for req in requests]
                )
                if log_samples:
                    target = task.doc_to_target(doc)
                    example = {
                        "doc_id": doc_id_true,
                        "doc": doc,
                        "target": target,
                        "arguments": [req.args for req in requests],
                        "resps": [req.resps for req in requests],
                        "filtered_resps": [
                            req.filtered_resps[filter_key] for req in requests
                        ],
                        "filter": filter_key,
                        "metrics": list(metrics.keys()),
                        "doc_hash": hash_string(
                            json.dumps(
                                requests[0].doc,
                                indent=2,
                                default=handle_non_serializable,
                                ensure_ascii=False,
                            )
                        ),
                        "prompt_hash": hash_string(requests[0].arguments[0]),
                        "target_hash": hash_string(str(target)),
                    }
                    example.update(metrics)
                    task_output.logged_samples.append(example)
                for metric, value in metrics.items():
                    task_output.sample_metrics[(metric, filter_key)].append(value)

    if WORLD_SIZE > 1:
        # if multigpu, then gather data across all ranks to rank 0
        # first gather logged samples across all ranks
        for task_output in eval_tasks:
            if log_samples:
                # for task_name, task_samples in list(samples.items()):
                full_samples = [None] * WORLD_SIZE if RANK == 0 else None
                torch.distributed.gather_object(
                    obj=task_output.logged_samples,
                    object_gather_list=full_samples,
                    dst=0,
                )

                if RANK == 0:
                    task_output.logged_samples = list(
                        itertools.chain.from_iterable(full_samples)
                    )

            # then collect metrics across all ranks
            for metrics in task_output.sample_metrics:
                metric_list = [None] * WORLD_SIZE if RANK == 0 else None
                torch.distributed.gather_object(
                    obj=task_output.sample_metrics[metrics],
                    object_gather_list=metric_list,
                    dst=0,
                )
                if RANK == 0:
                    task_output.sample_metrics[metrics] = list(
                        itertools.chain.from_iterable(metric_list)
                    )

    if RANK == 0:
        ### Aggregate results over all datapoints ###
        # aggregate results ; run bootstrap CIs
        for task_output in eval_tasks:
            task_output.calculate_aggregate_metric(bootstrap_iters=bootstrap_iters)
        (
            results,
            samples,
            configs,
            versions,
            num_fewshot,
            higher_is_better,
        ) = consolidate_results(eval_tasks)

        ### Calculate group metrics ###
        if bool(results):
            results, versions, show_group_table, *_ = consolidate_group_results(
                results, versions, task_dict
            )

        results_agg, group_agg = prepare_print_tasks(task_dict, results)
        subtask_list = get_subtask_list(task_dict)

        # collect all higher_is_better values for metrics
        # in the group's subtasks.
        # TODO: clean this up ; unify with the below metric_list loop?
        _higher_is_better = {}
        for group, task_list in subtask_list.items():
            if (
                len(task_list) != 0
            ):  # subtask list will list "task_name": [] for solo tasks
                for task in task_list:
                    for m, h in higher_is_better[task].items():
                        if m not in _higher_is_better.keys():
                            _higher_is_better[m] = h

                        if (
                            m in _higher_is_better
                            and _higher_is_better[m] is not None
                            and _higher_is_better[m] != h
                        ):
                            eval_logger.warning(
                                f"Higher_is_better values for metric {m} in group {group} are not consistent. Defaulting to None."
                            )
                            _higher_is_better[m] = None
                higher_is_better[group] = _higher_is_better

        results_dict = {
            "results": dict(results_agg.items()),
            **(
                {"groups": dict(group_agg.items())}
                if (bool(group_agg) & show_group_table)
                else {}
            ),
            "group_subtasks": dict(reversed(subtask_list.items())),
            "configs": dict(sorted(configs.items())),
            "versions": dict(sorted(versions.items())),
            "n-shot": dict(sorted(num_fewshot.items())),
            "higher_is_better": dict(sorted(higher_is_better.items())),
            "n-samples": {
                task_output.task_name: {
                    "original": len(task_output.task.eval_docs),
                    "effective": min(
                        limit if limit else len(task_output.task.eval_docs),
                        len(task_output.task.eval_docs),
                    ),
                }
                for task_output, limit in zip(eval_tasks, limits)
            },
        }
        if log_samples:
            results_dict["samples"] = dict(samples)

        return results_dict

    else:
        return None


def request_caching_arg_to_dict(cache_requests: str) -> dict:
    request_caching_args = {
        "cache_requests": cache_requests in {"true", "refresh"},
        "rewrite_requests_cache": cache_requests == "refresh",
        "delete_requests_cache": cache_requests == "delete",
    }

    return request_caching_args<|MERGE_RESOLUTION|>--- conflicted
+++ resolved
@@ -426,15 +426,12 @@
         Dictionary of results
     """
 
-<<<<<<< HEAD
     eval_logger.setLevel(getattr(logging, f"{verbosity}"))
 
     if limit is not None and examples is not None:
         raise ValueError(
             "Either 'limit' or 'examples' must be None, but both are not None."
         )
-=======
->>>>>>> af2d2f3e
     if apply_chat_template:
         eval_logger.warning(
             "Chat template formatting change affects loglikelihood and multiple-choice tasks. See docs/chat-template-readme.md for details."
