<<<<<<< HEAD
import math
from typing import TYPE_CHECKING, Union
import random
import itertools
=======
>>>>>>> 89deeeaf
import collections
import itertools
import logging
import random
from typing import Optional, Union

import numpy as np
import torch

import lm_eval.api.metrics
import lm_eval.api.registry
<<<<<<< HEAD

from lm_eval.tasks import get_task_dict, TaskManager
=======
import lm_eval.models
from lm_eval.tasks import TaskManager, get_task_dict
>>>>>>> 89deeeaf
from lm_eval.utils import (
    eval_logger,
    get_git_commit_hash,
    positional_deprecated,
    run_task_tests,
    simple_parse_args_string,
<<<<<<< HEAD
    eval_logger,
=======
>>>>>>> 89deeeaf
)

if TYPE_CHECKING:
    from lm_eval.api.model import LM
    from lm_eval.tasks import Task

from lm_eval.caching.cache import delete_cache


@positional_deprecated
def simple_evaluate(
    model,
<<<<<<< HEAD
    model_args: Union[str, dict, None] = None,
    tasks=[],
    num_fewshot=None,
    batch_size=None,
    max_batch_size=None,
    device=None,
    use_cache=None,
    cache_requests=False,
    rewrite_requests_cache=False,
    delete_requests_cache=False,
    limit=None,
=======
    model_args: Optional[str] = None,
    tasks=None,
    num_fewshot: Optional[int] = None,
    batch_size: Optional[int] = None,
    max_batch_size: Optional[int] = None,
    device: Optional[str] = None,
    use_cache: Optional[str] = None,
    limit: Optional[Union[int, float]] = None,
>>>>>>> 89deeeaf
    bootstrap_iters: int = 100000,
    check_integrity: bool = False,
    decontamination_ngrams_path=None,
    write_out: bool = False,
    log_samples: bool = True,
    gen_kwargs: str = None,
    task_manager: TaskManager = None,
    verbosity: str = "INFO",
    predict_only: bool = False,
    random_seed: int = 0,
    numpy_random_seed: int = 1234,
    torch_random_seed: int = 1234,
):
    """Instantiate and evaluate a model on a list of tasks.

    :param model: Union[str, LM]
        Name of model or LM object, see lm_eval.models.get_model
    :param model_args: Optional[str, dict]
        String or dict arguments for each model class, see LM.create_from_arg_string and LM.create_from_arg_object.
        Ignored if `model` argument is a LM object.
    :param tasks: list[Union[str, dict, Task]]
        List of task names or Task objects. Task objects will be taken to have name task.EVAL_HARNESS_NAME if defined and type(task).__name__ otherwise.
    :param num_fewshot: int
        Number of examples in few-shot context
    :param batch_size: int or str, optional
        Batch size for model
    :param max_batch_size: int, optional
        Maximal batch size to try with automatic batch size detection
    :param device: str, optional
        PyTorch device (e.g. "cpu" or "cuda:0") for running models
    :param use_cache: str, optional
        A path to a sqlite db file for caching model responses. `None` if not caching.
    :param cache_requests: bool, optional
        Speed up evaluation by caching the building of dataset requests. `None` if not caching.
    :param rewrite_requests_cache: bool, optional
        Rewrites all of the request cache if set to `True`. `None` if not desired.
    :param delete_requests_cache: bool, optional
        Deletes all of the request cache if set to `True`. `None` if not desired.
    :param limit: int or float, optional
        Limit the number of examples per task (only use this for testing), If <1, limit is a percentage of the total number of examples.
    :param bootstrap_iters:
        Number of iterations for bootstrap statistics
    :param check_integrity: bool
        Whether to run the relevant part of the test suite for the tasks
    :param write_out: bool
        If True, write out an example document and model input for checking task integrity
    :param log_samples: bool
        If True, write out all model outputs and documents for per-sample measurement and post-hoc analysis
    :param gen_kwargs: str
        String arguments for model generation
        Ignored for all tasks with loglikelihood output_type
    :param predict_only: bool
        If true only model outputs will be generated and returned. Metrics will not be evaluated
    :param random_seed: int
        Random seed for python's random module. If set to None, the seed will not be set.
    :param numpy_random_seed: int
        Random seed for numpy. If set to None, the seed will not be set.
    :param torch_random_seed: int
        Random seed for torch. If set to None, the seed will not be set.

    :return
        Dictionary of results
    """
    eval_logger.setLevel(getattr(logging, f"{verbosity}"))

<<<<<<< HEAD
    if delete_requests_cache:
        eval_logger.info("Deleting requests cache...")
        delete_cache()
=======
    if random_seed is not None:
        # See https://github.com/EleutherAI/lm-evaluation-harness/pull/1412
        eval_logger.info(f"Setting random seed to {random_seed}")
        random.seed(random_seed)

    if numpy_random_seed is not None:
        eval_logger.info(f"Setting numpy seed to {numpy_random_seed}")
        np.random.seed(numpy_random_seed)

    if torch_random_seed is not None:
        eval_logger.info(f"Setting torch manual seed to {torch_random_seed}")
        torch.manual_seed(torch_random_seed)
>>>>>>> 89deeeaf

    if tasks is None:
        tasks = []
    assert (
        tasks != []
    ), "No tasks specified, or no tasks found. Please verify the task names."

    if gen_kwargs is not None:
        gen_kwargs = simple_parse_args_string(gen_kwargs)
        eval_logger.warning(
            "generation_kwargs specified through cli, these settings will update set parameters in yaml tasks. Ensure 'do_sample=True' for non-greedy decoding!"
        )
        if gen_kwargs == "":
            gen_kwargs = None

    if isinstance(model, str):
        if model_args is None:
            model_args = ""

        elif isinstance(model_args, dict):
            lm = lm_eval.api.registry.get_model(model).create_from_arg_obj(
                model_args,
                {
                    "batch_size": batch_size,
                    "max_batch_size": max_batch_size,
                    "device": device,
                },
            )

        else:
            lm = lm_eval.api.registry.get_model(model).create_from_arg_string(
                model_args,
                {
                    "batch_size": batch_size,
                    "max_batch_size": max_batch_size,
                    "device": device,
                },
            )
    else:
        assert isinstance(model, lm_eval.api.model.LM)
        lm = model

    if use_cache is not None:
        print(f"Using cache at {use_cache + '_rank' + str(lm.rank) + '.db'}")
        lm = lm_eval.api.model.CachingLM(
            lm,
            use_cache
            # each rank receives a different cache db.
            # necessary to avoid multiple writes to cache at once
            + "_rank" + str(lm.rank) + ".db",
        )

    if task_manager is None:
        task_manager = TaskManager(verbosity)

    eval_logger.info(
        "get_task_dict has been updated to accept an optional argument, `task_manager`"
<<<<<<< HEAD
        "Read more here: https://github.com/EleutherAI/lm-evaluation-harness/blob/recursive-groups/docs/interface.md#external-library-usage"
=======
        "Read more here:https://github.com/EleutherAI/lm-evaluation-harness/blob/main/docs/interface.md#external-library-usage"
>>>>>>> 89deeeaf
    )
    task_dict = get_task_dict(tasks, task_manager)
    for task_name in task_dict.keys():
        task_obj = task_dict[task_name]
        if isinstance(task_obj, tuple):
            _, task_obj = task_obj
            if task_obj is None:
                continue

        if task_obj.get_config("output_type") == "generate_until":
            if gen_kwargs is not None:
                task_obj.set_config(
                    key="generation_kwargs", value=gen_kwargs, update=True
                )

            if predict_only:
                log_samples = True
                eval_logger.info(
                    f"Processing {task_name} in output-only mode. Metrics will not be calculated!"
                )
                # we have to change the class properties post-hoc. This is pretty hacky.
                task_obj.override_metric(metric_name="bypass")

        if num_fewshot is not None:
            if (default_num_fewshot := task_obj.get_config("num_fewshot")) == 0:
                eval_logger.info(
                    f"num_fewshot has been set to 0 for {task_name} in its config. Manual configuration will be ignored."
                )
            else:
                eval_logger.warning(
                    f"Overwriting default num_fewshot of {task_name} from {default_num_fewshot} to {num_fewshot}"
                )
                task_obj.set_config(key="num_fewshot", value=num_fewshot)

    if check_integrity:
        run_task_tests(task_list=tasks)

    results = evaluate(
        lm=lm,
        task_dict=task_dict,
        limit=limit,
        cache_requests=cache_requests,
        rewrite_requests_cache=rewrite_requests_cache,
        bootstrap_iters=bootstrap_iters,
        decontamination_ngrams_path=decontamination_ngrams_path,
        write_out=write_out,
        log_samples=log_samples,
        verbosity=verbosity,
    )

    if lm.rank == 0:
        if isinstance(model, str):
            model_name = model
        elif hasattr(model, "config") and hasattr(model.config, "_name_or_path"):
            model_name = model.config._name_or_path
        else:
            model_name = type(model).__name__

        # add info about the model and few shot config
        results["config"] = {
            "model": model_name,
            "model_args": model_args,
            "batch_size": batch_size,
            "batch_sizes": (
                list(lm.batch_sizes.values()) if hasattr(lm, "batch_sizes") else []
            ),
            "device": device,
            "use_cache": use_cache,
            "limit": limit,
            "bootstrap_iters": bootstrap_iters,
            "gen_kwargs": gen_kwargs,
        }
        results["git_hash"] = get_git_commit_hash()
        return results
    else:
        return None


decontaminate_suffix = "_decontaminate"


@positional_deprecated
def evaluate(
    lm: "LM",
    task_dict,
<<<<<<< HEAD
    limit=None,
    cache_requests=False,
    rewrite_requests_cache=False,
    bootstrap_iters: int = 100000,
=======
    limit: Optional[int] = None,
    bootstrap_iters: Optional[int] = 100000,
>>>>>>> 89deeeaf
    decontamination_ngrams_path=None,
    write_out: bool = False,
    log_samples: bool = True,
    verbosity: str = "INFO",
):
    """Instantiate and evaluate a model on a list of tasks.

    :param lm: obj
        Language Model
    :param task_dict: dict[str, Task]
        Dictionary of tasks. Tasks will be taken to have name type(task).config.task .
    :param limit: int, optional
        Limit the number of examples per task (only use this for testing)
    :param bootstrap_iters:
        Number of iterations for bootstrap statistics
    :param write_out: bool
        If True, write out an example document and model input for checking task integrity
    :param log_samples: bool
        If True, write out all model outputs and documents for per-sample measurement and post-hoc analysis
    :return
        Dictionary of results
    """

    eval_logger.setLevel(getattr(logging, f"{verbosity}"))
    # decontaminate = decontamination_ngrams_path is not None

    for task_name, task in task_dict.items():
        if isinstance(task, tuple):
            _, task = task
        if not log_samples:
            assert (
                "bypass" not in getattr(task, "_metric_fn_list", {}).keys()
            ), f"log_samples must be True for 'bypass' only tasks: {task_name}"

    # stores the final result for each task, for each metric/filter pair.
    results = collections.defaultdict(dict)
    # Tracks each task's version.
    versions = collections.defaultdict(dict)
    # Tracks the YAML configs of all chosen tasks.
    configs = collections.defaultdict(dict)
    # logs info about each document evaluated.
    samples = collections.defaultdict(list)
    # tracks all Instances/requests a model must generate output on.
    requests = collections.defaultdict(list)
    # Aggregated task scores presented with groups
    results_agg = collections.defaultdict(dict)
    # Aggregated groups scores only
    groups_agg = collections.defaultdict(dict)
    # stores the amount to pad out reqs per req. type so that
    # number of fwd passes per distributed rank is equal
    padding_requests = collections.defaultdict(int)
    # store the hierarchy to do proper ordering
    task_hierarchy = collections.defaultdict(list)
    # store num-fewshot value per task
    num_fewshot = collections.defaultdict(int)

    # get lists of each type of request
    for task_name, task in task_dict.items():
        task: Task

        if isinstance(task, tuple):
            group_name, task = task
            task_hierarchy[group_name].append(task_name)
            versions[group_name] = "N/A"

        else:
            group_name = None
            task_hierarchy[task_name] = []

        if task is None:
            continue

        versions[task_name] = task.VERSION
        configs[task_name] = dict(task.dump_config())

<<<<<<< HEAD
        if "num_fewshot" in configs[task_name]:
            if configs[task_name]["metadata"]:
                n_shot = configs[task_name]["metadata"].get("num_fewshot", None)
            if not n_shot:
                n_shot = configs[task_name]["num_fewshot"]
        else:
            n_shot = 0  # TODO: is this always right?
=======
        # Number of few-shots for printing.
        if (n_shot := configs[task_name].get("num_fewshot")) == 0:
            n_shot = configs[task_name].get("metadata", {}).get("num_fewshot", 0)
>>>>>>> 89deeeaf
        num_fewshot[task_name] = n_shot

        if "task_alias" in configs[task_name]:
            results[task_name]["alias"] = configs[task_name]["task_alias"]

        if (
            ("group_alias" in configs[task_name])
            and (group_name not in results)
            and (group_name is not None)
        ):
            results[group_name]["alias"] = configs[task_name]["group_alias"]

        if limit is not None:
            if task.has_test_docs():
                task_docs = task.test_docs()
            elif task.has_validation_docs():
                task_docs = task.validation_docs()
            else:
                raise RuntimeError("Task has neither test_docs nor validation_docs")

            num_docs = len(task_docs) * limit
            # ceil to prevent limit being equal to 0
            limit = int(math.ceil(num_docs)) if limit < 1.0 else int(limit)

        task.build_all_requests(
            limit=limit,
            rank=lm.rank,
            world_size=lm.world_size,
            cache_requests=cache_requests,
            rewrite_requests_cache=rewrite_requests_cache,
        )

        eval_logger.debug(
            f"Task: {task_name}; number of requests on this rank: {len(task.instances)}"
        )

        if write_out:
            for inst in task.instances:
                # print the prompt for the first few documents
                if inst.doc_id < 1:
                    eval_logger.info(
                        f"Task: {task_name}; document {inst.doc_id}; context prompt (starting on next line):\
\n{inst.args[0]}\n(end of prompt on previous line)\ntarget string or answer choice index (starting on next line):\n{task.doc_to_target(inst.doc)}\n(end of target on previous line)"
                    )
                    eval_logger.info(f"Request: {str(inst)}")

        # aggregate Instances by LM method requested to get output.
        for instance in task.instances:
            reqtype = instance.request_type
            requests[reqtype].append(instance)

        if lm.world_size > 1:
            instances_rnk = torch.tensor(len(task._instances), device=lm.device)
            gathered_item = (
                lm.accelerator.gather(instances_rnk).cpu().detach().numpy().tolist()
            )

            # compute number of pseudobatches to pad with (FSDP/DDP require even batches among ranks)
            numpad = max(gathered_item) - gathered_item[lm.rank]
            padding_requests[task.OUTPUT_TYPE] += numpad

    ### Run LM on inputs, get all outputs ###
    # execute each type of request
    for reqtype, reqs in requests.items():
        eval_logger.info(f"Running {reqtype} requests")
        # create `K` copies of each request `req` based off `K = req.repeats`
        cloned_reqs = []
        for req in reqs:
            cloned_reqs.extend([req] * req.repeats)

        if (lm.world_size > 1) and (padding_requests[reqtype] > 0):
            for _ in range(padding_requests[reqtype]):
                cloned_reqs.extend([req] * req.repeats)

        # run requests through model
        resps = getattr(lm, reqtype)(cloned_reqs)

        # put responses from model into a list of length K for each request.
        for x, req in zip(resps, cloned_reqs):
            req.resps.append(x)

        if lm.world_size > 1:
            lm.accelerator.wait_for_everyone()

    ### Postprocess outputs ###
    # TODO: del model here, maybe (idea: allow user to specify device of e.g. reward model separately)
    for task_name, task in task_dict.items():
        if isinstance(task, tuple):
            group, task = task
            if task is None:
                continue
        task.apply_filters()

    ### Collect values of metrics on all datapoints ###
    vals = collections.defaultdict(list)

    # unpack results and sort back in order and return control to Task
    for task_name, task in task_dict.items():
        if isinstance(task, tuple):
            group, task = task
            if task is None:
                continue
        # TODO: make it possible to use a different metric per filter
        # iterate over different filters used
        for key in task.instances[0].filtered_resps.keys():
            doc_iterator = (
                itertools.islice(
                    enumerate(task.test_docs()), lm.rank, limit, lm.world_size
                )
                if task.has_test_docs()
                else itertools.islice(
                    enumerate(task.validation_docs()), lm.rank, limit, lm.world_size
                )
            )
            for doc_id, doc in doc_iterator:
                # subset instances to only this document id ; sort by idx
                requests = list(filter(lambda x: x.doc_id == doc_id, task.instances))
                requests.sort(key=lambda x: x.idx)
                metrics = task.process_results(
                    doc, [req.filtered_resps[key] for req in requests]
                )
                if log_samples:
                    target = task.doc_to_target(doc)
                    example = {
                        "doc_id": doc_id,
                        "doc": doc,
                        "target": target,
                        "arguments": [req.args for req in requests],
                        "resps": [req.resps for req in requests],
                        "filtered_resps": [req.filtered_resps[key] for req in requests],
                    }
                    example.update(metrics)
                    samples[task_name].append(example)
                for metric, value in metrics.items():
                    vals[(task_name, key, metric)].append(value)

    if lm.world_size > 1:
        # if multigpu, then gather data across all ranks
        # first gather logged samples across all ranks
        for task_name, task_samples in list(samples.items()):
            full_samples = [None] * lm.world_size
            torch.distributed.all_gather_object(full_samples, task_samples)

            samples[task_name] = list(itertools.chain.from_iterable(full_samples))

        # then collect metrics across all ranks
        vals_torch = collections.defaultdict(list)
        for (task_name, key, metric), items in vals.items():
            numitem = 0
            if isinstance(items[0], tuple):
                numitem = len(items[0])

            if isinstance(items[0], (str, list, tuple)):
                # handle the string case
                gathered_items = [None] * lm.accelerator.num_processes
                torch.distributed.all_gather_object(gathered_items, items)

                gathered_item = list(itertools.chain.from_iterable(gathered_items))
            else:
                # distributed gather requires all ranks to have same dimensions
                # so we pad out with float32 min value
                pad_value = torch.finfo(torch.float32).min
                metrics_tensor = torch.tensor(items, device=lm.device)

                original_dtype = metrics_tensor.dtype  # store original dtype
                torch_device_tensor = lm.accelerator.pad_across_processes(
                    metrics_tensor.to(torch.float32), pad_index=pad_value
                )
                gathered_item = lm.accelerator.gather(torch_device_tensor)

                if numitem > 0:
                    gathered_filtered = gathered_item[gathered_item[:, 0] != pad_value]
                else:
                    gathered_filtered = gathered_item[gathered_item != pad_value]

                gathered_item = (
                    gathered_filtered.to(original_dtype).cpu().detach().numpy().tolist()
                )
                # reconvert if we were passed a tuple of values
                if numitem > 0:
                    gathered_item = [tuple(g) for g in gathered_item]

            if lm.rank == 0:
                vals_torch[(task_name, key, metric)] = gathered_item

        vals = vals_torch

    if lm.rank == 0:
        ### Aggregate results over all datapoints ###
        # aggregate results ; run bootstrap CIs
        for (task_name, key, metric), items in vals.items():
            task = task_dict[task_name]
            group_name, task = task if isinstance(task, tuple) else (None, task)

            metric_key = f"{metric},{key}"
            agg_fn = task.aggregation()[metric]

            results[task_name][metric_key] = agg_fn(items)
            results[task_name]["samples"] = len(items)

            # hotfix: bleu, chrf, ter seem to be really expensive to bootstrap
            # so we run them less iterations. still looking for a cleaner way to do this
            if bootstrap_iters > 0:
<<<<<<< HEAD
                stderr = lm_eval.api.metrics.stderr_for_metric(
                    metric=task.aggregation()[metric],
                    bootstrap_iters=(
                        min(bootstrap_iters, 100)
                        if metric in ["bleu", "chrf", "ter"]
                        else bootstrap_iters
                    ),
=======
                stderr_fn = lm_eval.api.metrics.stderr_for_metric(
                    metric=agg_fn,
                    bootstrap_iters=min(bootstrap_iters, 100)
                    if metric in ["bleu", "chrf", "ter"]
                    else bootstrap_iters,
>>>>>>> 89deeeaf
                )

                results[task_name][f"{metric}_stderr,{key}"] = (
                    stderr_fn(items) if (stderr_fn and len(items) > 1) else "N/A"
                )

        if bool(results):
            for group, task_list in reversed(task_hierarchy.items()):
<<<<<<< HEAD
                if task_list == []:
                    # TODO: No samples when bypass
                    total_size = results[group].get("samples", 999)
                else:
                    total_size = 0

                    for task in task_list:
                        metrics = results[task].copy()

                        if "alias" in metrics:
                            metrics.pop("alias")

                        current_size = metrics.pop("samples")

                        all_stderr = []
                        for metric in [
                            key for key in metrics.keys() if "_stderr" not in key
                        ]:
                            stderr = "_stderr,".join(metric.split(","))
                            stderr_score = results[task][stderr]
                            if stderr_score == "N/A":
                                var_score = "N/A"
                            else:
                                var_score = stderr_score**2
                                all_stderr.append(stderr)

                            metric_score = results[task][metric]

                            if metric in results[group]:
                                results[group][metric] = (
                                    results[group][metric] * total_size
                                    + metric_score * current_size
                                ) / (total_size + current_size)
                                # $$s_z^2 = \frac{(n-1) s_x^2 + (m-1) s_y^2}{n+m-1} + \frac{nm(\bar x - \bar y)^2}{(n+m)(n+m-1)}.$$
                                if (
                                    var_score == "N/A"
                                    or results[group][stderr] == "N/A"
                                ):
                                    results[group][stderr] = "N/A"
                                else:
                                    results[group][stderr] = (
                                        (total_size - 1) * results[group][stderr]
                                        + (current_size - 1) * var_score
                                    ) / (
                                        total_size + current_size - 1
                                    ) + total_size * current_size / (
                                        (total_size + current_size)
                                        * (total_size + current_size - 1)
                                    ) * (
                                        results[group][metric] - metric_score
                                    ) ** 2
                            else:
                                results[group][metric] = metric_score
                                results[group][stderr] = var_score

                        total_size += current_size

                    for stderr in all_stderr:
                        results[group][stderr] = np.sqrt(results[group][stderr])

                results[group]["samples"] = total_size
=======
                if len(task_list) == 0:
                    # task_hierarchy entries are either
                    # `group_name: [subtask1, subtask2, ...]`
                    # or `task_name: []`.
                    # we only want to operate on groups here.
                    continue
                for metric in [
                    key
                    for key in results[task_list[0]].keys()
                    if "_stderr" not in key and key not in ["alias", "samples"]
                ]:  # TODO: what if tasks don't all share the same metrics
                    stderr = "_stderr,".join(metric.split(","))

                    # gather metrics, sizes, and stderrs from subtasks
                    metrics = [
                        results[task][metric] for task in task_list
                    ]  # TODO: copy?
                    stderrs = [results[task][stderr] for task in task_list]
                    sizes = [results[task]["samples"] for task in task_list]

                    # compute group's pooled metric and stderr
                    results[group][
                        metric
                    ] = lm_eval.api.metrics.aggregate_subtask_metrics(metrics, sizes)
                    # TODO: calculate grouped metric using aggregation fn
                    if "N/A" in stderrs:
                        results[group][stderr] = "N/A"
                    else:
                        results[group][
                            stderr
                        ] = lm_eval.api.metrics.pooled_sample_stderr(stderrs, sizes)
                        # TODO: allow GroupConfigs to choose which variance formula is used, for back-compatibility
                        # To use the old (likely incorrect) variance formula, comment out the above and uncomment this line:
                        # results[group][stderr] = lm_eval.api.metrics.combined_sample_stderr(stderrs, sizes, metrics=metrics)

                    results[group]["samples"] = sum(sizes)
>>>>>>> 89deeeaf

        def print_tasks(task_hierarchy, results, tab=0):
            results_agg = collections.defaultdict(dict)
            groups_agg = collections.defaultdict(dict)

            (group_name, task_list), *_ = task_hierarchy.items()
            task_list = sorted(task_list)

            results_agg[group_name] = results[group_name].copy()
            # results_agg[group_name]["tab"] = tab
            if "samples" in results_agg[group_name]:
                results_agg[group_name].pop("samples")

            tab_string = " " * tab + "- " if tab > 0 else ""

            if "alias" in results_agg[group_name]:
                results_agg[group_name]["alias"] = (
                    tab_string + results_agg[group_name]["alias"]
                )
            else:
                results_agg[group_name]["alias"] = tab_string + group_name

            if len(task_list) > 0:
                groups_agg[group_name] = results[group_name].copy()
                # groups_agg[group_name]["tab"] = tab
                if "samples" in groups_agg[group_name]:
                    groups_agg[group_name].pop("samples")

                if "alias" in groups_agg[group_name]:
                    groups_agg[group_name]["alias"] = (
                        tab_string + groups_agg[group_name]["alias"]
                    )
                else:
                    groups_agg[group_name]["alias"] = tab_string + group_name

                for task_name in task_list:
                    if task_name in task_hierarchy:
                        _task_hierarchy = {
                            **{task_name: task_hierarchy[task_name]},
                            **task_hierarchy,
                        }
                    else:
                        _task_hierarchy = {
                            **{task_name: []},
                            **task_hierarchy,
                        }

                    _results_agg, _groups_agg = print_tasks(
                        _task_hierarchy, results, tab + 1
                    )
                    results_agg = {**results_agg, **_results_agg}
                    groups_agg = {**groups_agg, **_groups_agg}

            return results_agg, groups_agg

        results_agg = collections.defaultdict(dict)
        groups_agg = collections.defaultdict(dict)
        all_tasks_list = list(task_hierarchy.keys())
        left_tasks_list = []
        while True:
            add_tasks_list = list(k for k in results_agg.keys())
            left_tasks_list = sorted(list(set(all_tasks_list) - set(add_tasks_list)))
            if len(left_tasks_list) == 0:
                break

            _task_hierarchy = {
                k: v for k, v in task_hierarchy.items() if k in left_tasks_list
            }
            _results_agg, _groups_agg = print_tasks(_task_hierarchy, results)

            results_agg = {**results_agg, **_results_agg}
            groups_agg = {**groups_agg, **_groups_agg}

        for group_name, task_list in task_hierarchy.items():
<<<<<<< HEAD
            if task_list != []:
=======
            if task_list:
>>>>>>> 89deeeaf
                num_fewshot[group_name] = num_fewshot[
                    task_list[0]
                ]  # TODO: validate this

        results_dict = {
            "results": dict(results_agg.items()),
            **({"groups": dict(groups_agg.items())} if bool(groups_agg) else {}),
            "configs": dict(sorted(configs.items())),
            "versions": dict(sorted(versions.items())),
            "n-shot": dict(sorted(num_fewshot.items())),
        }
        if log_samples:
            results_dict["samples"] = dict(samples)

        return results_dict

    else:
        return None


def request_caching_arg_to_dict(cache_requests: str) -> dict:
    request_caching_args = {
        "cache_requests": (
            True if cache_requests == "true" or cache_requests == "refresh" else False
        ),
        "rewrite_requests_cache": True if cache_requests == "refresh" else False,
        "delete_requests_cache": True if cache_requests == "delete" else False,
    }

    return request_caching_args<|MERGE_RESOLUTION|>--- conflicted
+++ resolved
@@ -1,38 +1,25 @@
-<<<<<<< HEAD
-import math
-from typing import TYPE_CHECKING, Union
-import random
-import itertools
-=======
->>>>>>> 89deeeaf
 import collections
 import itertools
 import logging
+import math
 import random
-from typing import Optional, Union
+from typing import Optional, TYPE_CHECKING, Union
 
 import numpy as np
 import torch
 
 import lm_eval.api.metrics
 import lm_eval.api.registry
-<<<<<<< HEAD
-
-from lm_eval.tasks import get_task_dict, TaskManager
-=======
+
 import lm_eval.models
 from lm_eval.tasks import TaskManager, get_task_dict
->>>>>>> 89deeeaf
+
 from lm_eval.utils import (
     eval_logger,
     get_git_commit_hash,
     positional_deprecated,
     run_task_tests,
     simple_parse_args_string,
-<<<<<<< HEAD
-    eval_logger,
-=======
->>>>>>> 89deeeaf
 )
 
 if TYPE_CHECKING:
@@ -45,28 +32,17 @@
 @positional_deprecated
 def simple_evaluate(
     model,
-<<<<<<< HEAD
-    model_args: Union[str, dict, None] = None,
-    tasks=[],
-    num_fewshot=None,
-    batch_size=None,
-    max_batch_size=None,
-    device=None,
-    use_cache=None,
-    cache_requests=False,
-    rewrite_requests_cache=False,
-    delete_requests_cache=False,
-    limit=None,
-=======
-    model_args: Optional[str] = None,
+    model_args: Optional[str, dict, None] = None,
     tasks=None,
     num_fewshot: Optional[int] = None,
     batch_size: Optional[int] = None,
     max_batch_size: Optional[int] = None,
     device: Optional[str] = None,
     use_cache: Optional[str] = None,
+    cache_requests: bool = False,
+    rewrite_requests_cache: bool = False,
+    delete_requests_cache: bool = False,
     limit: Optional[Union[int, float]] = None,
->>>>>>> 89deeeaf
     bootstrap_iters: int = 100000,
     check_integrity: bool = False,
     decontamination_ngrams_path=None,
@@ -132,11 +108,10 @@
     """
     eval_logger.setLevel(getattr(logging, f"{verbosity}"))
 
-<<<<<<< HEAD
     if delete_requests_cache:
         eval_logger.info("Deleting requests cache...")
         delete_cache()
-=======
+
     if random_seed is not None:
         # See https://github.com/EleutherAI/lm-evaluation-harness/pull/1412
         eval_logger.info(f"Setting random seed to {random_seed}")
@@ -149,7 +124,6 @@
     if torch_random_seed is not None:
         eval_logger.info(f"Setting torch manual seed to {torch_random_seed}")
         torch.manual_seed(torch_random_seed)
->>>>>>> 89deeeaf
 
     if tasks is None:
         tasks = []
@@ -207,11 +181,7 @@
 
     eval_logger.info(
         "get_task_dict has been updated to accept an optional argument, `task_manager`"
-<<<<<<< HEAD
-        "Read more here: https://github.com/EleutherAI/lm-evaluation-harness/blob/recursive-groups/docs/interface.md#external-library-usage"
-=======
         "Read more here:https://github.com/EleutherAI/lm-evaluation-harness/blob/main/docs/interface.md#external-library-usage"
->>>>>>> 89deeeaf
     )
     task_dict = get_task_dict(tasks, task_manager)
     for task_name in task_dict.keys():
@@ -297,15 +267,10 @@
 def evaluate(
     lm: "LM",
     task_dict,
-<<<<<<< HEAD
-    limit=None,
+    limit: Optional[int] = None,
     cache_requests=False,
     rewrite_requests_cache=False,
-    bootstrap_iters: int = 100000,
-=======
-    limit: Optional[int] = None,
     bootstrap_iters: Optional[int] = 100000,
->>>>>>> 89deeeaf
     decontamination_ngrams_path=None,
     write_out: bool = False,
     log_samples: bool = True,
@@ -381,19 +346,9 @@
         versions[task_name] = task.VERSION
         configs[task_name] = dict(task.dump_config())
 
-<<<<<<< HEAD
-        if "num_fewshot" in configs[task_name]:
-            if configs[task_name]["metadata"]:
-                n_shot = configs[task_name]["metadata"].get("num_fewshot", None)
-            if not n_shot:
-                n_shot = configs[task_name]["num_fewshot"]
-        else:
-            n_shot = 0  # TODO: is this always right?
-=======
         # Number of few-shots for printing.
         if (n_shot := configs[task_name].get("num_fewshot")) == 0:
             n_shot = configs[task_name].get("metadata", {}).get("num_fewshot", 0)
->>>>>>> 89deeeaf
         num_fewshot[task_name] = n_shot
 
         if "task_alias" in configs[task_name]:
@@ -597,21 +552,11 @@
             # hotfix: bleu, chrf, ter seem to be really expensive to bootstrap
             # so we run them less iterations. still looking for a cleaner way to do this
             if bootstrap_iters > 0:
-<<<<<<< HEAD
-                stderr = lm_eval.api.metrics.stderr_for_metric(
-                    metric=task.aggregation()[metric],
-                    bootstrap_iters=(
-                        min(bootstrap_iters, 100)
-                        if metric in ["bleu", "chrf", "ter"]
-                        else bootstrap_iters
-                    ),
-=======
                 stderr_fn = lm_eval.api.metrics.stderr_for_metric(
                     metric=agg_fn,
                     bootstrap_iters=min(bootstrap_iters, 100)
                     if metric in ["bleu", "chrf", "ter"]
                     else bootstrap_iters,
->>>>>>> 89deeeaf
                 )
 
                 results[task_name][f"{metric}_stderr,{key}"] = (
@@ -620,69 +565,6 @@
 
         if bool(results):
             for group, task_list in reversed(task_hierarchy.items()):
-<<<<<<< HEAD
-                if task_list == []:
-                    # TODO: No samples when bypass
-                    total_size = results[group].get("samples", 999)
-                else:
-                    total_size = 0
-
-                    for task in task_list:
-                        metrics = results[task].copy()
-
-                        if "alias" in metrics:
-                            metrics.pop("alias")
-
-                        current_size = metrics.pop("samples")
-
-                        all_stderr = []
-                        for metric in [
-                            key for key in metrics.keys() if "_stderr" not in key
-                        ]:
-                            stderr = "_stderr,".join(metric.split(","))
-                            stderr_score = results[task][stderr]
-                            if stderr_score == "N/A":
-                                var_score = "N/A"
-                            else:
-                                var_score = stderr_score**2
-                                all_stderr.append(stderr)
-
-                            metric_score = results[task][metric]
-
-                            if metric in results[group]:
-                                results[group][metric] = (
-                                    results[group][metric] * total_size
-                                    + metric_score * current_size
-                                ) / (total_size + current_size)
-                                # $$s_z^2 = \frac{(n-1) s_x^2 + (m-1) s_y^2}{n+m-1} + \frac{nm(\bar x - \bar y)^2}{(n+m)(n+m-1)}.$$
-                                if (
-                                    var_score == "N/A"
-                                    or results[group][stderr] == "N/A"
-                                ):
-                                    results[group][stderr] = "N/A"
-                                else:
-                                    results[group][stderr] = (
-                                        (total_size - 1) * results[group][stderr]
-                                        + (current_size - 1) * var_score
-                                    ) / (
-                                        total_size + current_size - 1
-                                    ) + total_size * current_size / (
-                                        (total_size + current_size)
-                                        * (total_size + current_size - 1)
-                                    ) * (
-                                        results[group][metric] - metric_score
-                                    ) ** 2
-                            else:
-                                results[group][metric] = metric_score
-                                results[group][stderr] = var_score
-
-                        total_size += current_size
-
-                    for stderr in all_stderr:
-                        results[group][stderr] = np.sqrt(results[group][stderr])
-
-                results[group]["samples"] = total_size
-=======
                 if len(task_list) == 0:
                     # task_hierarchy entries are either
                     # `group_name: [subtask1, subtask2, ...]`
@@ -719,7 +601,6 @@
                         # results[group][stderr] = lm_eval.api.metrics.combined_sample_stderr(stderrs, sizes, metrics=metrics)
 
                     results[group]["samples"] = sum(sizes)
->>>>>>> 89deeeaf
 
         def print_tasks(task_hierarchy, results, tab=0):
             results_agg = collections.defaultdict(dict)
@@ -794,11 +675,7 @@
             groups_agg = {**groups_agg, **_groups_agg}
 
         for group_name, task_list in task_hierarchy.items():
-<<<<<<< HEAD
-            if task_list != []:
-=======
             if task_list:
->>>>>>> 89deeeaf
                 num_fewshot[group_name] = num_fewshot[
                     task_list[0]
                 ]  # TODO: validate this
