import collections
import itertools
import numpy as np
import random
import lm_eval.metrics
import lm_eval.models
import lm_eval.tasks
import lm_eval.base
from lm_eval.utils import positional_deprecated, run_task_tests


@positional_deprecated
def simple_evaluate(
    model,
    model_args=None,
    tasks=[],
    num_fewshot=0,
    batch_size=None,
    device=None,
    no_cache=False,
    limit=None,
    bootstrap_iters=100000,
    description_dict=None,
    check_integrity=False,
    decontamination_ngrams_path=None,
):

    """Instantiate and evaluate a model on a list of tasks.

    :param model: Union[str, LM]
        Name of model or LM object, see lm_eval.models.get_model
    :param model_args: Optional[str]
        String arguments for each model class, see LM.create_from_arg_string.
        Ignored if `model` argument is a LM object.
    :param tasks: list[Union[str, Task]]
        List of task names or Task objects. Task objects will be taken to have name task.EVAL_HARNESS_NAME if defined and type(task).__name__ otherwise.
    :param num_fewshot: int
        Number of examples in few-shot context
    :param batch_size: int, optional
        Batch size for model
    :param device: str, optional
        PyTorch device (e.g. "cpu" or "cuda:0") for running models
    :param no_cache: bool
        Whether or not to cache
    :param limit: int, optional
        Limit the number of examples per task (only use this for testing)
    :param bootstrap_iters:
        Number of iterations for bootstrap statistics
    :param description_dict: dict[str, str]
        Dictionary of custom task descriptions of the form: `task_name: description`
    :param check_integrity: bool
        Whether to run the relevant part of the test suite for the tasks
    :return
        Dictionary of results
    """
    random.seed(1234)
    np.random.seed(1234)

    assert tasks != [], "No tasks specified"

    if isinstance(model, str):
        if model_args is None:
            model_args = ""
        lm = lm_eval.models.get_model(model).create_from_arg_string(
            model_args, {"batch_size": batch_size, "device": device}
        )
    else:
        assert isinstance(model, lm_eval.base.LM)
        lm = model

    if not no_cache:
        lm = lm_eval.base.CachingLM(
            lm,
            "lm_cache/"
            + model
            + "_"
            + model_args.replace("=", "-").replace(",", "_").replace("/", "-")
            + ".db",
        )

    task_dict = lm_eval.tasks.get_task_dict(tasks)

    if check_integrity:
        run_task_tests(task_list=tasks)

    results = evaluate(
        lm=lm,
        task_dict=task_dict,
        num_fewshot=num_fewshot,
        limit=limit,
        bootstrap_iters=bootstrap_iters,
        description_dict=description_dict,
        decontamination_ngrams_path=decontamination_ngrams_path,
    )

    # add info about the model and few shot config
    results["config"] = {
        "model": model,
        "model_args": model_args,
        "num_fewshot": num_fewshot,
        "batch_size": batch_size,
        "device": device,
        "no_cache": no_cache,
        "limit": limit,
        "bootstrap_iters": bootstrap_iters,
        "description_dict": description_dict,
    }

    return results


decontaminate_suffix = "_decontaminate"


@positional_deprecated
def evaluate(
    lm,
    task_dict,
    provide_description=None,
    num_fewshot=0,
    limit=None,
    bootstrap_iters=100000,
    description_dict=None,
    decontamination_ngrams_path=None,
):
    """Instantiate and evaluate a model on a list of tasks.

    :param lm: obj
        Language Model
    :param task_dict: dict[str, Task]
        Dictionary of tasks. Tasks will be taken to have name task.EVAL_HARNESS_NAME if defined and type(task).__name__ otherwise.
    :param provide_description: bool
        Not implemented, and this option is deprecated and will be removed in a future version in favor of a different description providing method
    :param num_fewshot: int
        Number of examples in few-shot context
    :param limit: int, optional
        Limit the number of examples per task (only use this for testing)
    :param bootstrap_iters:
        Number of iterations for bootstrap statistics
    :param description_dict: dict[str, str]
        Dictionary of custom task descriptions of the form: `task_name: description`
    :return
        Dictionary of results
    """
    # TODO: completely refactor this entire function to not be a huge mess, ideally breaking it down into smaller pieces

    # TODO: todo: implement proper description-providing system
    assert not provide_description  # not implemented.
    if provide_description is not None:
        # nudge people to not specify it at all
        print(
            "WARNING: provide_description is deprecated and will be removed in a future version in favor of description_dict"
        )

    decontaminate = decontamination_ngrams_path is not None

    task_dict_items = [
        (name, task)
        for name, task in task_dict.items()
        if (task.has_validation_docs() or task.has_test_docs())
    ]

    results = collections.defaultdict(dict)
    versions = collections.defaultdict(dict)

    requests = collections.defaultdict(list)
    requests_origin = collections.defaultdict(list)

    overlaps = collections.defaultdict(list)  # {task_name: contaminated_docs}

    # If we ever run into issues where the eval tasks don't fit in memory and we can't afford a machine with bigger
    # memory, we can always modify this plumbing to support that, but I didn't want to include it just yet because
    # over-engineering is bad (or we could make it write the requests to disk and then read them back out again
    #  - probably using an sqlite db because of all the moving parts we have

    # TODO: we need unit tests & sanity checks or something to ensure that the return of `validation_docs` is stable
    docs = {}

    docs_for_decontamination = collections.defaultdict(list)

    # get lists of each type of request
    for task_name, task in task_dict_items:
        versions[task_name] = task.VERSION
        # default to test doc, fall back to val doc if validation unavailable
        # TODO: the test-fallback-to-val system isn't final, we should revisit it at some point
        if task.has_test_docs():
            task_doc_func = task.test_docs
            task_set = "test"  # Required for caching in the decontamination
        elif task.has_validation_docs():
            task_set = "val"  # Required for caching in the decontamination
            task_doc_func = task.validation_docs
        else:
            raise RuntimeError("Task has neither test_docs nor validation_docs")

        # deterministically shuffle docs and chop off the first `limit` because sometimes docs are in some kind of order
        task_docs = list(task_doc_func())
        rnd = random.Random()
        rnd.seed(42)
        rnd.shuffle(task_docs)

        description = (
            description_dict[task_name]
            if description_dict and task_name in description_dict
            else ""
        )

        for doc_id, doc in enumerate(itertools.islice(task_docs, 0, limit)):

            if decontaminate and task.should_decontaminate():
                docs_for_decontamination[(task_name, task_set)].append(
                    task.doc_to_decontamination_query(doc)
                )

            docs[(task_name, doc_id)] = doc
            ctx = task.fewshot_context(
                doc=doc, num_fewshot=num_fewshot, rnd=rnd, description=description
            )
            reqs = task.construct_requests(doc, ctx)
            if not isinstance(reqs, (list, tuple)):
                reqs = [reqs]
            for i, req in enumerate(reqs):
                requests[req.request_type].append(req)
                # i: index in requests for a single task instance
                # doc_id: unique id that we can get back to a doc using `docs`
                requests_origin[req.request_type].append((i, task_name, doc, doc_id))

    # Compare all tasks/sets at once to ensure a single training set scan
    if decontaminate:
        from lm_eval.decontamination.decontaminate import get_train_overlap

        print("Finding train/test overlap, please wait...")
        overlaps = get_train_overlap(
            docs_for_decontamination, decontamination_ngrams_path, limit
        )

    # all responses for each (task, doc)
    process_res_queue = collections.defaultdict(list)

    # execute each type of request
    for reqtype, reqs in requests.items():
        # TODO: right now, this code runs multiple separate LM requests for multiple Requests differing
        #       only in index. We could implement some kind of caching, but that would be more of a band-aid
        #       solution. we could also implement some kind of auto-grouping here;
        #       they should end up next to each other.

        print("Running", reqtype, "requests")
        resps = getattr(lm, reqtype)([req.args for req in reqs])
<<<<<<< HEAD

        # resps = [x if req.index is None else x[req.index] for x, req in zip(resps, reqs)]
        resps = [x for x, req in zip(resps, reqs)]
=======
        resps = [
            x if req.index is None else x[req.index] for x, req in zip(resps, reqs)
        ]
>>>>>>> b0acb337

        for resp, (i, task_name, doc, doc_id) in zip(resps, requests_origin[reqtype]):
            process_res_queue[(task_name, doc_id)].append((i, resp))

    vals = collections.defaultdict(list)

    # unpack results and sort back in order and return control to Task
    for (task_name, doc_id), requests in process_res_queue.items():
        requests.sort(key=lambda x: x[0])
        requests = [x[1] for x in requests]

        task = task_dict[task_name]
        doc = docs[(task_name, doc_id)]
        metrics = task.process_results(doc, requests)
        for metric, value in metrics.items():
            vals[(task_name, metric)].append(value)

            # Re-use the evaluation for the decontaminated set by just ignoring the overlaps
            if decontaminate and task_name in overlaps:
                if doc_id not in overlaps[task_name]:
                    vals[(task_name, metric + decontaminate_suffix)].append(value)

    # aggregate results
    for (task_name, metric), items in vals.items():
        task = task_dict[task_name]
        real_metric = metric  # key when looking up the metric with task.aggregation
        if metric.endswith(decontaminate_suffix):
            real_metric = metric.replace(
                decontaminate_suffix, ""
            )  # decontaminated still uses the same metric
        results[task_name][metric] = task.aggregation()[real_metric](items)

        # hotfix: bleu, chrf, ter seem to be really expensive to bootstrap
        # so we run them less iterations. still looking for a cleaner way to do this

        stderr = lm_eval.metrics.stderr_for_metric(
            metric=task.aggregation()[real_metric],
            bootstrap_iters=min(bootstrap_iters, 1000)
            if metric in ["bleu", "chrf", "ter"]
            else bootstrap_iters,
        )

        if stderr is not None:
            results[task_name][metric + "_stderr"] = stderr(items)

    return {"results": dict(results), "versions": dict(versions)}


def make_table(result_dict):
    """Generate table of results."""
    from pytablewriter import MarkdownTableWriter, LatexTableWriter

    md_writer = MarkdownTableWriter()
    latex_writer = LatexTableWriter()
    md_writer.headers = ["Task", "Version", "Metric", "Value", "", "Stderr"]
    latex_writer.headers = ["Task", "Version", "Metric", "Value", "", "Stderr"]

    values = []

    for k, dic in result_dict["results"].items():
        version = result_dict["versions"][k]
        for m, v in dic.items():
            if m.endswith("_stderr"):
                continue

            if m + "_stderr" in dic:
                se = dic[m + "_stderr"]
                values.append([k, version, m, "%.4f" % v, "±", "%.4f" % se])
            else:
                values.append([k, version, m, "%.4f" % v, "", ""])
            k = ""
            version = ""
    md_writer.value_matrix = values
    latex_writer.value_matrix = values

    # todo: make latex table look good
    # print(latex_writer.dumps())

    return md_writer.dumps()<|MERGE_RESOLUTION|>--- conflicted
+++ resolved
@@ -245,15 +245,9 @@
 
         print("Running", reqtype, "requests")
         resps = getattr(lm, reqtype)([req.args for req in reqs])
-<<<<<<< HEAD
-
-        # resps = [x if req.index is None else x[req.index] for x, req in zip(resps, reqs)]
-        resps = [x for x, req in zip(resps, reqs)]
-=======
         resps = [
             x if req.index is None else x[req.index] for x, req in zip(resps, reqs)
         ]
->>>>>>> b0acb337
 
         for resp, (i, task_name, doc, doc_id) in zip(resps, requests_origin[reqtype]):
             process_res_queue[(task_name, doc_id)].append((i, resp))
