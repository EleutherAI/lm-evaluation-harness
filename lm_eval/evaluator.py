import itertools
import json
import logging
import random
import time
from collections import defaultdict
from typing import TYPE_CHECKING, List, Optional, Union

import numpy as np
import torch

import lm_eval.api.metrics
import lm_eval.api.registry
import lm_eval.api.task
import lm_eval.models
from lm_eval.caching.cache import delete_cache
from lm_eval.evaluator_utils import (
    consolidate_group_results,
    consolidate_results,
    get_sample_size,
    get_subtask_list,
    get_task_list,
    prepare_print_tasks,
    print_writeout,
    run_task_tests,
)
from lm_eval.loggers import EvaluationTracker
from lm_eval.loggers.utils import add_env_info, add_tokenizer_info, get_git_commit_hash
from lm_eval.tasks import (
    TaskManager,
    get_task_dict,
)
from lm_eval.utils import (
    handle_non_serializable,
    hash_string,
    positional_deprecated,
    simple_parse_args_string,
)


if TYPE_CHECKING:
    from lm_eval.api.model import LM
    from lm_eval.api.task import Task

eval_logger = logging.getLogger(__name__)


@positional_deprecated
def simple_evaluate(
    model,
    model_args: Optional[Union[str, dict]] = None,
    tasks: Optional[List[Union[str, dict, object]]] = None,
    num_fewshot: Optional[int] = None,
    batch_size: Optional[Union[int, str]] = None,
    max_batch_size: Optional[int] = None,
    device: Optional[str] = None,
    use_cache: Optional[str] = None,
    cache_requests: bool = False,
    rewrite_requests_cache: bool = False,
    delete_requests_cache: bool = False,
    limit: Optional[Union[int, float]] = None,
    bootstrap_iters: int = 100000,
    check_integrity: bool = False,
    write_out: bool = False,
    log_samples: bool = True,
    evaluation_tracker: Optional[EvaluationTracker] = None,
    system_instruction: Optional[str] = None,
    apply_chat_template: Union[bool, str] = False,
    fewshot_as_multiturn: bool = False,
    gen_kwargs: Optional[str] = None,
    task_manager: Optional[TaskManager] = None,
    verbostiy=None,
    predict_only: bool = False,
    random_seed: int = 0,
    numpy_random_seed: int = 1234,
    torch_random_seed: int = 1234,
    fewshot_random_seed: int = 1234,
    confirm_run_unsafe_code: bool = False,
    metadata: Optional[dict] = None,
):
    """Instantiate and evaluate a model on a list of tasks.

    :param model: Union[str, LM]
        Name of model or LM object, see lm_eval.models.get_model
    :param model_args: Optional[str, dict]
        String or dict arguments for each model class, see LM.create_from_arg_string and LM.create_from_arg_object.
        Ignored if `model` argument is a LM object.
    :param tasks: list[Union[str, dict, Task]]
        List of task names or Task objects. Task objects will be taken to have name task.EVAL_HARNESS_NAME if defined and type(task).__name__ otherwise.
    :param num_fewshot: int
        Number of examples in few-shot context
    :param batch_size: int or str, optional
        Batch size for model
    :param max_batch_size: int, optional
        Maximal batch size to try with automatic batch size detection
    :param device: str, optional
        PyTorch device (e.g. "cpu" or "cuda:0") for running models
    :param use_cache: str, optional
        A path to a sqlite db file for caching model responses. `None` if not caching.
    :param cache_requests: bool, optional
        Speed up evaluation by caching the building of dataset requests. `None` if not caching.
    :param rewrite_requests_cache: bool, optional
        Rewrites all the request cache if set to `True`. `None` if not desired.
    :param delete_requests_cache: bool, optional
        Deletes all the request cache if set to `True`. `None` if not desired.
    :param limit: int or float, optional
        Limit the number of examples per task (only use this for testing), If <1, limit is a percentage of the total number of examples.
    :param bootstrap_iters:
        Number of iterations for bootstrap statistics, used when calculating stderrs. set to 0 for no stderr calculations to be performed.
    :param check_integrity: bool
        Whether to run the relevant part of the test suite for the tasks
    :param write_out: bool
        If True, write out an example document and model input for checking task integrity
    :param log_samples: bool
        If True, write out all model outputs and documents for per-sample measurement and post-hoc analysis
    :param system_instruction: str
        System instruction to be applied to the prompt
    :param apply_chat_template: Union[bool, str]
        Specifies whether to apply a chat template to the prompt.
        - If set to True, the default chat template is applied.
        - If set to a string, applies the specified chat template by name.
        Defaults to False (no chat template applied).
    :param fewshot_as_multiturn: bool
        Whether to provide the fewshot examples as a multiturn conversation or a single user turn.
    :param gen_kwargs: str
        String arguments for model generation
        Ignored for all tasks with loglikelihood output_type
    :param verbostiy: str
        Verbosity level for logging
    :param predict_only: bool
        If true only model outputs will be generated and returned. Metrics will not be evaluated
    :param random_seed: int
        Random seed for python's random module. If set to None, the seed will not be set.
    :param numpy_random_seed: int
        Random seed for numpy. If set to None, the seed will not be set.
    :param torch_random_seed: int
        Random seed for torch. If set to None, the seed will not be set.
    :param fewshot_random_seed: int
        Random seed for fewshot sampler random generator. If set to None, the seed of generator will be set to None.
    :param metadata: dict
        Additional metadata to be added to the task manager. Will get passed to the download function of the task.

    return
        Dictionary of results
    """
    if verbostiy is not None:
        lm_eval.setup_logging(verbosity=verbostiy)
    start_date = time.time()

    if delete_requests_cache:
        eval_logger.info("Deleting requests cache...")
        delete_cache()

    seed_message = []
    if random_seed is not None:
        # See https://github.com/EleutherAI/lm-evaluation-harness/pull/1412
        seed_message.append(f"Setting random seed to {random_seed}")
        random.seed(random_seed)

    if numpy_random_seed is not None:
        seed_message.append(f"Setting numpy seed to {numpy_random_seed}")
        np.random.seed(numpy_random_seed)

    if torch_random_seed is not None:
        seed_message.append(f"Setting torch manual seed to {torch_random_seed}")
        torch.manual_seed(torch_random_seed)

    if fewshot_random_seed is not None:
        seed_message.append(f"Setting fewshot manual seed to {fewshot_random_seed}")

    if seed_message:
        eval_logger.info(" | ".join(seed_message))

    if tasks is None:
        tasks = []
    if len(tasks) == 0:
        raise ValueError(
            "No tasks specified, or no tasks found. Please verify the task names."
        )

    if gen_kwargs is not None:
        gen_kwargs = simple_parse_args_string(gen_kwargs)
        eval_logger.warning(
            "generation_kwargs specified through cli, these settings will update set parameters in yaml tasks. "
            "Ensure 'do_sample=True' for non-greedy decoding!"
        )
        if gen_kwargs == "":
            gen_kwargs = None

    if isinstance(model, str):
        if model_args is None:
            eval_logger.warning("model_args not specified. Using defaults.")
            model_args = ""

        if isinstance(model_args, dict):
            eval_logger.info(
                f"Initializing {model} model, with arguments: {model_args}"
            )
            lm = lm_eval.api.registry.get_model(model).create_from_arg_obj(
                model_args,
                {
                    "batch_size": batch_size,
                    "max_batch_size": max_batch_size,
                    "device": device,
                },
            )

        else:
            eval_logger.info(
                f"Initializing {model} model, with arguments: {simple_parse_args_string(model_args)}"
            )
            lm = lm_eval.api.registry.get_model(model).create_from_arg_string(
                model_args,
                {
                    "batch_size": batch_size,
                    "max_batch_size": max_batch_size,
                    "device": device,
                },
            )
    else:
        if not isinstance(model, lm_eval.api.model.LM):
            raise TypeError(
                f"The value of `model` passed to simple_evaluate() was of type {type(model)}, but is required to be a subclass of lm_eval.api.model.LM . This may be because you are passing an initialized Hugging Face PreTrainedModel without having wrapped it in `lm_eval.models.huggingface.HFLM(pretrained=my_model)` first."
            )
        eval_logger.info("Using pre-initialized model")
        lm = model

    if use_cache is not None:
        eval_logger.info(f"Using cache at {use_cache + '_rank' + str(lm.rank) + '.db'}")
        lm = lm_eval.api.model.CachingLM(
            lm,
            use_cache
            # each rank receives a different cache db.
            # necessary to avoid multiple writes to cache at once
            + "_rank"
            + str(lm.rank)
            + ".db",
        )

    if task_manager is None:
<<<<<<< HEAD
        metadata = (
            simple_parse_args_string(model_args)
            if isinstance(model_args, str)
            else model_args
        ) | (metadata or {})
        task_manager = TaskManager(verbosity, metadata=metadata)

    task_dict = get_task_dict(
        tasks,
        task_manager,
    )
=======
        task_manager = TaskManager()

    task_dict = get_task_dict(tasks, task_manager)
>>>>>>> a9a0e3ca

    # helper function to recursively apply config overrides to leaf subtasks, skipping their constituent groups.
    # (setting of num_fewshot ; bypassing metric calculation ; setting fewshot seed)
    def _adjust_config(task_dict):
        adjusted_task_dict = {}
        for task_name, task_obj in task_dict.items():
            if isinstance(task_obj, dict):
                adjusted_task_dict = {
                    **adjusted_task_dict,
                    **{task_name: _adjust_config(task_obj)},
                }

            else:
                if task_obj.get_config("output_type") == "generate_until":
                    if gen_kwargs is not None:
                        task_obj.set_config(
                            key="generation_kwargs", value=gen_kwargs, update=True
                        )

                if predict_only:
                    eval_logger.info(
                        f"Processing {task_name} in output-only mode. Metrics will not be calculated!"
                    )
                    # we have to change the class properties post-hoc. This is pretty hacky.
                    task_obj.override_metric(metric_name="bypass")

                # override tasks' fewshot values to the provided num_fewshot arg value
                # except if tasks have it set to 0 manually in their configs--then we should never overwrite that
                if num_fewshot is not None:
                    if (default_num_fewshot := task_obj.get_config("num_fewshot")) == 0:
                        eval_logger.info(
                            f"num_fewshot has been set to 0 for {task_name} in its config. Manual configuration will be ignored."
                        )
                    else:
                        eval_logger.warning(
                            f"Overwriting default num_fewshot of {task_name} from {default_num_fewshot} to {num_fewshot}"
                        )
                        task_obj.set_config(key="num_fewshot", value=num_fewshot)
                else:
                    # if num_fewshot not provided, and the task does not define a default one, default to 0
                    if (
                        default_num_fewshot := task_obj.get_config("num_fewshot")
                    ) is None:
                        task_obj.set_config(key="num_fewshot", value=0)
                # fewshot_random_seed set for tasks, even with a default num_fewshot (e.g. in the YAML file)
                task_obj.set_fewshot_seed(seed=fewshot_random_seed)

                adjusted_task_dict[task_name] = task_obj

        return adjusted_task_dict

    task_dict = _adjust_config(task_dict)

    if check_integrity:
        run_task_tests(task_list=tasks)

    if evaluation_tracker is not None:
        evaluation_tracker.general_config_tracker.log_experiment_args(
            model_source=model,
            model_args=model_args,
            system_instruction=system_instruction,
            chat_template=lm.chat_template(apply_chat_template)
            if apply_chat_template
            else None,
            fewshot_as_multiturn=fewshot_as_multiturn,
        )

    results = evaluate(
        lm=lm,
        task_dict=task_dict,
        limit=limit,
        cache_requests=cache_requests,
        rewrite_requests_cache=rewrite_requests_cache,
        bootstrap_iters=bootstrap_iters,
        write_out=write_out,
        log_samples=True if predict_only else log_samples,
        system_instruction=system_instruction,
        apply_chat_template=apply_chat_template,
        fewshot_as_multiturn=fewshot_as_multiturn,
        verbosity=verbostiy,
        confirm_run_unsafe_code=confirm_run_unsafe_code,
    )
    if verbostiy is not None:
        lm_eval.setup_logging(verbosity=verbostiy)

    if lm.rank == 0:
        if isinstance(model, str):
            model_name = model
        elif hasattr(model, "config") and hasattr(model.config, "_name_or_path"):
            model_name = model.config._name_or_path
        else:
            model_name = type(model).__name__

        # add info about the model and few shot config
        results["config"] = {
            "model": model_name,
            "model_args": model_args,
        }
        # add more detailed model info if available
        if isinstance(lm, lm_eval.models.huggingface.HFLM):
            results["config"].update(lm.get_model_info())
        # add info about execution
        results["config"].update(
            {
                "batch_size": batch_size,
                "batch_sizes": (
                    list(lm.batch_sizes.values()) if hasattr(lm, "batch_sizes") else []
                ),
                "device": device,
                "use_cache": use_cache,
                "limit": limit,
                "bootstrap_iters": bootstrap_iters,
                "gen_kwargs": gen_kwargs,
                "random_seed": random_seed,
                "numpy_seed": numpy_random_seed,
                "torch_seed": torch_random_seed,
                "fewshot_seed": fewshot_random_seed,
            }
        )
        results["git_hash"] = get_git_commit_hash()
        results["date"] = start_date
        add_env_info(results)  # additional environment info to results
        add_tokenizer_info(results, lm)  # additional info about tokenizer
        return results
    else:
        return None


@positional_deprecated
def evaluate(
    lm: "LM",
    task_dict,
    limit: Optional[int] = None,
    cache_requests: bool = False,
    rewrite_requests_cache: bool = False,
    bootstrap_iters: Optional[int] = 100000,
    write_out: bool = False,
    log_samples: bool = True,
    system_instruction: Optional[str] = None,
    apply_chat_template: Union[bool, str] = False,
    fewshot_as_multiturn: bool = False,
    verbosity: str = "INFO",
    confirm_run_unsafe_code: bool = False,
):
    """Instantiate and evaluate a model on a list of tasks.

    :param lm: obj
        Language Model
    :param task_dict: dict[str, Task]
        Dictionary of tasks. Tasks will be taken to have name type(task).config.task .
    :param limit: int, optional
        Limit the number of examples per task (only use this for testing)
    :param cache_requests: bool, optional
        Speed up evaluation by caching the building of dataset requests.
    :param rewrite_requests_cache: bool, optional
        Rewrites all the request cache if set to `True`.
    :param bootstrap_iters:
        Number of iterations for bootstrap statistics, used when calculating stderr. Set to 0 for skipping all stderr calculations.
    :param write_out: bool
        If True, write out an example document and model input for checking task integrity
    :param log_samples: bool
        If True, write out all model outputs and documents for per-sample measurement and post-hoc analysis
    :param system_instruction: str
        System instruction to be applied to the prompt
    :param apply_chat_template: Union[bool, str]
        Specifies whether to apply a chat template to the prompt.
        - If set to True, the default chat template is applied.
        - If set to a string, applies the specified chat template by name.
        Defaults to False (no chat template applied).
    :param fewshot_as_multiturn: bool
        Whether to provide the fewshot examples as a multiturn conversation or a single user turn.
    :param verbosity: str
        Verbosity level for logging
    :param confirm_run_unsafe_code: bool
        Whether to confirm running tasks marked as unsafe.
    :return
        Dictionary of results
    """

    if apply_chat_template:
        eval_logger.warning(
            "Chat template formatting change affects loglikelihood and multiple-choice tasks. See docs/chat-template-readme.md for details."
        )

    # tracks all Instances/requests a model must generate output on.
    requests = defaultdict(list)
    # stores the amount to pad out reqs per req. type so that
    # number of fwd passes per distributed rank is equal
    padding_requests = defaultdict(int)

    # get lists of group hierarchy and each type of request
    eval_tasks = get_task_list(task_dict)
    if not log_samples:
        if not all(
            "bypass" not in getattr(task_output.task, "_metric_fn_list", {}).keys()
            for task_output in eval_tasks
        ):
            raise ValueError("log_samples must be True for 'bypass' metric-only tasks")

    # validation checks:
    # 1.are we running multimodal task <-> non-multimodal model class, or vice-versa.
    # 2.are we running code that is marked as unsafe.
    incompatible_tasks = []
    for task_output in eval_tasks:
        task: Task = task_output.task

        if getattr(lm, "MULTIMODAL", False) != getattr(task, "MULTIMODAL", False):
            incompatible_tasks.append(task_output.task_name)
        elif getattr(task, "UNSAFE_CODE", False) and not confirm_run_unsafe_code:
            raise ValueError(
                f"Attempted to run task: {task_output.task_name} which is marked as unsafe. Set confirm_run_unsafe_code=True to run this task."
            )
    if len(incompatible_tasks) > 0:
        if not getattr(lm, "MULTIMODAL", False):
            raise ValueError(
                f"Attempted to run tasks: {incompatible_tasks} which require multimodal input, but the selected model type does not currently implement this. Multimodal support is currently restricted to the ['hf-multimodal', 'vllm-vlm'] model type."
            )
        else:
            raise ValueError(
                f"Attempted to run tasks: {incompatible_tasks} which are text-only, but used a model type which only currently supports multimodal tasks."
            )
    # end validation check

    # Cache the limit arg.
    limit_arg = limit
    limits = []
    for task_output in eval_tasks:
        task: Task = task_output.task

        limit = get_sample_size(task, limit_arg)
        limits.append(limit)
        task.build_all_requests(
            limit=limit,
            rank=lm.rank,
            world_size=lm.world_size,
            cache_requests=cache_requests,
            rewrite_requests_cache=rewrite_requests_cache,
            system_instruction=system_instruction,
            apply_chat_template=bool(apply_chat_template),
            fewshot_as_multiturn=fewshot_as_multiturn,
            chat_template=getattr(lm, "apply_chat_template")
            if apply_chat_template
            else None,
            tokenizer_name=getattr(lm, "tokenizer_name", "")
            if apply_chat_template
            else "",
        )
        eval_logger.debug(
            f"Task: {task_output.task_name}; number of requests on this rank: {len(task.instances)}"
        )
        if write_out:
            print_writeout(task)
        # aggregate Instances by LM method requested to get output.
        for instance in task.instances:
            reqtype = instance.request_type
            requests[reqtype].append(instance)

        if lm.world_size > 1:
            instances_rnk = torch.tensor(len(task._instances), device=lm.device)
            gathered_item = (
                lm.accelerator.gather(instances_rnk).cpu().detach().numpy().tolist()
            )
            # "multiple_choice" task types dispatch (several) "loglikelihood" request types
            reqtype = (
                "loglikelihood"
                if task.OUTPUT_TYPE == "multiple_choice"
                else task.OUTPUT_TYPE
            )
            # compute number of pseudo-batches to pad with (FSDP/DDP require even batches among ranks)
            numpad = max(gathered_item) - gathered_item[lm.rank]
            # todo: may not account for padding in cases like SquadV2 which has multiple req types
            padding_requests[reqtype] += numpad

    ### Run LM on inputs, get all outputs ###
    # execute each type of request
    for reqtype, reqs in requests.items():
        eval_logger.info(f"Running {reqtype} requests")
        # create `K` copies of each request `req` based off `K = req.repeats`
        cloned_reqs = []
        for req in reqs:
            cloned_reqs.extend([req] * req.repeats)

        if (lm.world_size > 1) and (padding_requests[reqtype] > 0):
            for _ in range(padding_requests[reqtype]):
                cloned_reqs.extend([req] * req.repeats)

        # run requests through model
        resps = getattr(lm, reqtype)(cloned_reqs)

        # put responses from model into a list of length K for each request.
        for x, req in zip(resps, cloned_reqs):
            req.resps.append(x)

        if lm.world_size > 1:
            lm.accelerator.wait_for_everyone()

    RANK = lm.rank
    WORLD_SIZE = lm.world_size
    ### Postprocess outputs ###
    # TODO: del model here, maybe (idea: allow user to specify device of e.g. reward model separately)
    for task_output, limit in zip(eval_tasks, limits):
        task = task_output.task
        task.apply_filters()

        ### Collect values of metrics on all datapoints ###
        # # unpack results and sort back in order and return control to Task
        # TODO: make it possible to use a different metric per filter
        # Pre-process task.instances to group by doc_id
        instances_by_doc_id = defaultdict(list)
        for instance in task.instances:
            instances_by_doc_id[instance.doc_id].append(instance)
        # Sort instances within each group
        for instances in instances_by_doc_id.values():
            instances.sort(key=lambda x: x.idx)
        # iterate over different filters used
        for filter_key in task.instances[0].filtered_resps.keys():
            doc_iterator = task.doc_iterator(
                rank=RANK, limit=limit, world_size=WORLD_SIZE
            )
            for doc_id, doc in doc_iterator:
                requests = instances_by_doc_id[doc_id]
                metrics = task.process_results(
                    doc, [req.filtered_resps[filter_key] for req in requests]
                )
                if log_samples:
                    target = task.doc_to_target(doc)
                    example = {
                        "doc_id": doc_id,
                        "doc": doc,
                        "target": target,
                        "arguments": [req.args for req in requests],
                        "resps": [req.resps for req in requests],
                        "filtered_resps": [
                            req.filtered_resps[filter_key] for req in requests
                        ],
                        "filter": filter_key,
                        "metrics": list(metrics.keys()),
                        "doc_hash": hash_string(
                            json.dumps(
                                requests[0].doc,
                                indent=2,
                                default=handle_non_serializable,
                                ensure_ascii=False,
                            )
                        ),
                        "prompt_hash": hash_string(requests[0].arguments[0]),
                        "target_hash": hash_string(str(target)),
                    }
                    example.update(metrics)
                    task_output.logged_samples.append(example)
                for metric, value in metrics.items():
                    task_output.sample_metrics[(metric, filter_key)].append(value)

    if WORLD_SIZE > 1:
        # if multigpu, then gather data across all ranks to rank 0
        # first gather logged samples across all ranks
        for task_output in eval_tasks:
            if log_samples:
                # for task_name, task_samples in list(samples.items()):
                full_samples = [None] * WORLD_SIZE if RANK == 0 else None
                torch.distributed.gather_object(
                    obj=task_output.logged_samples,
                    object_gather_list=full_samples,
                    dst=0,
                )

                if RANK == 0:
                    task_output.logged_samples = list(
                        itertools.chain.from_iterable(full_samples)
                    )

            # then collect metrics across all ranks
            for metrics in task_output.sample_metrics:
                metric_list = [None] * WORLD_SIZE if RANK == 0 else None
                torch.distributed.gather_object(
                    obj=task_output.sample_metrics[metrics],
                    object_gather_list=metric_list,
                    dst=0,
                )
                if RANK == 0:
                    task_output.sample_metrics[metrics] = list(
                        itertools.chain.from_iterable(metric_list)
                    )

    if RANK == 0:
        ### Aggregate results over all datapoints ###
        # aggregate results ; run bootstrap CIs
        for task_output in eval_tasks:
            task_output.calculate_aggregate_metric(bootstrap_iters=bootstrap_iters)
        (
            results,
            samples,
            configs,
            versions,
            num_fewshot,
            higher_is_better,
        ) = consolidate_results(eval_tasks)

        ### Calculate group metrics ###
        if bool(results):
            results, versions, show_group_table, *_ = consolidate_group_results(
                results, versions, task_dict
            )

        results_agg, group_agg = prepare_print_tasks(task_dict, results)
        subtask_list = get_subtask_list(task_dict)

        # collect all higher_is_better values for metrics
        # in the group's subtasks.
        # TODO: clean this up ; unify with the below metric_list loop?
        _higher_is_better = {}
        for group, task_list in subtask_list.items():
            if (
                len(task_list) != 0
            ):  # subtask list will list "task_name": [] for solo tasks
                for task in task_list:
                    for m, h in higher_is_better[task].items():
                        if m not in _higher_is_better.keys():
                            _higher_is_better[m] = h

                        if (
                            m in _higher_is_better
                            and _higher_is_better[m] is not None
                            and _higher_is_better[m] != h
                        ):
                            eval_logger.warning(
                                f"Higher_is_better values for metric {m} in group {group} are not consistent. Defaulting to None."
                            )
                            _higher_is_better[m] = None
                higher_is_better[group] = _higher_is_better

        results_dict = {
            "results": dict(results_agg.items()),
            **(
                {"groups": dict(group_agg.items())}
                if (bool(group_agg) & show_group_table)
                else {}
            ),
            "group_subtasks": dict(reversed(subtask_list.items())),
            "configs": dict(sorted(configs.items())),
            "versions": dict(sorted(versions.items())),
            "n-shot": dict(sorted(num_fewshot.items())),
            "higher_is_better": dict(sorted(higher_is_better.items())),
            "n-samples": {
                task_output.task_name: {
                    "original": len(task_output.task.eval_docs),
                    "effective": min(
                        limit if limit else len(task_output.task.eval_docs),
                        len(task_output.task.eval_docs),
                    ),
                }
                for task_output, limit in zip(eval_tasks, limits)
            },
        }
        if log_samples:
            results_dict["samples"] = dict(samples)

        return results_dict

    else:
        return None


def request_caching_arg_to_dict(cache_requests: str) -> dict:
    request_caching_args = {
        "cache_requests": cache_requests in {"true", "refresh"},
        "rewrite_requests_cache": cache_requests == "refresh",
        "delete_requests_cache": cache_requests == "delete",
    }

    return request_caching_args<|MERGE_RESOLUTION|>--- conflicted
+++ resolved
@@ -238,23 +238,17 @@
         )
 
     if task_manager is None:
-<<<<<<< HEAD
         metadata = (
             simple_parse_args_string(model_args)
             if isinstance(model_args, str)
             else model_args
         ) | (metadata or {})
-        task_manager = TaskManager(verbosity, metadata=metadata)
+        task_manager = TaskManager(metadata=metadata)
 
     task_dict = get_task_dict(
         tasks,
         task_manager,
     )
-=======
-        task_manager = TaskManager()
-
-    task_dict = get_task_dict(tasks, task_manager)
->>>>>>> a9a0e3ca
 
     # helper function to recursively apply config overrides to leaf subtasks, skipping their constituent groups.
     # (setting of num_fewshot ; bypassing metric calculation ; setting fewshot seed)
