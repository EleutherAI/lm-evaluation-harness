--- conflicted
+++ resolved
@@ -21,12 +21,8 @@
     print_writeout,
     run_task_tests,
 )
-<<<<<<< HEAD
+from lm_eval.loggers import EvaluationTracker
 from lm_eval.logging.utils import add_env_info, add_tokenizer_info, get_git_commit_hash
-=======
-from lm_eval.loggers import EvaluationTracker
-from lm_eval.loggers.utils import add_env_info, get_git_commit_hash
->>>>>>> 070d31df
 from lm_eval.tasks import TaskManager, get_task_dict
 from lm_eval.utils import (
     eval_logger,
