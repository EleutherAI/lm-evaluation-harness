import collections
import itertools
import logging
import random
from typing import Optional, Union

import numpy as np
import torch

import lm_eval.api.metrics
import lm_eval.api.registry
import lm_eval.models
<<<<<<< HEAD
from lm_eval.api.task import Task
from lm_eval.evaluator_utils import (
    consolidate_results,
    get_sample_size,
    get_task_list,
    prepare_print_tasks,
    print_writeout,
    run_task_tests,
)
=======
from lm_eval.logging_utils import add_env_info, get_git_commit_hash
>>>>>>> f78e2da4
from lm_eval.tasks import TaskManager, get_task_dict
from lm_eval.utils import (
    eval_logger,
    positional_deprecated,
    simple_parse_args_string,
)


@positional_deprecated
def simple_evaluate(
    model,
    model_args: Optional[str] = None,
    tasks=None,
    num_fewshot: Optional[int] = None,
    batch_size: Optional[int] = None,
    max_batch_size: Optional[int] = None,
    device: Optional[str] = None,
    use_cache: Optional[str] = None,
    limit: Optional[Union[int, float]] = None,
    bootstrap_iters: int = 100000,
    check_integrity: bool = False,
    decontamination_ngrams_path=None,
    write_out: bool = False,
    log_samples: bool = True,
    gen_kwargs: str = None,
    task_manager: TaskManager = None,
    verbosity: str = "INFO",
    predict_only: bool = False,
    random_seed: int = 0,
    numpy_random_seed: int = 1234,
    torch_random_seed: int = 1234,
):
    """Instantiate and evaluate a model on a list of tasks.

    :param model: Union[str, LM]
        Name of model or LM object, see lm_eval.models.get_model
    :param model_args: Optional[str]
        String arguments for each model class, see LM.create_from_arg_string.
        Ignored if `model` argument is a LM object.
    :param tasks: list[Union[str, dict, Task]]
        List of task names or Task objects. Task objects will be taken to have name task.EVAL_HARNESS_NAME if defined and type(task).__name__ otherwise.
    :param num_fewshot: int
        Number of examples in few-shot context
    :param batch_size: int or str, optional
        Batch size for model
    :param max_batch_size: int, optional
        Maximal batch size to try with automatic batch size detection
    :param device: str, optional
        PyTorch device (e.g. "cpu" or "cuda:0") for running models
    :param use_cache: str, optional
        A path to a sqlite db file for caching model responses. `None` if not caching.
    :param limit: int or float, optional
        Limit the number of examples per task (only use this for testing), If <1, limit is a percentage of the total number of examples.
    :param bootstrap_iters:
        Number of iterations for bootstrap statistics
    :param check_integrity: bool
        Whether to run the relevant part of the test suite for the tasks
    :param write_out: bool
        If True, write out an example document and model input for checking task integrity
    :param log_samples: bool
        If True, write out all model outputs and documents for per-sample measurement and post-hoc analysis
    :param gen_kwargs: str
        String arguments for model generation
        Ignored for all tasks with loglikelihood output_type
    :param predict_only: bool
        If true only model outputs will be generated and returned. Metrics will not be evaluated
    :param random_seed: int
        Random seed for python's random module. If set to None, the seed will not be set.
    :param numpy_random_seed: int
        Random seed for numpy. If set to None, the seed will not be set.
    :param torch_random_seed: int
        Random seed for torch. If set to None, the seed will not be set.

    :return
        Dictionary of results
    """
    eval_logger.setLevel(getattr(logging, f"{verbosity}"))

    seed_message = []
    if random_seed is not None:
        # See https://github.com/EleutherAI/lm-evaluation-harness/pull/1412
        seed_message.append(f"Setting random seed to {random_seed}")
        random.seed(random_seed)

    if numpy_random_seed is not None:
        seed_message.append(f"Setting numpy seed to {numpy_random_seed}")
        np.random.seed(numpy_random_seed)

    if torch_random_seed is not None:
        seed_message.append(f"Setting torch manual seed to {torch_random_seed}")
        torch.manual_seed(torch_random_seed)

    if seed_message:
        eval_logger.info(" | ".join(seed_message))

    if tasks is None:
        tasks = []
    assert (
        tasks != []
    ), "No tasks specified, or no tasks found. Please verify the task names."

    if gen_kwargs is not None:
        gen_kwargs = simple_parse_args_string(gen_kwargs)
        eval_logger.warning(
            "generation_kwargs specified through cli, these settings will update set parameters in yaml tasks. Ensure 'do_sample=True' for non-greedy decoding!"
        )
        if gen_kwargs == "":
            gen_kwargs = None

    if isinstance(model, str):
        if model_args is None:
            model_args = ""
        lm = lm_eval.api.registry.get_model(model).create_from_arg_string(
            model_args,
            {
                "batch_size": batch_size,
                "max_batch_size": max_batch_size,
                "device": device,
            },
        )
    else:
        assert isinstance(model, lm_eval.api.model.LM)
        lm = model

    if use_cache is not None:
        eval_logger.info(f"Using cache at {use_cache + '_rank' + str(lm.rank) + '.db'}")
        lm = lm_eval.api.model.CachingLM(
            lm,
            use_cache
            # each rank receives a different cache db.
            # necessary to avoid multiple writes to cache at once
            + "_rank"
            + str(lm.rank)
            + ".db",
        )

    if task_manager is None:
        task_manager = TaskManager(verbosity)

    eval_logger.info(
        "get_task_dict has been updated to accept an optional argument, `task_manager`"
        "Read more here:https://github.com/EleutherAI/lm-evaluation-harness/blob/main/docs/interface.md#external-library-usage"
    )
    task_dict = get_task_dict(tasks, task_manager)
    for task_name in task_dict.keys():
        task_obj = task_dict[task_name]
        if isinstance(task_obj, tuple):
            _, task_obj = task_obj
            if task_obj is None:
                continue

        if task_obj.get_config("output_type") == "generate_until":
            if gen_kwargs is not None:
                task_obj.set_config(
                    key="generation_kwargs", value=gen_kwargs, update=True
                )

        if predict_only:
            log_samples = True
            eval_logger.info(
                f"Processing {task_name} in output-only mode. Metrics will not be calculated!"
            )
            # we have to change the class properties post-hoc. This is pretty hacky.
            task_obj.override_metric(metric_name="bypass")

        if num_fewshot is not None:
            if (default_num_fewshot := task_obj.get_config("num_fewshot")) == 0:
                eval_logger.info(
                    f"num_fewshot has been set to 0 for {task_name} in its config. Manual configuration will be ignored."
                )
            else:
                eval_logger.warning(
                    f"Overwriting default num_fewshot of {task_name} from {default_num_fewshot} to {num_fewshot}"
                )
                task_obj.set_config(key="num_fewshot", value=num_fewshot)

    if check_integrity:
        run_task_tests(task_list=tasks)

    results = evaluate(
        lm=lm,
        task_dict=task_dict,
        limit=limit,
        bootstrap_iters=bootstrap_iters,
        decontamination_ngrams_path=decontamination_ngrams_path,
        write_out=write_out,
        log_samples=log_samples,
        verbosity=verbosity,
    )

    if lm.rank == 0:
        if isinstance(model, str):
            model_name = model
        elif hasattr(model, "config") and hasattr(model.config, "_name_or_path"):
            model_name = model.config._name_or_path
        else:
            model_name = type(model).__name__

        # add info about the model and few shot config
        results["config"] = {
            "model": model_name,
            "model_args": model_args,
            "batch_size": batch_size,
            "batch_sizes": list(lm.batch_sizes.values())
            if hasattr(lm, "batch_sizes")
            else [],
            "device": device,
            "use_cache": use_cache,
            "limit": limit,
            "bootstrap_iters": bootstrap_iters,
            "gen_kwargs": gen_kwargs,
        }
        results["git_hash"] = get_git_commit_hash()
        add_env_info(results)  # additional environment info to results
        return results
    else:
        return None


decontaminate_suffix = "_decontaminate"


@positional_deprecated
def evaluate(
    lm,
    task_dict,
    limit: Optional[int] = None,
    bootstrap_iters: Optional[int] = 100000,
    decontamination_ngrams_path=None,
    write_out: bool = False,
    log_samples: bool = True,
    verbosity: str = "INFO",
):
    """Instantiate and evaluate a model on a list of tasks.

    :param lm: obj
        Language Model
    :param task_dict: dict[str, Task]
        Dictionary of tasks. Tasks will be taken to have name type(task).config.task .
    :param limit: int, optional
        Limit the number of examples per task (only use this for testing)
    :param bootstrap_iters:
        Number of iterations for bootstrap statistics
    :param write_out: bool
        If True, write out an example document and model input for checking task integrity
    :param log_samples: bool
        If True, write out all model outputs and documents for per-sample measurement and post-hoc analysis
    :return
        Dictionary of results
    """

    eval_logger.setLevel(getattr(logging, f"{verbosity}"))
    # decontaminate = decontamination_ngrams_path is not None

    # tracks all Instances/requests a model must generate output on.
    requests = collections.defaultdict(list)
    # stores the amount to pad out reqs per req. type so that
    # number of fwd passes per distributed rank is equal
    padding_requests = collections.defaultdict(int)

    # get lists of group hierarchy and each type of request
    task_hierarchy, eval_tasks = get_task_list(task_dict)
    if not log_samples:
        assert all(
            "bypass" not in getattr(task_output.task, "_metric_fn_list", {}).keys()
            for task_output in eval_tasks
        ), "log_samples must be True for 'bypass' only tasks"
    for task_output in eval_tasks:
        task: Task = task_output.task
        limit = get_sample_size(task, limit)
        task.build_all_requests(rank=lm.rank, limit=limit, world_size=lm.world_size)
        eval_logger.debug(
            f"Task: {task_output.task_name}; number of requests on this rank: {len(task.instances)}"
        )

        if write_out:
            print_writeout(task)
        # aggregate Instances by LM method requested to get output.
        for instance in task.instances:
            reqtype = instance.request_type
            requests[reqtype].append(instance)

        if lm.world_size > 1:
            instances_rnk = torch.tensor(len(task._instances), device=lm.device)
            gathered_item = (
                lm.accelerator.gather(instances_rnk).cpu().detach().numpy().tolist()
            )

            # compute number of pseudo-batches to pad with (FSDP/DDP require even batches among ranks)
            numpad = max(gathered_item) - gathered_item[lm.rank]
            padding_requests[task.OUTPUT_TYPE] += numpad

    ### Run LM on inputs, get all outputs ###
    # execute each type of request
    for reqtype, reqs in requests.items():
        eval_logger.info(f"Running {reqtype} requests")
        # create `K` copies of each request `req` based off `K = req.repeats`
        cloned_reqs = []
        for req in reqs:
            cloned_reqs.extend([req] * req.repeats)

        if (lm.world_size > 1) and (padding_requests[reqtype] > 0):
            for _ in range(padding_requests[reqtype]):
                cloned_reqs.extend([req] * req.repeats)

        # run requests through model
        resps = getattr(lm, reqtype)(cloned_reqs)

        # put responses from model into a list of length K for each request.
        for x, req in zip(resps, cloned_reqs):
            req.resps.append(x)

        if lm.world_size > 1:
            lm.accelerator.wait_for_everyone()

    RANK = lm.rank
    WORLD_SIZE = lm.world_size
    ### Postprocess outputs ###
    # TODO: del model here, maybe (idea: allow user to specify device of e.g. reward model separately)
    for task_output in eval_tasks:
        task = task_output.task
        task.apply_filters()

        ### Collect values of metrics on all datapoints ###
        # # unpack results and sort back in order and return control to Task
        # TODO: make it possible to use a different metric per filter
        # Pre-process task.instances to group by doc_id
        instances_by_doc_id = collections.defaultdict(list)
        for instance in task.instances:
            instances_by_doc_id[instance.doc_id].append(instance)
        # Sort instances within each group
        for instances in instances_by_doc_id.values():
            instances.sort(key=lambda x: x.idx)
        # iterate over different filters used
        for filter_key in task.instances[0].filtered_resps.keys():
            doc_iterator = task.doc_iterator(
                rank=RANK, limit=limit, world_size=WORLD_SIZE
            )
            for doc_id, doc in doc_iterator:
                requests = instances_by_doc_id[doc_id]
                metrics = task.process_results(
                    doc, [req.filtered_resps[filter_key] for req in requests]
                )
                if log_samples:
                    target = task.doc_to_target(doc)
                    example = {
                        "doc_id": doc_id,
                        "doc": doc,
                        "target": target,
                        "arguments": [req.args for req in requests],
                        "resps": [req.resps for req in requests],
                        "filtered_resps": [
                            req.filtered_resps[filter_key] for req in requests
                        ],
                    }
                    example.update(metrics)
                    task_output.logged_samples.append(example)
                for metric, value in metrics.items():
                    task_output.sample_metrics[(metric, filter_key)].append(value)

    if WORLD_SIZE > 1:
        # if multigpu, then gather data across all ranks to rank 0
        # first gather logged samples across all ranks
        for task_output in eval_tasks:
            if log_samples:
                # for task_name, task_samples in list(samples.items()):
                full_samples = [None] * WORLD_SIZE if RANK == 0 else None
                torch.distributed.gather_object(
                    obj=task_output.logged_samples,
                    object_gather_list=full_samples,
                    dst=0,
                )

                if RANK == 0:
                    task_output.logged_samples = list(
                        itertools.chain.from_iterable(full_samples)
                    )

            # then collect metrics across all ranks
            # vals_torch = collections.defaultdict(list)
            for metrics in task_output.sample_metrics:
                metric_list = [None] * WORLD_SIZE if RANK == 0 else None
                torch.distributed.gather_object(
                    obj=task_output.sample_metrics[metrics],
                    object_gather_list=metric_list,
                    dst=0,
                )
                if RANK == 0:
                    task_output.sample_metrics[metrics] = list(
                        itertools.chain.from_iterable(metric_list)
                    )

    if RANK == 0:
        ### Aggregate results over all datapoints ###
        # aggregate results ; run bootstrap CIs
        for task_output in eval_tasks:
            task_output.calculate_aggregate_metric(bootstrap_iters=bootstrap_iters)
        results, samples, configs, versions, num_fewshot = consolidate_results(
            eval_tasks
        )

        ### Calculate group metrics ###
        if bool(results):
            for group, task_list in reversed(task_hierarchy.items()):
                if len(task_list) == 0:
                    # task_hierarchy entries are either
                    # `group_name: [subtask1, subtask2, ...]`
                    # or `task_name: []`.
                    # we only want to operate on groups here.
                    continue
                metric_list = list(
                    {
                        key
                        for task in task_list
                        for key in results[task].keys()
                        if "_stderr" not in key and key not in ["alias", "samples"]
                    }
                )
                for metric in metric_list:
                    stderr = "_stderr,".join(metric.split(","))

                    # gather metrics, sizes, and stderrs from subtasks
                    metrics = [
                        results[task][metric]
                        for task in task_list
                        if metric in results[task]
                    ]  # TODO: copy?
                    stderrs = [
                        results[task][stderr]
                        for task in task_list
                        if stderr in results[task]
                    ]
                    sizes = [
                        results[task]["samples"]
                        for task in task_list
                        if metric in results[task]
                    ]

                    # compute group's pooled metric and stderr
                    results[group][
                        metric
                    ] = lm_eval.api.metrics.aggregate_subtask_metrics(metrics, sizes)
                    # TODO: calculate grouped metric using aggregation fn
                    if "N/A" in stderrs:
                        results[group][stderr] = "N/A"
                    else:
                        results[group][
                            stderr
                        ] = lm_eval.api.metrics.pooled_sample_stderr(stderrs, sizes)
                        # TODO: allow GroupConfigs to choose which variance formula is used, for back-compatibility
                        # To use the old (likely incorrect) variance formula, comment out the above and uncomment this line:
                        # results[group][stderr] = lm_eval.api.metrics.combined_sample_stderr(stderrs, sizes, metrics=metrics)

                    results[group]["samples"] = sum(sizes)

        results_agg = collections.defaultdict(dict)
        groups_agg = collections.defaultdict(dict)
        all_tasks_list = list(task_hierarchy.keys())
        left_tasks_list = []
        while True:
            add_tasks_list = list(k for k in results_agg.keys())
            left_tasks_list = sorted(list(set(all_tasks_list) - set(add_tasks_list)))
            if len(left_tasks_list) == 0:
                break

            _task_hierarchy = {
                k: v for k, v in task_hierarchy.items() if k in left_tasks_list
            }
            _results_agg, _groups_agg = prepare_print_tasks(_task_hierarchy, results)

            results_agg = {**results_agg, **_results_agg}
            groups_agg = {**groups_agg, **_groups_agg}

        for group_name, task_list in task_hierarchy.items():
            if task_list:
                num_fewshot[group_name] = num_fewshot[
                    task_list[0]
                ]  # TODO: validate this

        results_dict = {
            "results": dict(results_agg.items()),
            **({"groups": dict(groups_agg.items())} if bool(groups_agg) else {}),
            "group_subtasks": {k: v for k, v in reversed(task_hierarchy.items())},
            "configs": dict(sorted(configs.items())),
            "versions": dict(sorted(versions.items())),
            "n-shot": dict(sorted(num_fewshot.items())),
        }
        if log_samples:
            results_dict["samples"] = dict(samples)

        return results_dict

    else:
        return None<|MERGE_RESOLUTION|>--- conflicted
+++ resolved
@@ -10,7 +10,6 @@
 import lm_eval.api.metrics
 import lm_eval.api.registry
 import lm_eval.models
-<<<<<<< HEAD
 from lm_eval.api.task import Task
 from lm_eval.evaluator_utils import (
     consolidate_results,
@@ -20,9 +19,7 @@
     print_writeout,
     run_task_tests,
 )
-=======
 from lm_eval.logging_utils import add_env_info, get_git_commit_hash
->>>>>>> f78e2da4
 from lm_eval.tasks import TaskManager, get_task_dict
 from lm_eval.utils import (
     eval_logger,
