--- conflicted
+++ resolved
@@ -133,13 +133,8 @@
     task_dict = get_task_dict(tasks, task_manager)
     for task_name in task_dict.keys():
         task_obj = task_dict[task_name]
-<<<<<<< HEAD
-        if type(task_obj) == tuple:
+        if isinstance(task_obj, tuple):
             _, task_obj = task_obj
-=======
-        if isinstance(task_obj, tuple):
-            group, task_obj = task_obj
->>>>>>> 1554066c
             if task_obj is None:
                 continue
 
