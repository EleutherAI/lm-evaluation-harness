import itertools
import json
import logging
import random
import time
from collections import defaultdict
from typing import TYPE_CHECKING, List, Optional, Union

import numpy as np
import torch

import lm_eval.api.metrics
import lm_eval.api.registry
import lm_eval.api.task
import lm_eval.models
from lm_eval.caching.cache import delete_cache
from lm_eval.evaluator_utils import (
    consolidate_group_results,
    consolidate_results,
    get_sample_size,
    get_subtask_list,
    get_task_list,
    prepare_print_tasks,
    print_writeout,
    run_task_tests,
)
from lm_eval.loggers import EvaluationTracker
from lm_eval.loggers.utils import add_env_info, add_tokenizer_info, get_git_commit_hash
from lm_eval.tasks import TaskManager, get_task_dict
from lm_eval.utils import (
    handle_non_serializable,
    hash_string,
    positional_deprecated,
    setup_logging,
    simple_parse_args_string,
)


if TYPE_CHECKING:
    from lm_eval.api.model import LM
    from lm_eval.api.task import Task

eval_logger = logging.getLogger(__name__)


@positional_deprecated
def simple_evaluate(
    model,
    model_args: Optional[Union[str, dict]] = None,
    tasks: Optional[List[Union[str, dict, object]]] = None,
    num_fewshot: Optional[int] = None,
    batch_size: Optional[Union[int, str]] = None,
    max_batch_size: Optional[int] = None,
    device: Optional[str] = None,
    use_cache: Optional[str] = None,
    cache_requests: bool = False,
    rewrite_requests_cache: bool = False,
    delete_requests_cache: bool = False,
    limit: Optional[Union[int, float]] = None,
    examples: Optional[dict] = None,
    bootstrap_iters: int = 100000,
    check_integrity: bool = False,
    write_out: bool = False,
    log_samples: bool = True,
    evaluation_tracker: Optional[EvaluationTracker] = None,
    system_instruction: Optional[str] = None,
    apply_chat_template: Union[bool, str] = False,
    fewshot_as_multiturn: bool = False,
    gen_kwargs: Optional[str] = None,
    task_manager: Optional[TaskManager] = None,
    verbosity=None,
    predict_only: bool = False,
    random_seed: int = 0,
    numpy_random_seed: int = 1234,
    torch_random_seed: int = 1234,
    fewshot_random_seed: int = 1234,
    confirm_run_unsafe_code: bool = False,
):
    """Instantiate and evaluate a model on a list of tasks.

    :param model: Union[str, LM]
        Name of model or LM object, see lm_eval.models.get_model
    :param model_args: Optional[str, dict]
        String or dict arguments for each model class, see LM.create_from_arg_string and LM.create_from_arg_object.
        Ignored if `model` argument is a LM object.
    :param tasks: list[Union[str, dict, Task]]
        List of task names or Task objects. Task objects will be taken to have name task.EVAL_HARNESS_NAME if defined and type(task).__name__ otherwise.
    :param num_fewshot: int
        Number of examples in few-shot context
    :param batch_size: int or str, optional
        Batch size for model
    :param max_batch_size: int, optional
        Maximal batch size to try with automatic batch size detection
    :param device: str, optional
        PyTorch device (e.g. "cpu" or "cuda:0") for running models
    :param use_cache: str, optional
        A path to a sqlite db file for caching model responses. `None` if not caching.
    :param cache_requests: bool, optional
        Speed up evaluation by caching the building of dataset requests. `None` if not caching.
    :param rewrite_requests_cache: bool, optional
        Rewrites all of the request cache if set to `True`. `None` if not desired.
    :param delete_requests_cache: bool, optional
        Deletes all of the request cache if set to `True`. `None` if not desired.
    :param limit: int or float, optional
        Limit the number of examples per task (only use this for testing), If <1, limit is a percentage of the total number of examples.
    :param examples: dictionary, optional
        Dictionary indicating which examples should be tested in each task, e.g., {'mmlu_astronomy':[0,3,6],'mmlu_anatomy':[1,4,7,10]}.
    :param bootstrap_iters:
        Number of iterations for bootstrap statistics, used when calculating stderrs. set to 0 for no stderr calculations to be performed.
    :param check_integrity: bool
        Whether to run the relevant part of the test suite for the tasks
    :param write_out: bool
        If True, write out an example document and model input for checking task integrity
    :param log_samples: bool
        If True, write out all model outputs and documents for per-sample measurement and post-hoc analysis
    :param system_instruction: str
        System instruction to be applied to the prompt
    :param apply_chat_template: Union[bool, str]
        Specifies whether to apply a chat template to the prompt.
        - If set to True, the default chat template is applied.
        - If set to a string, applies the specified chat template by name.
        Defaults to False (no chat template applied).
    :param fewshot_as_multiturn: bool
        Whether to provide the fewshot examples as a multiturn conversation or a single user turn.
    :param gen_kwargs: str
        String arguments for model generation
        Ignored for all tasks with loglikelihood output_type
    :param verbosity: str
        Verbosity level for logging
    :param predict_only: bool
        If true only model outputs will be generated and returned. Metrics will not be evaluated
    :param random_seed: int
        Random seed for python's random module. If set to None, the seed will not be set.
    :param numpy_random_seed: int
        Random seed for numpy. If set to None, the seed will not be set.
    :param torch_random_seed: int
        Random seed for torch. If set to None, the seed will not be set.
    :param fewshot_random_seed: int
        Random seed for fewshot sampler random generator. If set to None, the seed of generator will be set to None.

    :return
        Dictionary of results
    """
    if verbosity is not None:
        setup_logging(verbosity=verbosity)
    start_date = time.time()

<<<<<<< HEAD
    if limit is not None and examples is not None:
        raise ValueError(
            "Either 'limit' or 'examples' must be None, but both are not None."
=======
    if isinstance(model_args, str) and (
        "instruct" in model_args and not apply_chat_template
    ):
        eval_logger.warning(
            "Instruct model detected, but chat template not applied. Recommend setting `apply_chat_template` (optionally `fewshot_as_multiturn`)."
>>>>>>> 4890e881
        )

    if delete_requests_cache:
        eval_logger.info("Deleting requests cache...")
        delete_cache()

    seed_message = []
    if random_seed is not None:
        # See https://github.com/EleutherAI/lm-evaluation-harness/pull/1412
        seed_message.append(f"Setting random seed to {random_seed}")
        random.seed(random_seed)

    if numpy_random_seed is not None:
        seed_message.append(f"Setting numpy seed to {numpy_random_seed}")
        np.random.seed(numpy_random_seed)

    if torch_random_seed is not None:
        seed_message.append(f"Setting torch manual seed to {torch_random_seed}")
        torch.manual_seed(torch_random_seed)

    if fewshot_random_seed is not None:
        seed_message.append(f"Setting fewshot manual seed to {fewshot_random_seed}")

    if seed_message:
        eval_logger.info(" | ".join(seed_message))

    if tasks is None:
        tasks = []
    if len(tasks) == 0:
        raise ValueError(
            "No tasks specified, or no tasks found. Please verify the task names."
        )

    if gen_kwargs is not None:
        gen_kwargs = simple_parse_args_string(gen_kwargs)
        eval_logger.warning(
            "generation_kwargs specified through cli, these settings will update set parameters in yaml tasks. "
            "Ensure 'do_sample=True' for non-greedy decoding!"
        )
        if gen_kwargs == "":
            gen_kwargs = None

    if isinstance(model, str):
        if model_args is None:
            eval_logger.warning("model_args not specified. Using defaults.")
            model_args = ""

        if isinstance(model_args, dict):
            eval_logger.info(
                f"Initializing {model} model, with arguments: {model_args}"
            )
            lm = lm_eval.api.registry.get_model(model).create_from_arg_obj(
                model_args,
                {
                    "batch_size": batch_size,
                    "max_batch_size": max_batch_size,
                    "device": device,
                },
            )

        else:
            eval_logger.info(
                f"Initializing {model} model, with arguments: {simple_parse_args_string(model_args)}"
            )
            lm = lm_eval.api.registry.get_model(model).create_from_arg_string(
                model_args,
                {
                    "batch_size": batch_size,
                    "max_batch_size": max_batch_size,
                    "device": device,
                },
            )
    else:
        if not isinstance(model, lm_eval.api.model.LM):
            raise TypeError(
                f"The value of `model` passed to simple_evaluate() was of type {type(model)}, but is required to be a subclass of lm_eval.api.model.LM . This may be because you are passing an initialized Hugging Face PreTrainedModel without having wrapped it in `lm_eval.models.huggingface.HFLM(pretrained=my_model)` first."
            )
        eval_logger.info("Using pre-initialized model")
        lm = model

    if use_cache is not None:
        eval_logger.info(f"Using cache at {use_cache + '_rank' + str(lm.rank) + '.db'}")
        lm = lm_eval.api.model.CachingLM(
            lm,
            use_cache
            # each rank receives a different cache db.
            # necessary to avoid multiple writes to cache at once
            + "_rank"
            + str(lm.rank)
            + ".db",
        )

    if task_manager is None:
        task_manager = TaskManager()

    task_dict = get_task_dict(tasks, task_manager)

    # helper function to recursively apply config overrides to leaf subtasks, skipping their constituent groups.
    # (setting of num_fewshot ; bypassing metric calculation ; setting fewshot seed)
    def _adjust_config(task_dict):
        adjusted_task_dict = {}
        for task_name, task_obj in task_dict.items():
            if isinstance(task_obj, dict):
                adjusted_task_dict = {
                    **adjusted_task_dict,
                    **{task_name: _adjust_config(task_obj)},
                }

            else:
                if task_obj.get_config("output_type") == "generate_until":
                    if gen_kwargs is not None:
                        task_obj.set_config(
                            key="generation_kwargs", value=gen_kwargs, update=True
                        )

                if predict_only:
                    eval_logger.info(
                        f"Processing {task_name} in output-only mode. Metrics will not be calculated!"
                    )
                    # we have to change the class properties post-hoc. This is pretty hacky.
                    task_obj.override_metric(metric_name="bypass")

                # override tasks' fewshot values to the provided num_fewshot arg value
                # except if tasks have it set to 0 manually in their configs--then we should never overwrite that
                if num_fewshot is not None:
                    if (default_num_fewshot := task_obj.get_config("num_fewshot")) == 0:
                        eval_logger.info(
                            f"num_fewshot has been set to 0 for {task_name} in its config. Manual configuration will be ignored."
                        )
                    else:
                        eval_logger.warning(
                            f"Overwriting default num_fewshot of {task_name} from {default_num_fewshot} to {num_fewshot}"
                        )
                        task_obj.set_config(key="num_fewshot", value=num_fewshot)
                else:
                    # if num_fewshot not provided, and the task does not define a default one, default to 0
                    if (
                        default_num_fewshot := task_obj.get_config("num_fewshot")
                    ) is None:
                        task_obj.set_config(key="num_fewshot", value=0)
                # fewshot_random_seed set for tasks, even with a default num_fewshot (e.g. in the YAML file)
                task_obj.set_fewshot_seed(seed=fewshot_random_seed)

                adjusted_task_dict[task_name] = task_obj

        return adjusted_task_dict

    task_dict = _adjust_config(task_dict)

    if check_integrity:
        run_task_tests(task_list=tasks)

    if evaluation_tracker is not None:
        evaluation_tracker.general_config_tracker.log_experiment_args(
            model_source=model,
            model_args=model_args,
            system_instruction=system_instruction,
            chat_template=lm.chat_template(apply_chat_template)
            if apply_chat_template
            else None,
            fewshot_as_multiturn=fewshot_as_multiturn,
        )

    results = evaluate(
        lm=lm,
        task_dict=task_dict,
        limit=limit,
        examples=examples,
        cache_requests=cache_requests,
        rewrite_requests_cache=rewrite_requests_cache,
        bootstrap_iters=bootstrap_iters,
        write_out=write_out,
        log_samples=True if predict_only else log_samples,
        system_instruction=system_instruction,
        apply_chat_template=apply_chat_template,
        fewshot_as_multiturn=fewshot_as_multiturn,
        verbosity=verbosity,
        confirm_run_unsafe_code=confirm_run_unsafe_code,
    )
    if verbosity is not None:
        lm_eval.setup_logging(verbosity=verbosity)

    if lm.rank == 0:
        if isinstance(model, str):
            model_name = model
        elif hasattr(model, "config") and hasattr(model.config, "_name_or_path"):
            model_name = model.config._name_or_path
        else:
            model_name = type(model).__name__

        # add info about the model and few shot config
        results["config"] = {
            "model": model_name,
            "model_args": model_args,
        }
        # add more detailed model info if available
        if isinstance(lm, lm_eval.models.huggingface.HFLM):
            results["config"].update(lm.get_model_info())
        # add info about execution
        results["config"].update(
            {
                "batch_size": batch_size,
                "batch_sizes": (
                    list(lm.batch_sizes.values()) if hasattr(lm, "batch_sizes") else []
                ),
                "device": device,
                "use_cache": use_cache,
                "limit": limit,
                "bootstrap_iters": bootstrap_iters,
                "gen_kwargs": gen_kwargs,
                "random_seed": random_seed,
                "numpy_seed": numpy_random_seed,
                "torch_seed": torch_random_seed,
                "fewshot_seed": fewshot_random_seed,
            }
        )
        results["git_hash"] = get_git_commit_hash()
        results["date"] = start_date
        add_env_info(results)  # additional environment info to results
        add_tokenizer_info(results, lm)  # additional info about tokenizer
        return results
    else:
        return None


@positional_deprecated
def evaluate(
    lm: "LM",
    task_dict,
    limit: Optional[int] = None,
    examples: Optional[dict] = None,
    cache_requests: bool = False,
    rewrite_requests_cache: bool = False,
    bootstrap_iters: Optional[int] = 100000,
    write_out: bool = False,
    log_samples: bool = True,
    system_instruction: Optional[str] = None,
    apply_chat_template: Union[bool, str] = False,
    fewshot_as_multiturn: bool = False,
    verbosity: str = "INFO",
    confirm_run_unsafe_code: bool = False,
):
    """Instantiate and evaluate a model on a list of tasks.

    :param lm: obj
        Language Model
    :param task_dict: dict[str, Task]
        Dictionary of tasks. Tasks will be taken to have name type(task).config.task .
    :param limit: int, optional
        Limit the number of examples per task (only use this for testing)
    :param examples: dictionary, optional
        Dictionary indicating which examples should be tested in each task, e.g., {'mmlu_astronomy':[0,3,6],'mmlu_anatomy':[1,4,7,10]}.
    :param cache_requests: bool, optional
        Speed up evaluation by caching the building of dataset requests.
    :param rewrite_requests_cache: bool, optional
        Rewrites all the request cache if set to `True`.
    :param bootstrap_iters:
        Number of iterations for bootstrap statistics, used when calculating stderr. Set to 0 for skipping all stderr calculations.
    :param write_out: bool
        If True, write out an example document and model input for checking task integrity
    :param log_samples: bool
        If True, write out all model outputs and documents for per-sample measurement and post-hoc analysis
    :param system_instruction: str
        System instruction to be applied to the prompt
    :param apply_chat_template: Union[bool, str]
        Specifies whether to apply a chat template to the prompt.
        - If set to True, the default chat template is applied.
        - If set to a string, applies the specified chat template by name.
        Defaults to False (no chat template applied).
    :param fewshot_as_multiturn: bool
        Whether to provide the fewshot examples as a multiturn conversation or a single user turn.
    :param verbosity: str
        Verbosity level for logging
    :param confirm_run_unsafe_code: bool
        Whether to confirm running tasks marked as unsafe.
    :return
        Dictionary of results
    """

    eval_logger.setLevel(getattr(logging, f"{verbosity}"))

    if limit is not None and examples is not None:
        raise ValueError(
            "Either 'limit' or 'examples' must be None, but both are not None."
        )
    if apply_chat_template:
        eval_logger.warning(
            "Chat template formatting change affects loglikelihood and multiple-choice tasks. See docs/chat-template-readme.md for details."
        )
    # tracks all Instances/requests a model must generate output on.
    requests = defaultdict(list)
    # stores the amount to pad out reqs per req. type so that
    # number of fwd passes per distributed rank is equal
    padding_requests = defaultdict(int)

    # get lists of group hierarchy and each type of request
    eval_tasks = get_task_list(task_dict)
    if not log_samples:
        if not all(
            "bypass" not in getattr(task_output.task, "_metric_fn_list", {}).keys()
            for task_output in eval_tasks
        ):
            raise ValueError("log_samples must be True for 'bypass' metric-only tasks")

    # validation checks:
    # 1.are we running multimodal task <-> non-multimodal model class, or vice-versa.
    # 2.are we running code that is marked as unsafe.
    incompatible_tasks = []
    for task_output in eval_tasks:
        task: Task = task_output.task

        if getattr(lm, "MULTIMODAL", False) != getattr(task, "MULTIMODAL", False):
            incompatible_tasks.append(task_output.task_name)
        elif getattr(task, "UNSAFE_CODE", False) and not confirm_run_unsafe_code:
            raise ValueError(
                f"Attempted to run task: {task_output.task_name} which is marked as unsafe. Set confirm_run_unsafe_code=True to run this task."
            )
    if len(incompatible_tasks) > 0:
        if not getattr(lm, "MULTIMODAL", False):
            raise ValueError(
                f"Attempted to run tasks: {incompatible_tasks} which require multimodal input, but the selected model type does not currently implement this. Multimodal support is currently restricted to the ['hf-multimodal', 'vllm-vlm'] model type."
            )
        else:
            raise ValueError(
                f"Attempted to run tasks: {incompatible_tasks} which are text-only, but used a model type which only currently supports multimodal tasks."
            )
    # end validation check

    # Cache the limit arg.
    limit_arg = limit
    limits = []
    for task_output in eval_tasks:
        task: Task = task_output.task

        limit = get_sample_size(task, limit_arg)
        limits.append(limit)
        task.build_all_requests(
            limit=limit,
            examples=examples[task_output.task_name]
            if examples is not None
            else examples,
            rank=lm.rank,
            world_size=lm.world_size,
            cache_requests=cache_requests,
            rewrite_requests_cache=rewrite_requests_cache,
            system_instruction=system_instruction,
            apply_chat_template=bool(apply_chat_template),
            fewshot_as_multiturn=fewshot_as_multiturn,
            chat_template=getattr(lm, "apply_chat_template")
            if apply_chat_template
            else None,
            tokenizer_name=getattr(lm, "tokenizer_name", "")
            if apply_chat_template
            else "",
        )
        eval_logger.debug(
            f"Task: {task_output.task_name}; number of requests on this rank: {len(task.instances)}"
        )
        if write_out:
            print_writeout(task)
        # aggregate Instances by LM method requested to get output.
        for instance in task.instances:
            reqtype = instance.request_type
            requests[reqtype].append(instance)

        if lm.world_size > 1:
            instances_rnk = torch.tensor(len(task._instances), device=lm.device)
            gathered_item = (
                lm.accelerator.gather(instances_rnk).cpu().detach().numpy().tolist()
            )
            # "multiple_choice" task types dispatch (several) "loglikelihood" request types
            reqtype = (
                "loglikelihood"
                if task.OUTPUT_TYPE == "multiple_choice"
                else task.OUTPUT_TYPE
            )
            # compute number of pseudo-batches to pad with (FSDP/DDP require even batches among ranks)
            numpad = max(gathered_item) - gathered_item[lm.rank]
            # todo: may not account for padding in cases like SquadV2 which has multiple req types
            padding_requests[reqtype] += numpad

    ### Run LM on inputs, get all outputs ###
    # execute each type of request
    for reqtype, reqs in requests.items():
        eval_logger.info(f"Running {reqtype} requests")
        # create `K` copies of each request `req` based off `K = req.repeats`
        cloned_reqs = []
        for req in reqs:
            cloned_reqs.extend([req] * req.repeats)

        if (lm.world_size > 1) and (padding_requests[reqtype] > 0):
            for _ in range(padding_requests[reqtype]):
                cloned_reqs.extend([req] * req.repeats)

        # run requests through model
        resps = getattr(lm, reqtype)(cloned_reqs)

        # put responses from model into a list of length K for each request.
        for x, req in zip(resps, cloned_reqs):
            req.resps.append(x)

        if lm.world_size > 1:
            lm.accelerator.wait_for_everyone()

    RANK = lm.rank
    WORLD_SIZE = lm.world_size
    ### Postprocess outputs ###
    # TODO: del model here, maybe (idea: allow user to specify device of e.g. reward model separately)
    for task_output, limit in zip(eval_tasks, limits):
        task = task_output.task
        task.apply_filters()

        ### Collect values of metrics on all datapoints ###
        # # unpack results and sort back in order and return control to Task
        # TODO: make it possible to use a different metric per filter
        # Pre-process task.instances to group by doc_id
        instances_by_doc_id = defaultdict(list)
        for instance in task.instances:
            instances_by_doc_id[instance.doc_id].append(instance)
        # Sort instances within each group
        for instances in instances_by_doc_id.values():
            instances.sort(key=lambda x: x.idx)
        # iterate over different filters used
        for filter_key in task.instances[0].filtered_resps.keys():
            doc_iterator = task.doc_iterator(
                rank=RANK,
                limit=limit,
                examples=examples[task_output.task_name]
                if examples is not None
                else examples,
                world_size=WORLD_SIZE,
            )
            for doc_id, doc in doc_iterator:
                if examples:
                    doc_id_true = examples[task_output.task_name][doc_id]
                else:
                    doc_id_true = doc_id
                requests = instances_by_doc_id[doc_id]
                metrics = task.process_results(
                    doc, [req.filtered_resps[filter_key] for req in requests]
                )
                if log_samples:
                    target = task.doc_to_target(doc)
                    example = {
                        "doc_id": doc_id_true,
                        "doc": doc,
                        "target": target,
                        "arguments": [req.args for req in requests],
                        "resps": [req.resps for req in requests],
                        "filtered_resps": [
                            req.filtered_resps[filter_key] for req in requests
                        ],
                        "filter": filter_key,
                        "metrics": list(metrics.keys()),
                        "doc_hash": hash_string(
                            json.dumps(
                                requests[0].doc,
                                indent=2,
                                default=handle_non_serializable,
                                ensure_ascii=False,
                            )
                        ),
                        "prompt_hash": hash_string(requests[0].arguments[0]),
                        "target_hash": hash_string(str(target)),
                    }
                    example.update(metrics)
                    task_output.logged_samples.append(example)
                for metric, value in metrics.items():
                    task_output.sample_metrics[(metric, filter_key)].append(value)

    if WORLD_SIZE > 1:
        # if multigpu, then gather data across all ranks to rank 0
        # first gather logged samples across all ranks
        for task_output in eval_tasks:
            if log_samples:
                # for task_name, task_samples in list(samples.items()):
                full_samples = [None] * WORLD_SIZE if RANK == 0 else None
                torch.distributed.gather_object(
                    obj=task_output.logged_samples,
                    object_gather_list=full_samples,
                    dst=0,
                )

                if RANK == 0:
                    task_output.logged_samples = list(
                        itertools.chain.from_iterable(full_samples)
                    )

            # then collect metrics across all ranks
            for metrics in task_output.sample_metrics:
                metric_list = [None] * WORLD_SIZE if RANK == 0 else None
                torch.distributed.gather_object(
                    obj=task_output.sample_metrics[metrics],
                    object_gather_list=metric_list,
                    dst=0,
                )
                if RANK == 0:
                    task_output.sample_metrics[metrics] = list(
                        itertools.chain.from_iterable(metric_list)
                    )

    if RANK == 0:
        ### Aggregate results over all datapoints ###
        # aggregate results ; run bootstrap CIs
        for task_output in eval_tasks:
            task_output.calculate_aggregate_metric(bootstrap_iters=bootstrap_iters)
        (
            results,
            samples,
            configs,
            versions,
            num_fewshot,
            higher_is_better,
        ) = consolidate_results(eval_tasks)

        ### Calculate group metrics ###
        if bool(results):
            results, versions, show_group_table, *_ = consolidate_group_results(
                results, versions, task_dict
            )

        results_agg, group_agg = prepare_print_tasks(task_dict, results)
        subtask_list = get_subtask_list(task_dict)

        # collect all higher_is_better values for metrics
        # in the group's subtasks.
        # TODO: clean this up ; unify with the below metric_list loop?
        _higher_is_better = {}
        for group, task_list in subtask_list.items():
            if (
                len(task_list) != 0
            ):  # subtask list will list "task_name": [] for solo tasks
                for task in task_list:
                    for m, h in higher_is_better[task].items():
                        if m not in _higher_is_better.keys():
                            _higher_is_better[m] = h

                        if (
                            m in _higher_is_better
                            and _higher_is_better[m] is not None
                            and _higher_is_better[m] != h
                        ):
                            eval_logger.warning(
                                f"Higher_is_better values for metric {m} in group {group} are not consistent. Defaulting to None."
                            )
                            _higher_is_better[m] = None
                higher_is_better[group] = _higher_is_better

        results_dict = {
            "results": dict(results_agg.items()),
            **(
                {"groups": dict(group_agg.items())}
                if (bool(group_agg) & show_group_table)
                else {}
            ),
            "group_subtasks": dict(reversed(subtask_list.items())),
            "configs": dict(sorted(configs.items())),
            "versions": dict(sorted(versions.items())),
            "n-shot": dict(sorted(num_fewshot.items())),
            "higher_is_better": dict(sorted(higher_is_better.items())),
            "n-samples": {
                task_output.task_name: {
                    "original": len(task_output.task.eval_docs),
                    "effective": min(
                        limit if limit else len(task_output.task.eval_docs),
                        len(task_output.task.eval_docs),
                    ),
                }
                for task_output, limit in zip(eval_tasks, limits)
            },
        }
        if log_samples:
            results_dict["samples"] = dict(samples)

        return results_dict

    else:
        return None


def request_caching_arg_to_dict(cache_requests: str) -> dict:
    request_caching_args = {
        "cache_requests": cache_requests in {"true", "refresh"},
        "rewrite_requests_cache": cache_requests == "refresh",
        "delete_requests_cache": cache_requests == "delete",
    }

    return request_caching_args<|MERGE_RESOLUTION|>--- conflicted
+++ resolved
@@ -34,7 +34,6 @@
     setup_logging,
     simple_parse_args_string,
 )
-
 
 if TYPE_CHECKING:
     from lm_eval.api.model import LM
@@ -145,17 +144,12 @@
         setup_logging(verbosity=verbosity)
     start_date = time.time()
 
-<<<<<<< HEAD
     if limit is not None and examples is not None:
-        raise ValueError(
-            "Either 'limit' or 'examples' must be None, but both are not None."
-=======
-    if isinstance(model_args, str) and (
-        "instruct" in model_args and not apply_chat_template
-    ):
+        raise ValueError("Either 'limit' or 'examples' must be None, but both are not None.")
+
+    if isinstance(model_args, str) and ("instruct" in model_args and not apply_chat_template):
         eval_logger.warning(
             "Instruct model detected, but chat template not applied. Recommend setting `apply_chat_template` (optionally `fewshot_as_multiturn`)."
->>>>>>> 4890e881
         )
 
     if delete_requests_cache:
@@ -185,9 +179,7 @@
     if tasks is None:
         tasks = []
     if len(tasks) == 0:
-        raise ValueError(
-            "No tasks specified, or no tasks found. Please verify the task names."
-        )
+        raise ValueError("No tasks specified, or no tasks found. Please verify the task names.")
 
     if gen_kwargs is not None:
         gen_kwargs = simple_parse_args_string(gen_kwargs)
@@ -204,9 +196,7 @@
             model_args = ""
 
         if isinstance(model_args, dict):
-            eval_logger.info(
-                f"Initializing {model} model, with arguments: {model_args}"
-            )
+            eval_logger.info(f"Initializing {model} model, with arguments: {model_args}")
             lm = lm_eval.api.registry.get_model(model).create_from_arg_obj(
                 model_args,
                 {
@@ -217,9 +207,7 @@
             )
 
         else:
-            eval_logger.info(
-                f"Initializing {model} model, with arguments: {simple_parse_args_string(model_args)}"
-            )
+            eval_logger.info(f"Initializing {model} model, with arguments: {simple_parse_args_string(model_args)}")
             lm = lm_eval.api.registry.get_model(model).create_from_arg_string(
                 model_args,
                 {
@@ -243,9 +231,7 @@
             use_cache
             # each rank receives a different cache db.
             # necessary to avoid multiple writes to cache at once
-            + "_rank"
-            + str(lm.rank)
-            + ".db",
+            + "_rank" + str(lm.rank) + ".db",
         )
 
     if task_manager is None:
@@ -267,14 +253,10 @@
             else:
                 if task_obj.get_config("output_type") == "generate_until":
                     if gen_kwargs is not None:
-                        task_obj.set_config(
-                            key="generation_kwargs", value=gen_kwargs, update=True
-                        )
+                        task_obj.set_config(key="generation_kwargs", value=gen_kwargs, update=True)
 
                 if predict_only:
-                    eval_logger.info(
-                        f"Processing {task_name} in output-only mode. Metrics will not be calculated!"
-                    )
+                    eval_logger.info(f"Processing {task_name} in output-only mode. Metrics will not be calculated!")
                     # we have to change the class properties post-hoc. This is pretty hacky.
                     task_obj.override_metric(metric_name="bypass")
 
@@ -292,9 +274,7 @@
                         task_obj.set_config(key="num_fewshot", value=num_fewshot)
                 else:
                     # if num_fewshot not provided, and the task does not define a default one, default to 0
-                    if (
-                        default_num_fewshot := task_obj.get_config("num_fewshot")
-                    ) is None:
+                    if (default_num_fewshot := task_obj.get_config("num_fewshot")) is None:
                         task_obj.set_config(key="num_fewshot", value=0)
                 # fewshot_random_seed set for tasks, even with a default num_fewshot (e.g. in the YAML file)
                 task_obj.set_fewshot_seed(seed=fewshot_random_seed)
@@ -313,9 +293,7 @@
             model_source=model,
             model_args=model_args,
             system_instruction=system_instruction,
-            chat_template=lm.chat_template(apply_chat_template)
-            if apply_chat_template
-            else None,
+            chat_template=lm.chat_template(apply_chat_template) if apply_chat_template else None,
             fewshot_as_multiturn=fewshot_as_multiturn,
         )
 
@@ -358,9 +336,7 @@
         results["config"].update(
             {
                 "batch_size": batch_size,
-                "batch_sizes": (
-                    list(lm.batch_sizes.values()) if hasattr(lm, "batch_sizes") else []
-                ),
+                "batch_sizes": (list(lm.batch_sizes.values()) if hasattr(lm, "batch_sizes") else []),
                 "device": device,
                 "use_cache": use_cache,
                 "limit": limit,
@@ -438,9 +414,7 @@
     eval_logger.setLevel(getattr(logging, f"{verbosity}"))
 
     if limit is not None and examples is not None:
-        raise ValueError(
-            "Either 'limit' or 'examples' must be None, but both are not None."
-        )
+        raise ValueError("Either 'limit' or 'examples' must be None, but both are not None.")
     if apply_chat_template:
         eval_logger.warning(
             "Chat template formatting change affects loglikelihood and multiple-choice tasks. See docs/chat-template-readme.md for details."
@@ -455,8 +429,7 @@
     eval_tasks = get_task_list(task_dict)
     if not log_samples:
         if not all(
-            "bypass" not in getattr(task_output.task, "_metric_fn_list", {}).keys()
-            for task_output in eval_tasks
+            "bypass" not in getattr(task_output.task, "_metric_fn_list", {}).keys() for task_output in eval_tasks
         ):
             raise ValueError("log_samples must be True for 'bypass' metric-only tasks")
 
@@ -494,9 +467,7 @@
         limits.append(limit)
         task.build_all_requests(
             limit=limit,
-            examples=examples[task_output.task_name]
-            if examples is not None
-            else examples,
+            examples=examples[task_output.task_name] if examples is not None else examples,
             rank=lm.rank,
             world_size=lm.world_size,
             cache_requests=cache_requests,
@@ -504,16 +475,10 @@
             system_instruction=system_instruction,
             apply_chat_template=bool(apply_chat_template),
             fewshot_as_multiturn=fewshot_as_multiturn,
-            chat_template=getattr(lm, "apply_chat_template")
-            if apply_chat_template
-            else None,
-            tokenizer_name=getattr(lm, "tokenizer_name", "")
-            if apply_chat_template
-            else "",
+            chat_template=getattr(lm, "apply_chat_template") if apply_chat_template else None,
+            tokenizer_name=getattr(lm, "tokenizer_name", "") if apply_chat_template else "",
         )
-        eval_logger.debug(
-            f"Task: {task_output.task_name}; number of requests on this rank: {len(task.instances)}"
-        )
+        eval_logger.debug(f"Task: {task_output.task_name}; number of requests on this rank: {len(task.instances)}")
         if write_out:
             print_writeout(task)
         # aggregate Instances by LM method requested to get output.
@@ -523,15 +488,9 @@
 
         if lm.world_size > 1:
             instances_rnk = torch.tensor(len(task._instances), device=lm.device)
-            gathered_item = (
-                lm.accelerator.gather(instances_rnk).cpu().detach().numpy().tolist()
-            )
+            gathered_item = lm.accelerator.gather(instances_rnk).cpu().detach().numpy().tolist()
             # "multiple_choice" task types dispatch (several) "loglikelihood" request types
-            reqtype = (
-                "loglikelihood"
-                if task.OUTPUT_TYPE == "multiple_choice"
-                else task.OUTPUT_TYPE
-            )
+            reqtype = "loglikelihood" if task.OUTPUT_TYPE == "multiple_choice" else task.OUTPUT_TYPE
             # compute number of pseudo-batches to pad with (FSDP/DDP require even batches among ranks)
             numpad = max(gathered_item) - gathered_item[lm.rank]
             # todo: may not account for padding in cases like SquadV2 which has multiple req types
@@ -583,9 +542,7 @@
             doc_iterator = task.doc_iterator(
                 rank=RANK,
                 limit=limit,
-                examples=examples[task_output.task_name]
-                if examples is not None
-                else examples,
+                examples=examples[task_output.task_name] if examples is not None else examples,
                 world_size=WORLD_SIZE,
             )
             for doc_id, doc in doc_iterator:
@@ -594,9 +551,7 @@
                 else:
                     doc_id_true = doc_id
                 requests = instances_by_doc_id[doc_id]
-                metrics = task.process_results(
-                    doc, [req.filtered_resps[filter_key] for req in requests]
-                )
+                metrics = task.process_results(doc, [req.filtered_resps[filter_key] for req in requests])
                 if log_samples:
                     target = task.doc_to_target(doc)
                     example = {
@@ -605,9 +560,7 @@
                         "target": target,
                         "arguments": [req.args for req in requests],
                         "resps": [req.resps for req in requests],
-                        "filtered_resps": [
-                            req.filtered_resps[filter_key] for req in requests
-                        ],
+                        "filtered_resps": [req.filtered_resps[filter_key] for req in requests],
                         "filter": filter_key,
                         "metrics": list(metrics.keys()),
                         "doc_hash": hash_string(
@@ -640,9 +593,7 @@
                 )
 
                 if RANK == 0:
-                    task_output.logged_samples = list(
-                        itertools.chain.from_iterable(full_samples)
-                    )
+                    task_output.logged_samples = list(itertools.chain.from_iterable(full_samples))
 
             # then collect metrics across all ranks
             for metrics in task_output.sample_metrics:
@@ -653,9 +604,7 @@
                     dst=0,
                 )
                 if RANK == 0:
-                    task_output.sample_metrics[metrics] = list(
-                        itertools.chain.from_iterable(metric_list)
-                    )
+                    task_output.sample_metrics[metrics] = list(itertools.chain.from_iterable(metric_list))
 
     if RANK == 0:
         ### Aggregate results over all datapoints ###
@@ -673,9 +622,7 @@
 
         ### Calculate group metrics ###
         if bool(results):
-            results, versions, show_group_table, *_ = consolidate_group_results(
-                results, versions, task_dict
-            )
+            results, versions, show_group_table, *_ = consolidate_group_results(results, versions, task_dict)
 
         results_agg, group_agg = prepare_print_tasks(task_dict, results)
         subtask_list = get_subtask_list(task_dict)
@@ -685,19 +632,13 @@
         # TODO: clean this up ; unify with the below metric_list loop?
         _higher_is_better = {}
         for group, task_list in subtask_list.items():
-            if (
-                len(task_list) != 0
-            ):  # subtask list will list "task_name": [] for solo tasks
+            if len(task_list) != 0:  # subtask list will list "task_name": [] for solo tasks
                 for task in task_list:
                     for m, h in higher_is_better[task].items():
                         if m not in _higher_is_better.keys():
                             _higher_is_better[m] = h
 
-                        if (
-                            m in _higher_is_better
-                            and _higher_is_better[m] is not None
-                            and _higher_is_better[m] != h
-                        ):
+                        if m in _higher_is_better and _higher_is_better[m] is not None and _higher_is_better[m] != h:
                             eval_logger.warning(
                                 f"Higher_is_better values for metric {m} in group {group} are not consistent. Defaulting to None."
                             )
@@ -706,11 +647,7 @@
 
         results_dict = {
             "results": dict(results_agg.items()),
-            **(
-                {"groups": dict(group_agg.items())}
-                if (bool(group_agg) & show_group_table)
-                else {}
-            ),
+            **({"groups": dict(group_agg.items())} if (bool(group_agg) & show_group_table) else {}),
             "group_subtasks": dict(reversed(subtask_list.items())),
             "configs": dict(sorted(configs.items())),
             "versions": dict(sorted(versions.items())),
