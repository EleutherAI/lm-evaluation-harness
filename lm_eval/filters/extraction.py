import re
import sys
import unicodedata

from lm_eval.api.filter import Filter
from lm_eval.api.registry import register_filter


@register_filter("regex")
class RegexFilter(Filter):
    """A filter that extracts values from text using regex pattern matching.

    This filter applies a regex pattern to each model response and extracts matched values.
    If no match is found, returns a fallback value. Useful for extracting structured data
    (like numbers) from unstructured model outputs.
    """

    def __init__(
        self,
        regex_pattern: str = r"#### (\-?[0-9\.\,]+)",
        group_select: int = 0,
        fallback: str = "[invalid]",
    ) -> None:
        """
        pass a string `regex` to run `re.compile(r"regex")` on.
        `fallback` defines the output returned if no matches for the regex are located.
        """
        self.regex_pattern = regex_pattern
        self.regex = re.compile(regex_pattern)
        self.group_select = group_select
        self.fallback = fallback

    def apply(self, resps: list[list[str]], docs: list[dict]) -> list[list[str]]:
        # here, we assume we have a list, in which each element is
        # a list of model responses for some particular input/target pair.
        # so we process each of these (same input/target response sets)
        # independently (and keep them a list.)
        def filter_set(inst):
            filtered = []
            for resp in inst:
                match = self.regex.findall(resp)
                if match:
                    match = match[self.group_select]
                    if isinstance(match, tuple):
                        match = [m for m in match if m]
                        if match:
                            match = match[0]
                        else:
                            match = self.fallback
                    match = match.strip()
                else:
                    match = self.fallback
                filtered.append(match)
            return filtered

        filtered_resps = list(map(lambda x: filter_set(x), resps))
<<<<<<< HEAD
        return filtered_resps


@register_filter("regex_pos")
class POSFilter(Filter):
    """ """

    def __init__(
        self,
        regex_pattern: str = r"\['(.*?)'\]",
        group_select=0,
        fallback=None,
    ) -> None:
        """
        pass a string `regex` to run `re.compile(r"regex")` on.
        `fallback` defines the output returned if no matches for the regex are located.
        """
        if fallback is None:
            fallback = ['invalid']
        self.regex_pattern = regex_pattern
        self.regex = re.compile(regex_pattern)
        self.group_select = group_select
        self.fallback = fallback

    def apply(self, resps, docs):

        def extract_tagged_tokens(text):
            # Extract tagged tokens list from text input using regex
            tokens = re.findall(r"\('([^']*)', '([^']*)'\)", text)
            return [(token, pos) for token, pos in tokens]

        def extract_pos_tags(result):
            pos_tags = []
            if isinstance(result, str):
                result = extract_tagged_tokens(result)
            pos_tags.extend(pos for _, pos in result)
            return pos_tags if pos_tags else self.fallback

        def filter_set(inst):
            filtered = []
            for resp in inst:
                match = extract_pos_tags(resp)
                filtered.append(match)
            return filtered
=======
>>>>>>> c6b9aeeb

        filtered_resps = map(lambda x: filter_set(x), resps)
        return filtered_resps


@register_filter("remove_whitespace")
class WhitespaceFilter(Filter):
    """Filters out leading whitespace from responses."""

    def apply(self, resps: list[list[str]], docs: list[dict]) -> list[list[str]]:
        def filter_set(inst):
            filtered_resp = []
            for resp in inst:
                resp = resp.lstrip()
                filtered_resp.append(resp)
            return filtered_resp

        filtered_resps = [filter_set(resp) for resp in resps]

        return filtered_resps


@register_filter("multi_choice_regex")
class MultiChoiceRegexFilter(RegexFilter):
    """
    A filter used to extract a model's answer on multiple choice questions with
    letter answers. assumes each document has a "choices" field
    containing the list of answer choices and that the answer label symbols
    are of the form (A), (B), (C), ... or A, B, C.
    """

    def __init__(
        self,
        regex_pattern: str = r"#### (\-?[0-9\.\,]+)",
        group_select=0,
        fallback: str = "[invalid]",
        ignore_case=False,
        ignore_punctuation=False,
        regexes_to_ignore=None,
    ) -> None:
        """
        regex_pattern: The basic regex pattern to use. If fails to match, we will use the customized match procedure
                        - step 1 : We parse the choices between ([A-Z])s then try to find these choices in the response.
                        - step 2 : We parse the choice with regex :[\s]*([A-?]), where ? varies by number of choices.
        group_select: Selects the (group_select)th match from the findall result.
        ignore_case: Ignores the case during step 1 matching
        ignore_punctuation: Remove the punctuation during step 1 matching
        regexes_to_ignore: Remove these regexes during step 1 matching
        """
        super().__init__(regex_pattern, group_select, fallback)
        self.ignore_case = ignore_case
        self.ignore_punctuation = ignore_punctuation
        self.regexes_to_ignore = regexes_to_ignore

    def apply(self, resps: list[list[str]], docs: list[dict]) -> list[list[str]]:
        # here, we assume we have a list, in which each element is
        # a list of model responses for some particular input/target pair.
        # so we process each of these (same input/target response sets)
        # independently (and keep them a list.)

        def find_match(regex, resp, convert_dict={}):
            match = regex.findall(resp)
            if match:
                match = match[self.group_select]
                if isinstance(match, tuple):
                    match = [m for m in match if m][0]
                match = match.strip()
                if match and match in convert_dict:
                    match = convert_dict[match]
            return match

        punct_tbl = dict.fromkeys(
            i
            for i in range(sys.maxunicode)
            if unicodedata.category(chr(i)).startswith("P")
        )

        def filter_ignores(st):
            if self.regexes_to_ignore is not None:
                for s in self.regexes_to_ignore:
                    st = re.sub(s, "", st)

            if self.ignore_case:
                st = st.lower()

            if self.ignore_punctuation:
                # https://stackoverflow.com/a/266162
                st = st.translate(punct_tbl)
            return st

        filtered_resps = []

        for r, doc in zip(resps, docs):
            fallback_regexes = []
            choice_to_alpha = {}
            next_alpha = "A"

            without_paren_fallback_regexes = []
            without_paren_to_target = {}

            choices = doc["choices"]
            for c in choices:
                m = filter_ignores(c.strip())
                fallback_regexes.append(f"{re.escape(m)}")
                choice_to_alpha[m] = f"({next_alpha})"

                without_paren_fallback_regexes.append(next_alpha)
                without_paren_to_target[next_alpha] = f"({next_alpha})"

                next_alpha = chr(ord(next_alpha) + 1)
            fallback_regex = re.compile("|".join(fallback_regexes))
            without_paren_fallback_regex = "|".join(without_paren_fallback_regexes)
            without_paren_fallback_regex = re.compile(
                rf":[\s]*({without_paren_fallback_regex})"
            )

            filtered = []
            for resp in r:
                match = find_match(self.regex, resp)
                if not match:
                    match = find_match(
                        fallback_regex, filter_ignores(resp), choice_to_alpha
                    )
                    if not match:
                        match = find_match(
                            without_paren_fallback_regex, resp, without_paren_to_target
                        )
                if not match:
                    match = self.fallback
                filtered.append(match)
            filtered_resps.append(filtered)

        return filtered_resps<|MERGE_RESOLUTION|>--- conflicted
+++ resolved
@@ -54,7 +54,6 @@
             return filtered
 
         filtered_resps = list(map(lambda x: filter_set(x), resps))
-<<<<<<< HEAD
         return filtered_resps
 
 
@@ -99,8 +98,6 @@
                 match = extract_pos_tags(resp)
                 filtered.append(match)
             return filtered
-=======
->>>>>>> c6b9aeeb
 
         filtered_resps = map(lambda x: filter_set(x), resps)
         return filtered_resps
