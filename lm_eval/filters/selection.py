from collections import Counter

from lm_eval.api.filter import Filter


class TakeFirstFilter(Filter):
    def __init__(self):
        """
        Can define custom behavior here, if an individual instantiation of a Filter class should have state.
        """

    def apply(self, resps):
        """
        Assuming each entry of `resps` is a list of model responses, we discard all but the first response.
        """
        return map(lambda r: r[0], resps)

<<<<<<< HEAD
class TakeKFilter(Filter):

=======

class TakeKFilter(Filter):
>>>>>>> 761f0087
    def __init__(self, *args, **kwargs):

        self.k = kwargs.pop("k")

        super().__init__(*args, **kwargs)

    def apply(self, resps):
        # check we have at least k responses per doc, else we can't take the first k
<<<<<<< HEAD
        assert len(resps[0]) >= self.k, f"Need at least {self.k} responses per doc to take first {self.k}, but got {len(resps[0])} only! Please increase TaskConfig.repeats ."
        return map(lambda r: r[:self.k], resps)
=======
        assert (
            len(resps[0]) >= self.k
        ), f"Need at least {self.k} responses per doc to take first {self.k}, but got {len(resps[0])} only! Please increase TaskConfig.repeats ."
        return map(lambda r: r[: self.k], resps)
>>>>>>> 761f0087


class MajorityVoteFilter(Filter):
    def __init__(self):
        """
        Can define custom behavior here, if an individual instantiation of a Filter class should have state.
        """

    def apply(self, resps):
        """
<<<<<<< HEAD
        Each entry of `resps` is a list of model responses. 
        We select the response that occurs most frequently in each entry of `resps`.
        """
        def select_majority(resp):
            counts = Counter(resp)
            vote = counts.most_common(1)[0][0] 
=======
        Each entry of `resps` is a list of model responses.
        We select the response that occurs most frequently in each entry of `resps`.
        """

        def select_majority(resp):
            counts = Counter(resp)
            vote = counts.most_common(1)[0][0]
>>>>>>> 761f0087
            return vote

        return map(lambda r: [select_majority(r)], resps)<|MERGE_RESOLUTION|>--- conflicted
+++ resolved
@@ -15,13 +15,8 @@
         """
         return map(lambda r: r[0], resps)
 
-<<<<<<< HEAD
-class TakeKFilter(Filter):
-
-=======
 
 class TakeKFilter(Filter):
->>>>>>> 761f0087
     def __init__(self, *args, **kwargs):
 
         self.k = kwargs.pop("k")
@@ -30,15 +25,10 @@
 
     def apply(self, resps):
         # check we have at least k responses per doc, else we can't take the first k
-<<<<<<< HEAD
-        assert len(resps[0]) >= self.k, f"Need at least {self.k} responses per doc to take first {self.k}, but got {len(resps[0])} only! Please increase TaskConfig.repeats ."
-        return map(lambda r: r[:self.k], resps)
-=======
         assert (
             len(resps[0]) >= self.k
         ), f"Need at least {self.k} responses per doc to take first {self.k}, but got {len(resps[0])} only! Please increase TaskConfig.repeats ."
         return map(lambda r: r[: self.k], resps)
->>>>>>> 761f0087
 
 
 class MajorityVoteFilter(Filter):
@@ -49,14 +39,6 @@
 
     def apply(self, resps):
         """
-<<<<<<< HEAD
-        Each entry of `resps` is a list of model responses. 
-        We select the response that occurs most frequently in each entry of `resps`.
-        """
-        def select_majority(resp):
-            counts = Counter(resp)
-            vote = counts.most_common(1)[0][0] 
-=======
         Each entry of `resps` is a list of model responses.
         We select the response that occurs most frequently in each entry of `resps`.
         """
@@ -64,7 +46,6 @@
         def select_majority(resp):
             counts = Counter(resp)
             vote = counts.most_common(1)[0][0]
->>>>>>> 761f0087
             return vote
 
         return map(lambda r: [select_majority(r)], resps)