import logging
import os
import re
import subprocess
from pathlib import Path
from typing import Any, Dict, Optional, Tuple, Union

import numpy as np
from torch.utils.collect_env import get_pretty_env_info
from transformers import __version__ as trans_version


logger = logging.getLogger(__name__)


def remove_none_pattern(input_string: str) -> Tuple[str, bool]:
    """Remove the ',none' substring from the input_string if it exists at the end.

    Args:
        input_string (str): The input string from which to remove the ',none' substring.

    Returns:
        Tuple[str, bool]: A tuple containing the modified input_string with the ',none' substring removed
                          and a boolean indicating whether the modification was made (True) or not (False).
    """
    # Define the pattern to match ',none' at the end of the string
    pattern = re.compile(r",none$")

    # Use sub() to replace ',none' with an empty string
    result = re.sub(pattern, "", input_string)

    # check if the input_string changed
    removed = result != input_string

    return result, removed


def _handle_non_serializable(o: Any) -> Union[int, str, list]:
    """Handle non-serializable objects by converting them to serializable types.

    Args:
        o (Any): The object to be handled.

    Returns:
        Union[int, str, list]: The converted object. If the object is of type np.int64 or np.int32,
            it will be converted to int. If the object is of type set, it will be converted
            to a list. Otherwise, it will be converted to str.
    """
    if isinstance(o, np.int64) or isinstance(o, np.int32):
        return int(o)
    elif isinstance(o, set):
        return list(o)
    else:
        return str(o)


def get_commit_from_path(repo_path: Union[Path, str]) -> Optional[str]:
    try:
        git_folder = Path(repo_path, ".git")
        if git_folder.is_file():
            git_folder = Path(
                git_folder.parent,
                git_folder.read_text(encoding="utf-8").split("\n")[0].split(" ")[-1],
            )
        if Path(git_folder, "HEAD").exists():
            head_name = (
                Path(git_folder, "HEAD")
                .read_text(encoding="utf-8")
                .split("\n")[0]
                .split(" ")[-1]
            )
            head_ref = Path(git_folder, head_name)
            git_hash = head_ref.read_text(encoding="utf-8").replace("\n", "")
        else:
            git_hash = None
    except Exception as err:
        logger.debug(
            f"Failed to retrieve a Git commit hash from path: {str(repo_path)}. Error: {err}"
        )
        return None
    return git_hash


def get_git_commit_hash():
    """
    Gets the git commit hash of your current repo (if it exists).
    Source: https://github.com/EleutherAI/gpt-neox/blob/b608043be541602170bfcfb8ec9bf85e8a0799e0/megatron/neox_arguments/neox_args.py#L42
    """
    try:
        git_hash = subprocess.check_output(["git", "describe", "--always"]).strip()
        git_hash = git_hash.decode()
    except (subprocess.CalledProcessError, FileNotFoundError):
        # FileNotFoundError occurs when git not installed on system
        git_hash = get_commit_from_path(os.getcwd())  # git hash of repo if exists
    return git_hash


def add_env_info(storage: Dict[str, Any]):
    try:
        pretty_env_info = get_pretty_env_info()
    except Exception as err:
        pretty_env_info = str(err)
    transformers_version = trans_version
    upper_dir_commit = get_commit_from_path(
        Path(os.getcwd(), "..")
    )  # git hash of upper repo if exists
    added_info = {
        "pretty_env_info": pretty_env_info,
        "transformers_version": transformers_version,
        "upper_git_hash": upper_dir_commit,  # in case this repo is submodule
    }
    storage.update(added_info)


def add_tokenizer_info(storage: Dict[str, Any], lm):
    if getattr(lm, "tokenizer", False):
<<<<<<< HEAD
        tokenizer_info = {
            "tokenizer_pad_token": [lm.tokenizer.pad_token, lm.tokenizer.pad_token_id],
            "tokenizer_eos_token": [lm.tokenizer.eos_token, lm.tokenizer.eos_token_id],
            "tokenizer_bos_token": [lm.tokenizer.bos_token, lm.tokenizer.bos_token_id],
            "eot_token_id": getattr(lm, "eot_token_id", None),
            "max_length": getattr(lm, "max_length", None),
        }
        storage.update(tokenizer_info)
    # seems gguf and textsynth do not have tokenizer
=======
        try:
            tokenizer_info = {
                "tokenizer_pad_token": [
                    lm.tokenizer.pad_token,
                    str(lm.tokenizer.pad_token_id),
                ],
                "tokenizer_eos_token": [
                    lm.tokenizer.eos_token,
                    str(lm.tokenizer.eos_token_id),
                ],
                "tokenizer_bos_token": [
                    lm.tokenizer.bos_token,
                    str(lm.tokenizer.bos_token_id),
                ],
                "eot_token_id": getattr(lm, "eot_token_id", None),
                "max_length": getattr(lm, "max_length", None),
            }
            storage.update(tokenizer_info)
        except Exception as err:
            logger.debug(
                f"Logging detailed tokenizer info failed with {err}, skipping..."
            )
        # seems gguf and textsynth do not have tokenizer
>>>>>>> 4a62757d
    else:
        logger.debug(
            "LM does not have a 'tokenizer' attribute, not logging tokenizer metadata to results."
        )<|MERGE_RESOLUTION|>--- conflicted
+++ resolved
@@ -114,17 +114,6 @@
 
 def add_tokenizer_info(storage: Dict[str, Any], lm):
     if getattr(lm, "tokenizer", False):
-<<<<<<< HEAD
-        tokenizer_info = {
-            "tokenizer_pad_token": [lm.tokenizer.pad_token, lm.tokenizer.pad_token_id],
-            "tokenizer_eos_token": [lm.tokenizer.eos_token, lm.tokenizer.eos_token_id],
-            "tokenizer_bos_token": [lm.tokenizer.bos_token, lm.tokenizer.bos_token_id],
-            "eot_token_id": getattr(lm, "eot_token_id", None),
-            "max_length": getattr(lm, "max_length", None),
-        }
-        storage.update(tokenizer_info)
-    # seems gguf and textsynth do not have tokenizer
-=======
         try:
             tokenizer_info = {
                 "tokenizer_pad_token": [
@@ -148,7 +137,6 @@
                 f"Logging detailed tokenizer info failed with {err}, skipping..."
             )
         # seems gguf and textsynth do not have tokenizer
->>>>>>> 4a62757d
     else:
         logger.debug(
             "LM does not have a 'tokenizer' attribute, not logging tokenizer metadata to results."
