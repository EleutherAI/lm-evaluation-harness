<<<<<<< HEAD
from . import huggingface
from . import openai_completions
from . import textsynth
from . import dummy
from . import anthropic_llms
from . import gguf
from . import vllm_causallms
from . import mamba_lm
from . import optimum_lm
from . import neuralmagic
from . import neuron_optimum
# TODO: implement __all__
=======
from . import (
    anthropic_llms,
    dummy,
    gguf,
    huggingface,
    mamba_lm,
    neuron_optimum,
    openai_completions,
    optimum_lm,
    textsynth,
    vllm_causallms,
)

>>>>>>> a97fde23

# TODO: implement __all__


try:
    # enable hf hub transfer if available
    import hf_transfer  # type: ignore # noqa
    import huggingface_hub.constants  # type: ignore

    huggingface_hub.constants.HF_HUB_ENABLE_HF_TRANSFER = True
except ImportError:
    pass<|MERGE_RESOLUTION|>--- conflicted
+++ resolved
@@ -1,23 +1,10 @@
-<<<<<<< HEAD
-from . import huggingface
-from . import openai_completions
-from . import textsynth
-from . import dummy
-from . import anthropic_llms
-from . import gguf
-from . import vllm_causallms
-from . import mamba_lm
-from . import optimum_lm
-from . import neuralmagic
-from . import neuron_optimum
-# TODO: implement __all__
-=======
 from . import (
     anthropic_llms,
     dummy,
     gguf,
     huggingface,
     mamba_lm,
+    neuralmagic,
     neuron_optimum,
     openai_completions,
     optimum_lm,
@@ -25,7 +12,6 @@
     vllm_causallms,
 )
 
->>>>>>> a97fde23
 
 # TODO: implement __all__
 
