--- conflicted
+++ resolved
@@ -15,11 +15,8 @@
     openai_completions,
     optimum_ipex,
     optimum_lm,
-<<<<<<< HEAD
     optimum_lm_genai,
-=======
     sglang_causallms,
->>>>>>> e4a7b69f
     textsynth,
     vllm_causallms,
     vllm_vlms,
