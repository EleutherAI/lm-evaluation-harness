from . import (
    anthropic_llms,
    dummy,
    gguf,
    huggingface,
    mamba_lm,
<<<<<<< HEAD
    neuralmagic,
=======
    nemo_lm,
>>>>>>> 9516087b
    neuron_optimum,
    openai_completions,
    optimum_lm,
    textsynth,
    vllm_causallms,
)


# TODO: implement __all__


try:
    # enable hf hub transfer if available
    import hf_transfer  # type: ignore # noqa
    import huggingface_hub.constants  # type: ignore

    huggingface_hub.constants.HF_HUB_ENABLE_HF_TRANSFER = True
except ImportError:
    pass<|MERGE_RESOLUTION|>--- conflicted
+++ resolved
@@ -4,11 +4,8 @@
     gguf,
     huggingface,
     mamba_lm,
-<<<<<<< HEAD
+    nemo_lm,
     neuralmagic,
-=======
-    nemo_lm,
->>>>>>> 9516087b
     neuron_optimum,
     openai_completions,
     optimum_lm,
