import abc
import asyncio
import copy
import itertools
import json
from functools import cached_property
from typing import (
    Any,
    Awaitable,
    Callable,
    Dict,
    Iterable,
    List,
    Literal,
    NamedTuple,
    Optional,
    Tuple,
    Union,
)


try:
    import requests
    from aiohttp import ClientSession, TCPConnector
    from tenacity import RetryError, retry, stop_after_attempt, wait_exponential
    from tqdm import tqdm
    from tqdm.asyncio import tqdm_asyncio
except ModuleNotFoundError:
    pass


from importlib.util import find_spec

from lm_eval import utils
from lm_eval.api.instance import Instance
from lm_eval.api.model import TemplateLM
from lm_eval.models.utils import Collator, chunks, configure_pad_token


LogLikelihoodInputs = Tuple[Tuple[str, str], List[int], List[int]]


# utility class to keep track of json encoded chats
class JsonChatStr(NamedTuple):
    prompt: str

    def encode(self, encoding):
        return self.prompt.encode(encoding)


eval_logger = utils.eval_logger


class TemplateAPI(TemplateLM):
    def __init__(
        self,
        model: str = None,
        pretrained: str = None,  # `model` takes precedence over `pretrained` when passed.
        base_url: str = None,
        tokenizer: Optional[str] = None,
        # Logliklehood tasks require a tokenizer to calculate context lengths,
        # however the requests can be sent as a string if the API doesn't support token inputs.
        # use tokenized_requests=False
        tokenizer_backend: Optional[
            Literal["tiktoken", "huggingface", None]
        ] = "huggingface",
        truncate: bool = False,
        # number of concurrent requests. More useful if not batching
        num_concurrent: int = 1,
        max_retries: int = 3,
        max_gen_toks: int = 256,
        batch_size: Union[str, int] = 1,
        seed: int = 1234,
        max_length: Optional[int] = 2048,
        add_bos_token: bool = False,
        custom_prefix_token_id=None,
        # send the requests as tokens or strings
        tokenized_requests=True,
        **kwargs,
    ) -> None:
        super().__init__()
        missing_packages = [
            pkg
            for pkg in ["aiohttp", "tqdm", "tenacity", "requests"]
            if find_spec(pkg) is None
        ]
        if missing_packages:
            raise ModuleNotFoundError(
                f"Attempted to use an API model, but the required packages {missing_packages} are not installed. "
                'Please install these via `pip install lm-eval[api]` or `pip install -e ."[api]"`'
            )
        self.model = model or pretrained
        self.base_url = base_url
        self.tokenizer = tokenizer
        if not isinstance(batch_size, int) and "auto" in batch_size:
            eval_logger.warning(
                "Automatic batch size is not supported for API models. Defaulting to batch size 1."
            )
        elif int(batch_size) > 1:
            eval_logger.warning(
                "Batch size > 1 detected. Ensure your API supports batched requests with varying total sequence lengths."
            )
        self._batch_size = int(batch_size) if batch_size != "auto" else 1
        self._truncate = truncate
        self._max_gen_toks = int(max_gen_toks)
        self._seed = int(seed)
<<<<<<< HEAD
        # max_length - 1 as we always have 1 token for generation
        eval_logger.info(f"Using max length {max_length} - 1")
        self.max_length = max_length - 1
=======
        eval_logger.info(f"Using max length {max_length}")
        self.max_length = max_length
>>>>>>> b31f92e8
        if int(num_concurrent) <= 1:
            eval_logger.info(
                "Concurrent requests are disabled. To enable concurrent requests, set `num_concurrent` > 1."
            )
        self._concurrent = int(num_concurrent)
        self.tokenizer_backend = tokenizer_backend
        self.add_bos_token = add_bos_token
        self.custom_prefix_token_id = custom_prefix_token_id
        self.tokenized_requests = tokenized_requests
        self.max_retries = int(max_retries)

        eval_logger.info(f"Using tokenizer {self.tokenizer_backend}")
        if self.tokenizer_backend is None:
            self.tokenizer = None
            self.tokenized_requests = False
        else:
            if self.tokenizer is None:
                if self.tokenizer_backend == "huggingface":
                    import transformers

                    self.tokenizer = transformers.AutoTokenizer.from_pretrained(
                        self.tokenizer if self.tokenizer else self.model
                    )
                    # Not used as the API will handle padding but to mirror the behavior of the HFLM
                    self.tokenizer = configure_pad_token(self.tokenizer)
                elif self.tokenizer_backend == "tiktoken":
                    try:
                        import tiktoken

                        self.tokenizer = tiktoken.encoding_for_model(self.model)
                    except ModuleNotFoundError as e:
                        raise Exception(
                            "Attempted to use 'openai' LM type, but the package `tiktoken` is not installed. "
                            "Please install it via `pip install lm-eval[api]` or `pip install -e .[api]`."
                        ) from e
                    if "openai" not in self.base_url:
                        eval_logger.warning(
                            f"Passed `base_url={self.base_url}` but using (OpenAI) Tiktoken tokenizer backend. "
                            "Pass `tokenizer_backend=huggingface` and provide the HF tokenizer name if your model does not use Tiktoken."
                        )
            else:
                import transformers

                assert isinstance(tokenizer, str), "tokenizer must be a string"
                self.tokenizer = transformers.AutoTokenizer.from_pretrained(
                    tokenizer,
                )

    @abc.abstractmethod
    def _create_payload(
        self,
        messages: Union[List[List[int]], List[dict], List[str], str],
        *,
        generate: bool = True,
        gen_kwargs: Optional[dict] = None,
        seed: int = 1234,
        **kwargs,
    ) -> dict:
        """This method is responsible for creating the json payload that will be sent to the API."""
        raise NotImplementedError

    def create_message(
        self,
        messages: Union[List[List[int]], List[str], List[JsonChatStr]],
        generate=False,
    ) -> Union[List[List[int]], List[dict], List[str], str]:
        """Helper method to transform the prompt into the expected API input format. messages consist of batched requests"""
        if isinstance(messages[0], JsonChatStr):
            # for chat completions we need to decode the json string to list[dict,...]
            assert (
                self._batch_size == 1
            ), "non-tokenized chat requests are only supported with batch_size=1"
            # list[dict["role":..., "content":...],...]
            return json.loads(messages[0].prompt)

        if not self.tokenized_requests:
            # if messages are tokenized:
            if isinstance(messages[0][0], int):
                # assuming decoding is lossless. However, this is only for logliklehood requests
                # as we need to compute the context length. For generations, we don't need to tokenize.
                messages = self.decode_batch(messages)
            if self._batch_size <= 1:
                # if batch is 1 return str
                return messages[0]
            else:
                # list[str,...]
                return messages

        # list[list[int], ...]
        return messages

    @staticmethod
    @abc.abstractmethod
    def parse_logprobs(
        outputs: Union[Any, List[Any]],
        tokens: List[List[int]] = None,
        ctxlen: List[int] = None,
        **kwargs,
    ) -> List[Tuple[float, bool]]:
        """Method used to parse the logprobs from the (batched) API response. This method should return a list of tuples"""
        raise NotImplementedError

    @staticmethod
    @abc.abstractmethod
    def parse_generations(outputs: Union[Any, List[Any]], **kwargs) -> List[str]:
        """Method used to parse the generations from the (batched) API response. This method should return a list of str"""
        raise NotImplementedError

    @cached_property
    def api_key(self) -> str:
        """Override this property to return the API key for the API request."""
        return ""

    @cached_property
    def header(self) -> dict:
        """Override this property to return the headers for the API request."""
        return {"Authorization": f"Bearer {self.api_key}"}

    @property
    def chat_template(self) -> str:
        """Must be defined for LM subclasses that implement Chat Templating.
        Should return the structure of the chat template applied to user/assistant messages.
        Only used for logging and reproducibility.
        """
        return ""

    @property
    def tokenizer_name(self) -> str:
        """Must be defined for LM subclasses which implement Chat Templating.
        Should return the name of the tokenizer or chat template used.
        Used only to properly fingerprint caches when requests are being cached with `--cache_requests`, otherwise not used.
        """
        return ""

    def apply_chat_template(
        self, chat_history: List[Dict[str, str]]
    ) -> Union[str, JsonChatStr]:
        """Applies a chat template to a list of chat history between user and model."""
        if self.tokenizer_backend == "huggingface" and self.tokenized_requests:
            return self.tokenizer.apply_chat_template(
                chat_history, tokenize=False, add_generation_prompt=True
            )
        else:
            # bit of a hack. We'll load back before sending to the API
            return JsonChatStr(json.dumps(chat_history))

    @cached_property
    def eot_token_id(self) -> Optional[int]:
        if self.tokenizer is None:
            return None
        else:
            if self.tokenizer_backend == "huggingface":
                return self.tokenizer.eos_token_id
            elif self.tokenizer_backend == "tiktoken":
                return self.tokenizer.eot_token

    @cached_property
    def prefix_token_id(self) -> Optional[int]:
        if self.tokenizer is None:
            return None
        else:
            if self.custom_prefix_token_id is not None:
                return self.custom_prefix_token_id
            if self.tokenizer_backend == "huggingface":
                if self.tokenizer.bos_token_id is not None:
                    return self.tokenizer.bos_token_id
                return self.tokenizer.eos_token_id
            else:
                return self.tokenizer.eot_token

    def tok_encode(
        self,
        string: str,
        left_truncate_len: int = None,
        add_special_tokens: bool = False,
        truncation: bool = False,
        **kwargs,
    ) -> Union[List[List[int]], List[int], List[str]]:
        if self.tokenizer_backend is None:
            return [string]
        elif self.tokenizer_backend == "huggingface":
            # by default for CausalLM - false or self.add_bos_token is set
            if not add_special_tokens:
                add_special_tokens = False or self.add_bos_token
            encoding: Union[List[List[int]], List[int]] = self.tokenizer(
                string,
                add_special_tokens=add_special_tokens,
                truncation=truncation,
                return_attention_mask=False,
            ).input_ids

            # left-truncate the encoded context to be at most `left_truncate_len` tokens long
            if left_truncate_len:
                if not isinstance(string, str):
                    encoding = [enc[-left_truncate_len:] for enc in encoding]
                else:
                    encoding = encoding[-left_truncate_len:]

            return encoding

        else:
            try:
                encoding = self.tokenizer.encode(string)
            except Exception:
                encoding = self.tokenizer.encode_batch(string)
            return encoding

    def decode_batch(self, tokens: List[List[int]]) -> List[str]:
        if self.tokenizer_backend == "huggingface":
            return self.tokenizer.batch_decode(tokens)
        elif self.tokenizer_backend == "tiktoken":
            return self.tokenizer.decode_batch(tokens)

    def model_call(
        self,
        messages: Union[List[List[int]], List[str], List[JsonChatStr]],
        *,
        generate: bool = True,
        gen_kwargs: Optional[Dict] = None,
        **kwargs,
    ) -> Optional[dict]:
        # !!! Copy: shared dict for each request, need new object !!!
        gen_kwargs = copy.deepcopy(gen_kwargs)
        try:
            response = requests.post(
                self.base_url,
                json=self._create_payload(
                    self.create_message(messages),
                    generate=generate,
                    gen_kwargs=gen_kwargs,
                    seed=self._seed,
                    **kwargs,
                ),
                headers=self.header,
            )
            if not response.ok:
                eval_logger.warning(
                    f"API request failed with error message: {response.text}. Retrying..."
                )
            response.raise_for_status()
            return response.json()
        except RetryError:
            eval_logger.error(
                "API request failed after multiple retries. Please check the API status."
            )
            return None

    async def amodel_call(
        self,
        session: ClientSession,
        messages: Union[List[List[int]], List[str], List[JsonChatStr]],
        *,
        generate: bool = True,
        cache_keys: list = None,
        ctxlens: Optional[List[int]] = None,
        gen_kwargs: Optional[Dict] = None,
        **kwargs,
    ) -> Union[List[str], List[Tuple[float, bool]], None]:
        # !!! Copy: shared dict for each request, need new object !!!
        gen_kwargs = copy.deepcopy(gen_kwargs)
        payload = self._create_payload(
            self.create_message(messages),
            generate=generate,
            gen_kwargs=gen_kwargs,
            seed=self._seed,
            **kwargs,
        )
        cache_method = "generate_until" if generate else "loglikelihood"
        try:
            async with session.post(
                self.base_url,
                json=payload,
                headers=self.header,
            ) as response:
                if not response.ok:
                    error_text = await response.text()
                    eval_logger.warning(
                        f"API request failed with error message: {error_text}. Retrying..."
                    )
                # raising exception will retry the request
                response.raise_for_status()
                outputs = await response.json()
            answers = (
                self.parse_generations(
                    outputs=outputs,
                )
                if generate
                else self.parse_logprobs(
                    outputs=outputs,
                    tokens=messages,
                    ctxlens=ctxlens,
                )
            )
            if cache_keys:
                for res, cache in zip(answers, cache_keys):
                    self.cache_hook.add_partial(cache_method, cache, res)
            return answers
        # If the retries also fail
        except RetryError:
            eval_logger.error(
                "API request failed after multiple retries. Please check the API status."
            )
            return None

    def batch_logliklehood_requests(
        self, chunks: Iterable[List[LogLikelihoodInputs]]
    ) -> Tuple[List[List[int]], List[int], List[Tuple[str, str]]]:
        inputs = []
        ctxlens = []
        cache_keys = []
        for chunk in chunks:
            for cache_key, context_enc, continuation_enc in chunk:
                # max_length - 1 as we always have 1 token for generation
                inp = (context_enc + continuation_enc)[-(self.max_length - 1) :]
                ctxlen = len(context_enc) - max(
                    0, len(context_enc) + len(continuation_enc) - (self.max_length - 1)
                )

                inputs.append(inp)
                ctxlens.append(ctxlen)
                cache_keys.append(cache_key)
        return inputs, ctxlens, cache_keys

    async def get_batched_requests(
        self,
        requests: list,
        cache_keys: list,
        *,
        generate: bool = True,
        ctxlens: List[int] = None,
        **kwargs,
    ) -> Union[List[List[str]], List[List[Tuple[float, bool]]]]:
        ctxlens = ctxlens if ctxlens else [None] * len(requests)
        conn = TCPConnector(limit=self._concurrent)
        async with ClientSession(connector=conn) as session:
            retry_: Callable[..., Awaitable[Any]] = retry(
                stop=stop_after_attempt(self.max_retries),
                wait=wait_exponential(multiplier=0.5, min=1, max=10),
                reraise=True,
            )(self.amodel_call)
            # Create tasks for each batch of request
            tasks = [
                asyncio.create_task(
                    retry_(
                        session=session,
                        messages=message,
                        cache_keys=cache_key,
                        generate=generate,
                        ctxlens=ctxlen,
                        **kwargs,
                    )
                )
                for message, cache_key, ctxlen in zip(
                    chunks(requests, n=self._batch_size),
                    chunks(cache_keys, n=self._batch_size),
                    chunks(ctxlens, n=self._batch_size),
                )
            ]

            return await tqdm_asyncio.gather(*tasks, desc="Requesting API")

    def _loglikelihood_tokens(self, requests, **kwargs) -> List[Tuple[float, bool]]:
        assert (
            self.tokenizer is not None
        ), "Tokenizer is required for loglikelihood tasks to compute context lengths."
        res = []

        def _collate(req: LogLikelihoodInputs):
            """Defines the key for the sorted method"""
            # the negative sign on len(toks) sorts descending - this has a few advantages:
            # - time estimates will always be over not underestimates, which is more useful for planning
            # - to know the size of a batch when going through the list, you know the first one is always the batch
            #   padded context length. this is useful to simplify the batching logic and more importantly to make
            #   automatic adaptive batches much much easier to implement
            # - any OOMs will happen right away rather than near the end

            toks = req[1] + req[2]
            return -len(toks), tuple(toks)

        re_ord = Collator(
            requests,
            sort_fn=_collate,
            group_by=None,
        )
        # if concurrent then we'll batch in the async context
        chunked = re_ord.get_batched(n=self._batch_size if self._concurrent <= 1 else 0)
        if self._concurrent <= 1:
            pbar = tqdm(desc="Requesting API", total=len(requests))
            for chunk in chunked:
                inputs, ctxlens, cache_keys = self.batch_logliklehood_requests([chunk])

                outputs = retry(
                    stop=stop_after_attempt(self.max_retries),
                    wait=wait_exponential(multiplier=0.5, min=1, max=10),
                    reraise=True,
                )(self.model_call)(messages=inputs, generate=False)
                if isinstance(outputs, dict):
                    outputs = [outputs]
                for answer_, cache_key in zip(
                    self.parse_logprobs(
                        outputs=outputs, tokens=inputs, ctxlens=ctxlens
                    ),
                    cache_keys,
                ):
                    if answer_ is not None:
                        res.append(answer_)
                        # cache requests that aren't from a loglikelihood_rolling request
                        if cache_key is not None:
                            self.cache_hook.add_partial(
                                "loglikelihood", cache_key, answer_
                            )
                        pbar.update(1)
        else:
            inputs, ctxlens, cache_keys = self.batch_logliklehood_requests(chunked)
            res = itertools.chain.from_iterable(
                asyncio.run(
                    self.get_batched_requests(
                        inputs, cache_keys, generate=False, ctxlens=ctxlens
                    )
                )
            )

        return re_ord.get_original(res)

    def generate_until(
        self, requests: List[Instance], disable_tqdm: bool = False
    ) -> List[str]:
        res = []

        def _collate_gen(_requests):
            # sort by the length of the non-tokenized contexts
            return -len(_requests[0])

        # Let the API deal with tokenization
        requests, all_gen_kwargs = zip(*(req.args for req in requests))
        if self.tokenized_requests:
            encodings_list = self.tok_encode(
                requests, add_special_tokens=self.add_bos_token
            )
        else:
            encodings_list = [None] * len(requests)
        requests = [
            (a, b, c) for a, b, c in zip(requests, all_gen_kwargs, encodings_list)
        ]

        re_ord = Collator(
            requests,
            sort_fn=_collate_gen,
            group_by="gen_kwargs",
        )
        chunked = re_ord.get_batched(
            n=self._batch_size if self._concurrent <= 1 else 0, batch_fn=None
        )
        if self._concurrent <= 1:
            pbar = tqdm(desc="Requesting API", total=len(requests))
            for chunk in chunked:
                contexts, all_gen_kwargs, encodings_list = zip(*chunk)
                req = encodings_list if self.tokenized_requests else contexts
                outputs = retry(
                    stop=stop_after_attempt(self.max_retries),
                    wait=wait_exponential(multiplier=0.5, min=1, max=10),
                    reraise=True,
                )(self.model_call)(
                    messages=req,
                    generate=True,
                    gen_kwargs=copy.deepcopy(all_gen_kwargs[0]),
                )
                for generated_text, context in zip(
                    self.parse_generations(
                        outputs=outputs,
                        contexts=contexts,
                    ),
                    contexts,
                ):
                    if generated_text is not None:
                        res.append(generated_text)

                        # partial caching
                        if context is not None:
                            self.cache_hook.add_partial(
                                "generate_until",
                                (context, all_gen_kwargs[0]),
                                generated_text,
                            )
                            pbar.update(1)
        else:
            for chunk in chunked:
                contexts, all_gen_kwargs, encodings_list = zip(*chunk)
                req = encodings_list if self.tokenized_requests else contexts
                results = itertools.chain.from_iterable(
                    asyncio.run(
                        self.get_batched_requests(
                            req,
                            cache_keys=[(ctx, all_gen_kwargs[0]) for ctx in contexts],
                            generate=True,
                            gen_kwargs=copy.deepcopy(all_gen_kwargs[0]),
                        )
                    )
                )
                res.extend(results)

        return re_ord.get_original(res)

    def loglikelihood_rolling(
        self, requests: List[Instance], disable_tqdm: bool = False
    ) -> List[float]:
        loglikelihoods = []

        for (string,) in tqdm([req.args for req in requests], disable=disable_tqdm):
            rolling_token_windows = list(
                map(
                    utils.make_disjoint_window,
                    utils.get_rolling_token_windows(
                        token_list=self.tok_encode(string),
                        prefix_token=self.prefix_token_id,
                        # max_seq_len - (1 for context)
                        max_seq_len=self.max_length - 1,
                        context_len=1,
                    ),
                )
            )

            # TODO: Right now, we pass single EOT token to the Encoder and the full context to the decoder, in seq2seq case
            rolling_token_windows = [(None,) + x for x in rolling_token_windows]

            string_nll = self._loglikelihood_tokens(
                rolling_token_windows,
                disable_tqdm=True,
            )

            # discard is_greedy
            string_nll = [x[0] for x in string_nll]

            string_nll = sum(string_nll)
            loglikelihoods.append(string_nll)

            # cache this loglikelihood_rolling request
            self.cache_hook.add_partial("loglikelihood_rolling", (string,), string_nll)
        return loglikelihoods<|MERGE_RESOLUTION|>--- conflicted
+++ resolved
@@ -104,14 +104,9 @@
         self._truncate = truncate
         self._max_gen_toks = int(max_gen_toks)
         self._seed = int(seed)
-<<<<<<< HEAD
         # max_length - 1 as we always have 1 token for generation
         eval_logger.info(f"Using max length {max_length} - 1")
         self.max_length = max_length - 1
-=======
-        eval_logger.info(f"Using max length {max_length}")
-        self.max_length = max_length
->>>>>>> b31f92e8
         if int(num_concurrent) <= 1:
             eval_logger.info(
                 "Concurrent requests are disabled. To enable concurrent requests, set `num_concurrent` > 1."
@@ -425,9 +420,9 @@
         for chunk in chunks:
             for cache_key, context_enc, continuation_enc in chunk:
                 # max_length - 1 as we always have 1 token for generation
-                inp = (context_enc + continuation_enc)[-(self.max_length - 1) :]
+                inp = (context_enc + continuation_enc)[-(self.max_length) :]
                 ctxlen = len(context_enc) - max(
-                    0, len(context_enc) + len(continuation_enc) - (self.max_length - 1)
+                    0, len(context_enc) + len(continuation_enc) - (self.max_length)
                 )
 
                 inputs.append(inp)
