import os
from packaging import version
import torch
import transformers
from transformers.models.auto.modeling_auto import (
    MODEL_FOR_CAUSAL_LM_MAPPING_NAMES,
    MODEL_FOR_SEQ_TO_SEQ_CAUSAL_LM_MAPPING_NAMES,
)
from peft import __version__ as PEFT_VERSION, PeftModel

import copy
from collections import defaultdict
from tqdm import tqdm
from pathlib import Path

import torch.nn.functional as F

from lm_eval import utils
from lm_eval.api.instance import Instance
from lm_eval.api.model import LM
from lm_eval.api.registry import register_model

from lm_eval.utils import MultiTokenEOSCriteria, stop_sequences_criteria

from accelerate import Accelerator, find_executable_batch_size, DistributedType
from typing import List, Optional, Union, Tuple

eval_logger = utils.eval_logger


def _get_accelerate_args(
    device_map_option: Optional[str] = "auto",
    max_memory_per_gpu: Optional[Union[int, str]] = None,
    max_cpu_memory: Optional[Union[int, str]] = None,
    offload_folder: Optional[str] = "./offload",
) -> dict:
    """Returns the kwargs needed to apply `accelerate` in `AutoModel.from_pretrained`."""
    max_memory = {}
    if max_memory_per_gpu is not None:
        max_memory_per_gpu_map = {
            device_idx: max_memory_per_gpu
            for device_idx in range(torch.cuda.device_count())
        }
        max_memory.update(max_memory_per_gpu_map)
    if max_cpu_memory is not None:
        max_memory["cpu"] = max_cpu_memory

    args = {}
    if max_memory:
        args["max_memory"] = max_memory
    args["device_map"] = device_map_option
    args["offload_folder"] = offload_folder
    return args


@register_model("hf-auto", "hf", "huggingface")
class HFLM(LM):
    """
    An abstracted Huggingface model class. Enables usage with both models of
    `transformers.AutoModelForCausalLM` and `transformers.AutoModelForSeq2SeqLM` classes.

    Supports data-parallel multi-GPU with HF Accelerate.
    """

    AUTO_MODEL_CLASS = None
    _DEFAULT_MAX_LENGTH = 2048

    def __init__(
        self,
        pretrained: Optional[str] = "gpt2",
        revision: Optional[str] = "main",
        subfolder: Optional[str] = None,
        tokenizer: Optional[str] = None,
        truncation: Optional[bool] = False,
        max_length: Optional[int] = None,
        device: Optional[str] = "cuda",
        dtype: Optional[Union[str, torch.dtype]] = "auto",
        batch_size: Optional[Union[int, str]] = 1,
        max_batch_size: Optional[int] = 64,
        low_cpu_mem_usage: Optional[bool] = True,
        trust_remote_code: Optional[bool] = False,
        use_fast_tokenizer: Optional[bool] = True,
        cache_dir: Optional[Union[str, os.PathLike]] = None,
        # arguments used for splitting a model across GPUs naively.
        # only used if `parallelize=True`.
        parallelize: Optional[bool] = False,
        device_map_option: Optional[str] = "auto",
        max_memory_per_gpu: Optional[Union[int, str]] = None,
        max_cpu_memory: Optional[Union[int, str]] = None,
        offload_folder: Optional[str] = "./offload",
        # PEFT and quantization options
        peft: Optional[str] = None,
        load_in_8bit: Optional[bool] = False,
        load_in_4bit: Optional[bool] = False,
        bnb_4bit_quant_type: Optional[str] = None,
        bnb_4bit_compute_dtype: Optional[Union[str, torch.dtype]] = None,
        gptq: Optional[Union[bool, str]] = False,
        gptq_use_triton: Optional[bool] = False,
    ) -> None:
        super().__init__()

        assert isinstance(device, str)
        assert isinstance(pretrained, str)
        assert isinstance(batch_size, (int, str))

        gpus = torch.cuda.device_count()
        accelerator = Accelerator()

        if not (parallelize or accelerator.num_processes > 1):
            # use user-passed device
            device_list = set(
                ["cuda", "cpu"]
                + [f"cuda:{i}" for i in range(torch.cuda.device_count())]
                + ["mps", "mps:0"]
            )
            if device:
                if device not in device_list:
                    device = int(device)
                self._device = torch.device(device)
                eval_logger.info(f"Using device '{device}'")
<<<<<<< HEAD
                if device in ("mps", "mps:0") and "dev" not in torch.__version__:
                    eval_logger.info(
                        "MPS: Setting dtype to float32. To use float16 with MPS, please install a nightly build of PyTorch: pip3 install --pre torch torchvision torchaudio --index-url https://download.pytorch.org/whl/nightly/cpu"
=======
                if device in ("mps", "mps:0") and version.parse(
                    torch.__version__
                ) < version.parse("2.1"):
                    raise RuntimeError(
                        f"mps requires torch >= 2.1. You have {torch.__version__}"
>>>>>>> aed90773
                    )
            else:
                eval_logger.info("Device not specified")
                eval_logger.info(f"Cuda Available? {torch.cuda.is_available()}")
                self._device = (
                    torch.device("cuda")
                    if torch.cuda.is_available()
                    else torch.device("cpu")
                )
        else:
            if device != "cuda":
                eval_logger.info(
                    f"Using `accelerate launch` or `parallelize=True`, device '{device}' will be overridden when placing model."
                )
            # TODO: include in warning that `load_in_8bit` etc. affect this too
            self._device = device

        model_kwargs = {}
        if parallelize:
            model_kwargs = _get_accelerate_args(
                device_map_option,
                max_memory_per_gpu,
                max_cpu_memory,
                offload_folder,
            )

        # TODO: update this to be less of a hack once subfolder is fixed in HF
        revision = revision + ("/" + subfolder if subfolder is not None else "")

        self._config = transformers.AutoConfig.from_pretrained(
            pretrained,
            revision=revision,
            trust_remote_code=trust_remote_code,
        )

        if (
            getattr(self._config, "model_type")
            in MODEL_FOR_SEQ_TO_SEQ_CAUSAL_LM_MAPPING_NAMES
        ):
            # first check if model type is listed under seq2seq models, since some
            # models like MBart are listed in both seq2seq and causal mistakenly in HF transformers.
            # these special cases should be treated as seq2seq models.
            self.AUTO_MODEL_CLASS = transformers.AutoModelForSeq2SeqLM
        elif getattr(self._config, "model_type") in MODEL_FOR_CAUSAL_LM_MAPPING_NAMES:
            self.AUTO_MODEL_CLASS = transformers.AutoModelForCausalLM
        else:
            if not trust_remote_code:
                eval_logger.warning(
                    "HF model type is neither marked as CausalLM or Seq2SeqLM. \
                This is expected if your model requires `trust_remote_code=True` but may be an error otherwise."
                )
            # if model type is neither in HF transformers causal or seq2seq model registries
            # then we default to AutoModelForCausalLM
            self.AUTO_MODEL_CLASS = transformers.AutoModelForCausalLM

        assert self.AUTO_MODEL_CLASS in [
            transformers.AutoModelForCausalLM,
            transformers.AutoModelForSeq2SeqLM,
        ]

        if not gptq:
            if load_in_4bit:
                assert (
                    transformers.__version__ >= "4.30.0"
                ), "load_in_4bit requires transformers >= 4.30.0"
            if transformers.__version__ >= "4.30.0":
                model_kwargs["load_in_4bit"] = load_in_4bit
                if load_in_4bit:
                    if bnb_4bit_quant_type:
                        model_kwargs["bnb_4bit_quant_type"] = bnb_4bit_quant_type
                    if bnb_4bit_compute_dtype:
                        model_kwargs["bnb_4bit_compute_dtype"] = utils.get_dtype(
                            bnb_4bit_compute_dtype
                        )
            self._model = self.AUTO_MODEL_CLASS.from_pretrained(
                pretrained,
                revision=revision,
                torch_dtype=utils.get_dtype(dtype),
                low_cpu_mem_usage=low_cpu_mem_usage,
                trust_remote_code=trust_remote_code,
                load_in_8bit=load_in_8bit,
                **model_kwargs,
            )
        else:
            try:
                from auto_gptq import AutoGPTQForCausalLM
            except ModuleNotFoundError:
                raise Exception(
                    "Tried to load auto_gptq, but auto-gptq is not installed ",
                    "please install auto-gptq via pip install lm-eval[gptq] or pip install -e .[gptq]",
                )

            self._model = AutoGPTQForCausalLM.from_quantized(
                pretrained,
                model_basename=None if gptq is True else Path(gptq).stem,
                low_cpu_mem_usage=low_cpu_mem_usage,
                trust_remote_code=trust_remote_code,
                use_safetensors=True if gptq is True else gptq.endswith(".safetensors"),
                use_triton=gptq_use_triton,
                warmup_triton=gptq_use_triton,
                **model_kwargs,
            )

        if peft:
            if load_in_4bit:
                assert PEFT_VERSION >= "0.4.0", "load_in_4bit requires peft >= 0.4.0"
            self._model = PeftModel.from_pretrained(
                self._model, peft, revision=revision
            )

        # forever after, access self._model through self.model property
        self.model.eval()
        self.model.tie_weights()
        if gpus <= 1 and not parallelize:
            # place model onto device, if not using HF Accelerate in any form
            try:
                self.model.to(self.device)
            except ValueError:
                eval_logger.info(
                    "Failed to place model onto specified device. This may be because the model is quantized via `bitsandbytes`. If the desired GPU is being used, this message is safe to ignore."
                )

        self.tokenizer = transformers.AutoTokenizer.from_pretrained(
            pretrained if tokenizer is None else tokenizer,
            revision=revision,
            trust_remote_code=trust_remote_code,
            use_fast=use_fast_tokenizer,
        )

        self.truncation = truncation

        self.vocab_size = self.tokenizer.vocab_size
        self.tokenizer.pad_token_id = self.tokenizer.eos_token_id

        self._max_length = max_length

        self.batch_schedule = 1
        self.batch_sizes = {}
        self.max_batch_size = max_batch_size

        if str(batch_size).startswith("auto"):
            batch_size = batch_size.split(":")
            self.batch_size_per_gpu = batch_size[0]
            self.batch_schedule = float(batch_size[1]) if len(batch_size) > 1 else 1
        else:
            self.batch_size_per_gpu = int(batch_size)

        # multigpu data-parallel support when launched with accelerate
        if gpus > 1:
            if parallelize:
                if accelerator.num_processes > 1:
                    raise RuntimeError(
                        "Attempted to use both a HF Accelerate `device_map` and to launch via `accelerate launch`. If this is the case, please either remove `parallelize=True` from --model_args or launch outside of the Accelerate launcher."
                    )
                else:
                    pass
            elif gpus > accelerator.num_processes:
                # TODO: make sure there's still never an edge case where we unintentionally default to CPU
                eval_logger.warning(
                    "WARNING: The number of total system GPUs does not match the number of spawned processes. "
                    "If you would like to use data parallelism, please launch the script "
                    "with 'accelerate launch *script*'. "
                    f"Current run will proceed with {accelerator.num_processes} devices."
                )
                self._rank = accelerator.local_process_index
                self._world_size = accelerator.num_processes
                # manually set model to use gpu, for case where many GPUs available but
                # only seek to use one
                self._device = (
                    torch.device(f"cuda:{accelerator.local_process_index}")
                    if torch.cuda.is_available()
                    else torch.device("cpu")
                )
                try:
                    self.model.to(self.device)
                except ValueError:
                    eval_logger.info(
                        "Failed to place model onto specified device. This may be because the model is quantized via `bitsandbytes`. If the desired GPU is being used, this message is safe to ignore."
                    )
            else:
                assert accelerator.distributed_type in [
                    DistributedType.FSDP,
                    DistributedType.MULTI_GPU,
                ], "Unsupported distributed type provided. Only DDP and FSDP are supported."
                if accelerator.distributed_type == DistributedType.FSDP:
                    self._model = accelerator.prepare(self.model)
                else:
                    self._model = accelerator.prepare_model(
                        self.model, evaluation_mode=True
                    )
                self._device = torch.device(f"cuda:{accelerator.local_process_index}")
                self.accelerator = accelerator

                if self.accelerator.is_local_main_process:
                    eval_logger.info(f"Using {gpus} devices with data parallelism")

                self._rank = self.accelerator.local_process_index
                self._world_size = self.accelerator.num_processes

    @property
    def config(self):
        # return the associated transformers.AutoConfig for the given pretrained model.
        return self._config

    @property
    def model(self):
        # returns the model, unwrapping it if using Accelerate
        if hasattr(self, "accelerator"):
            return self.accelerator.unwrap_model(self._model)
        else:
            return self._model

    @property
    def eot_token_id(self):
        # we use EOT because end of *text* is more accurate for what we're doing than end of *sentence*
        return self.tokenizer.eos_token_id

    @property
    def max_length(self):
        if self._max_length:  # if max length manually set, return it
            return self._max_length
        seqlen_config_attrs = ("n_positions", "max_position_embeddings", "n_ctx")
        for attr in seqlen_config_attrs:
            if hasattr(self.model.config, attr):
                return getattr(self.model.config, attr)
        if hasattr(self.tokenizer, "model_max_length"):
            if self.tokenizer.model_max_length == 1000000000000000019884624838656:
                return self._DEFAULT_MAX_LENGTH
            return self.tokenizer.model_max_length
        return self._DEFAULT_MAX_LENGTH

    @property
    def max_gen_toks(self) -> int:
        return 256

    @property
    def batch_size(self):
        return self.batch_size_per_gpu

    @property
    def device(self):
        return self._device

    @property
    def rank(self):
        return self._rank

    @property
    def world_size(self):
        return self._world_size

    def _detect_batch_size(self, requests=None, pos: int = 0):
        if requests:
            _, context_enc, continuation_enc = requests[pos]
            max_length = len(
                (context_enc + continuation_enc)[-(self.max_length + 1) :][:-1]
            )
            max_context_enc = len(context_enc[-(self.max_length + 1) :])
            max_cont_enc = len(continuation_enc[-(self.max_length + 1) :])
        else:
            max_length = self.max_length

        # if OOM, then halves batch_size and tries again
        @find_executable_batch_size(starting_batch_size=self.max_batch_size)
        def forward_batch(batch_size):
            if self.AUTO_MODEL_CLASS == transformers.AutoModelForSeq2SeqLM:
                length = max(max_context_enc, max_cont_enc)
                batched_conts = torch.ones(
                    (batch_size, length), device=self.device
                ).long()
                test_batch = torch.ones((batch_size, length), device=self.device).long()
                call_kwargs = {
                    "attn_mask": test_batch,
                    "labels": batched_conts,
                }
            else:
                call_kwargs = {}
                test_batch = torch.ones(
                    (batch_size, max_length), device=self.device
                ).long()
            for _ in range(5):
                out = F.log_softmax(self._model_call(test_batch, **call_kwargs), dim=-1)
                out = out  # Identity process so that it passes pre-commit

            return batch_size

        batch_size = forward_batch()

        if self.world_size > 1:
            # if multi-GPU, always take minimum over all selected batch sizes
            max_rnk_bs = torch.tensor([batch_size], device=self.device)
            gathered = (
                self.accelerator.gather(max_rnk_bs).cpu().detach().numpy().tolist()
            )
            batch_size = min(gathered)
            utils.clear_torch_cache()
            return batch_size

        utils.clear_torch_cache()
        return batch_size

    def tok_encode(
        self, string: str, left_truncate_len=None, add_special_tokens=None
    ) -> List[int]:
        """ """
        if add_special_tokens is None:
            if self.AUTO_MODEL_CLASS == transformers.AutoModelForCausalLM:
                add_special_tokens = False
            elif self.AUTO_MODEL_CLASS == transformers.AutoModelForSeq2SeqLM:
                add_special_tokens = True

        encoding = self.tokenizer.encode(string, add_special_tokens=add_special_tokens)

        # left-truncate the encoded context to be at most `left_truncate_len` tokens long
        if left_truncate_len:
            encoding = encoding[-left_truncate_len:]

        return encoding

    def tok_batch_encode(
        self,
        strings: List[str],
        padding_side: str = "left",
        left_truncate_len: int = None,
        truncation: bool = False,
    ) -> Tuple[List[int], List[int]]:
        # encode a batch of strings. converts to tensors and pads automatically, unlike tok_encode.
        old_padding_side = self.tokenizer.padding_side
        self.tokenizer.padding_side = padding_side

        if self.AUTO_MODEL_CLASS == transformers.AutoModelForCausalLM:
            add_special_tokens = False
        elif self.AUTO_MODEL_CLASS == transformers.AutoModelForSeq2SeqLM:
            add_special_tokens = True

        encoding = self.tokenizer(
            strings,
            truncation=truncation,
            padding="longest",
            return_tensors="pt",
            add_special_tokens=add_special_tokens,
        )
        if left_truncate_len:
            encoding["input_ids"] = encoding["input_ids"][:, -left_truncate_len:]
            encoding["attention_mask"] = encoding["attention_mask"][
                :, -left_truncate_len:
            ]
        self.tokenizer.padding_side = old_padding_side

        return encoding["input_ids"], encoding["attention_mask"]

    def tok_decode(self, tokens):
        if self.AUTO_MODEL_CLASS == transformers.AutoModelForCausalLM:
            return self.tokenizer.decode(tokens)
        elif self.AUTO_MODEL_CLASS == transformers.AutoModelForSeq2SeqLM:
            return self.tokenizer.decode(tokens, skip_special_tokens=True)

    def _model_call(self, inps, attn_mask=None, labels=None):
        """
        :param inps: torch.Tensor
            A torch tensor of shape [batch, (sequence_ctx + sequence_cont)] or of shape
            [batch, sequence_ctx]. the size of sequence may vary from call to call
        :param attn_mask: torch.Tensor, optional
            A torch tensor of shape [batch, (sequence_ctx + sequence_cont)]. Only passed
            (and must be passed) if self.AUTO_MODEL_CLASS is transformers.AutoModelForSeq2SeqLM
        :param labels: torch.Tensor, optional
            A torch tensor of shape [batch, (sequence_ctx + sequence_cont)]. Only passed
            (and must be passed) if self.AUTO_MODEL_CLASS is transformers.AutoModelForSeq2SeqLM
        :return
            A torch tensor of shape [batch, sequence, vocab] with the
        logits returned from the model's decoder
        """
        with torch.no_grad():
            if attn_mask is not None or labels is not None:
                assert attn_mask is not None and labels is not None
                assert self.AUTO_MODEL_CLASS == transformers.AutoModelForSeq2SeqLM
                return self.model(
                    input_ids=inps, attention_mask=attn_mask, labels=labels
                ).logits
            else:
                assert self.AUTO_MODEL_CLASS == transformers.AutoModelForCausalLM
                return self.model(inps).logits

    def _model_generate(self, context, max_length, stop, **generation_kwargs):
        # we require users to pass do_sample=True explicitly
        # for non-greedy gen. This should be reevaluated when considering beam search.
        if "do_sample" not in generation_kwargs.keys():
            generation_kwargs["do_sample"] = False
        # build stopping criteria
        stopping_criteria = stop_sequences_criteria(
            self.tokenizer, stop, 1, context.shape[0]
        )
        return self.model.generate(
            input_ids=context,
            max_length=max_length,
            stopping_criteria=stopping_criteria,
            pad_token_id=self.eot_token_id,
            use_cache=True,
            **generation_kwargs,
        )

    def _select_cont_toks(self, logits, contlen=None, inplen=None):
        if self.AUTO_MODEL_CLASS == transformers.AutoModelForCausalLM:
            assert (
                contlen and inplen
            ), "Must pass input len and cont. len to select scored logits for causal LM"
            # discard right-padding.
            # also discard the input/context tokens. we'll only score continuations.
            logits = logits[inplen - contlen : inplen]
        elif self.AUTO_MODEL_CLASS == transformers.AutoModelForSeq2SeqLM:
            assert (
                contlen and not inplen
            ), "Selecting scored logits for Seq2SeqLM requires only cont. len"
            # only discard right-padding.
            # the logits input to this fn only contain decoder-side tokens.
            logits = logits[:contlen]

        return logits

    def _encode_pair(
        self, context: str, continuation: str
    ) -> Tuple[List[int], List[int]]:
        n_spaces = len(context) - len(context.rstrip())
        if n_spaces > 0:
            continuation = context[-n_spaces:] + continuation
            context = context[:-n_spaces]

        whole_enc = self.tok_encode(context + continuation, add_special_tokens=False)
        context_enc = self.tok_encode(context, add_special_tokens=False)

        # whole_enc = self.tok_encode(context + continuation)
        # context_enc = self.tok_encode(context, add_special_tokens=False)
        context_enc_len = len(context_enc)
        continuation_enc = whole_enc[context_enc_len:]
        return context_enc, continuation_enc

    def loglikelihood(self, requests: List[Instance]) -> List[Tuple[float, bool]]:
        new_reqs = []
        for context, continuation in [req.args for req in requests]:
            if context == "":
                # end of text as context
                context_enc, continuation_enc = [self.eot_token_id], self.tok_encode(
                    continuation
                )
            else:
                context_enc, continuation_enc = self._encode_pair(context, continuation)

            new_reqs.append(((context, continuation), context_enc, continuation_enc))

        return self._loglikelihood_tokens(new_reqs)

    def loglikelihood_rolling(self, requests: List[Instance]) -> List[float]:
        loglikelihoods = []

        adaptive_batch_size = None
        if self.batch_size == "auto":
            # using rolling window with maximum context
            print("Passed argument batch_size = auto. Detecting largest batch size")
            batch_size = self._detect_batch_size()
            print(f"Determined Largest batch size: {batch_size}")
            adaptive_batch_size = batch_size

        for (string,) in tqdm([req.args for req in requests], disable=(self.rank != 0)):
            rolling_token_windows = list(
                map(
                    utils.make_disjoint_window,
                    utils.get_rolling_token_windows(
                        token_list=self.tok_encode(string),
                        prefix_token=self.eot_token_id,
                        max_seq_len=self.max_length,
                        context_len=1,
                    ),
                )
            )

            # TODO: Right now, we pass single EOT token to the Encoder and the full context to the decoder, in seq2seq case
            rolling_token_windows = [(None,) + x for x in rolling_token_windows]

            pad_amnt = 0
            if self.world_size > 1:
                # We pad out the external document-level iterator so the inner iterator doesn't hang
                mytensor = torch.tensor(len(rolling_token_windows), device=self.device)
                gathered = (
                    self.accelerator.gather(mytensor).cpu().detach().numpy().tolist()
                )

                pad_amnt = max(gathered) - gathered[self.rank]
                if pad_amnt > 0:
                    rolling_token_windows += pad_amnt * [rolling_token_windows[0]]

            string_nll = self._loglikelihood_tokens(
                rolling_token_windows,
                disable_tqdm=True,
                override_bs=adaptive_batch_size,
            )

            if (self.world_size > 1) and (pad_amnt > 0):
                string_nll = [x[0] for x in string_nll[:-pad_amnt]]
            else:
                # discard is_greedy
                string_nll = [x[0] for x in string_nll]

            string_nll = sum(string_nll)
            loglikelihoods.append(string_nll)

        return loglikelihoods

    def _batch_scheduler(self, pos, n_reordered_requests):
        sched = pos // int(len(n_reordered_requests) / self.batch_schedule)
        if sched in self.batch_sizes:
            return self.batch_sizes[sched]
        if (len(self.batch_sizes) > 1) and (
            self.batch_sizes[sched - 1] == self.max_batch_size
        ):
            # if previous batch size is already maximal, skip recomputation
            self.batch_sizes[sched] = self.max_batch_size
            return self.batch_sizes[sched]
        print(
            f"Passed argument batch_size = auto:{self.batch_schedule}. Detecting largest batch size"
        )
        self.batch_sizes[sched] = self._detect_batch_size(n_reordered_requests, pos)
        print(f"Determined largest batch size: {self.batch_sizes[sched]}")
        return self.batch_sizes[sched]

    def _loglikelihood_tokens(
        self,
        requests: List[Tuple[Tuple[str, str], List[int], List[int]]],
        disable_tqdm: bool = False,
        override_bs: int = None,
    ) -> List[Tuple[float, bool]]:
        # TODO: implement some kind of efficient-request-middleware that lumps together requests with the same context
        res = []

        def _collate(x):
            # the negative sign on len(toks) sorts descending - this has a few advantages:
            # - time estimates will always be over not underestimates, which is more useful for planning
            # - to know the size of a batch when going through the list, you know the first one is always the batch
            #   padded context length. this is useful to simplify the batching logic and more importantly to make
            #   automatic adaptive batches much much easier to implement
            # - any OOMs will happen right away rather than near the end

            toks = x[1] + x[2]
            return -len(toks), tuple(toks)

        re_ord = utils.Reorderer(requests, _collate)

        n_reordered_requests = len(re_ord.get_reordered())
        # automatic (variable) batch size detection for vectorization
        # pull longest context sample from request

        chunks = utils.chunks(
            re_ord.get_reordered(),
            n=self.batch_size
            if self.batch_size != "auto"
            else override_bs
            if override_bs is not None
            else 0,
            fn=self._batch_scheduler
            if self.batch_size == "auto"
            and n_reordered_requests > 0
            and not override_bs
            else None,
        )

        pbar = tqdm(total=len(requests), disable=(disable_tqdm or (self.rank != 0)))
        for chunk in chunks:
            inps = []
            cont_toks_list = []
            inplens = []

            conts = []
            encoder_attns = []

            padding_len_inp = None
            padding_len_cont = None
            # because vectorizing is annoying, we first convert each (context, continuation) pair to padded
            # tensors, then we pack them together into a batch, call the model, and then pick it all apart
            # again because vectorizing is annoying

            for _, context_enc, continuation_enc in chunk:
                # sanity check
                assert len(context_enc) > 0
                assert len(continuation_enc) > 0
                assert len(continuation_enc) <= self.max_length

                # how this all works (illustrated on a causal decoder-only setup):
                #          CTX      CONT
                # inp    0 1 2 3|4 5 6 7 8 9   <- last token is deleted by inp[:, :-1]
                # model  \               \
                # logits   1 2 3|4 5 6 7 8 9   <- the ctx half gets tossed out by the
                # cont_toks      4 5 6 7 8 9      [:, -len(continuation_enc):, :self.vocab_size] slice

                # when too long to fit in context, truncate from the left
                if self.AUTO_MODEL_CLASS == transformers.AutoModelForCausalLM:
                    inp = torch.tensor(
                        (context_enc + continuation_enc)[-(self.max_length + 1) :][:-1],
                        dtype=torch.long,
                        device=self.device,
                    )
                    (inplen,) = inp.shape
                elif self.AUTO_MODEL_CLASS == transformers.AutoModelForSeq2SeqLM:
                    inp = torch.tensor(
                        (context_enc)[-self.max_length :],
                        dtype=torch.long,
                        device=self.device,
                    )
                    (inplen,) = inp.shape

                    # build encoder attn masks
                    encoder_attns.append(torch.ones_like(inp))

                    cont = torch.tensor(
                        (continuation_enc)[-self.max_length :],
                        # TODO: left-shift these?
                        # TODO: our code assumes we never end up truncating conts for either model type
                        dtype=torch.long,
                        device=self.device,
                    )
                    (contlen,) = cont.shape

                    conts.append(cont)

                    padding_len_cont = (
                        max(padding_len_cont, contlen)
                        if padding_len_cont is not None
                        else contlen
                    )

                padding_len_inp = (
                    max(padding_len_inp, inplen)
                    if padding_len_inp is not None
                    else inplen
                )

                inps.append(inp)  # [1, inp_length]
                cont_toks_list.append(continuation_enc)
                inplens.append(inplen)

            # create encoder attn mask and batched conts, if seq2seq
            call_kwargs = {}
            if self.AUTO_MODEL_CLASS == transformers.AutoModelForCausalLM:
                batched_inps = utils.pad_and_concat(
                    padding_len_inp, inps, padding_side="right"
                )  # [batch, padding_len_inp]
            elif self.AUTO_MODEL_CLASS == transformers.AutoModelForSeq2SeqLM:
                # TODO: left-pad encoder inps and mask?
                batched_inps = utils.pad_and_concat(
                    padding_len_inp, inps
                )  # [batch, padding_len_inp]
                batched_conts = utils.pad_and_concat(
                    padding_len_cont, conts
                )  # [batch, padding_len_cont]
                batched_encoder_mask = utils.pad_and_concat(
                    padding_len_inp, encoder_attns
                )  # [batch, padding_len_inp]
                call_kwargs = {
                    "attn_mask": batched_encoder_mask,
                    "labels": batched_conts,
                }

            multi_logits = F.log_softmax(
                self._model_call(batched_inps, **call_kwargs), dim=-1
            )  # [batch, padding_length (inp or cont), vocab]

            for (cache_key, _, _), logits, inplen, cont_toks in zip(
                chunk, multi_logits, inplens, cont_toks_list
            ):
                # Slice to original seq length
                contlen = len(cont_toks)
                # take only logits in the continuation
                # (discard context toks if decoder-only ; discard right-padding)
                # also discards + checks for "virtual tokens" in the causal LM's input window
                # from prompt/prefix tuning tokens, if applicable
                ctx_len = (
                    inplen + (logits.shape[0] - padding_len_inp)
                    if self.AUTO_MODEL_CLASS == transformers.AutoModelForCausalLM
                    else None
                )
                logits = self._select_cont_toks(logits, contlen=contlen, inplen=ctx_len)
                logits = logits.unsqueeze(0)  # [1, seq, vocab]

                # Check if per-token argmax is exactly equal to continuation
                greedy_tokens = logits.argmax(dim=-1)
                cont_toks = torch.tensor(
                    cont_toks, dtype=torch.long, device=self.device
                ).unsqueeze(
                    0
                )  # [1, seq]
                max_equal = (greedy_tokens == cont_toks).all()

                # Obtain log-probs at the corresponding continuation token indices
                # last_token_slice = logits[:, -1, :].squeeze(0).tolist()
                logits = torch.gather(logits, 2, cont_toks.unsqueeze(-1)).squeeze(
                    -1
                )  # [1, seq]

                # Answer: (log prob, is-exact-match)
                answer = (float(logits.sum()), bool(max_equal))

                res.append(answer)

                self.cache_hook.add_partial("loglikelihood", cache_key, answer)
                pbar.update(1)

        pbar.close()

        return re_ord.get_original(res)

    def generate_until(self, requests: List[Instance]) -> List[str]:
        res = defaultdict(list)
        re_ords = {}

        def _collate(x):
            # the negative sign on len(toks) sorts descending - this has a few advantages:
            # - time estimates will always be over not underestimates, which is more useful for planning
            # - to know the size of a batch when going through the list, you know the first one is always the batch
            #   padded context length. this is useful to simplify the batching logic and more importantly to make
            #   automatic adaptive batches much much easier to implement
            # - any OOMs will happen right away rather than near the end
            toks = self.tok_encode(x[0])
            return -len(toks), x[0]

        # we group requests by their generation_kwargs,
        # so that we don't try to execute e.g. greedy sampling and temp=0.8 sampling
        # in the same batch.
        grouper = utils.Grouper(requests, lambda x: str(x.args[1]))
        for key, reqs in grouper.get_grouped().items():
            # within each set of reqs for given kwargs, we reorder by token length, descending.
            re_ords[key] = utils.Reorderer([req.args for req in reqs], _collate)

        pbar = tqdm(total=len(requests), disable=(self.rank != 0))
        if self.batch_size == "auto":
            # using rolling window with maximum context
            print("Passed argument batch_size = auto. Detecting largest batch size")
            batch_size = self._detect_batch_size()
            print(f"Determined Largest batch size: {batch_size}")
            adaptive_batch_size = batch_size
        # for each different set of kwargs, we execute all requests, by batch.
        for key, re_ord in re_ords.items():
            chunks = utils.chunks(
                re_ord.get_reordered(),
                n=self.batch_size
                if self.batch_size != "auto"
                else adaptive_batch_size
                if adaptive_batch_size is not None
                else 0,
                fn=self._batch_scheduler
                if self.batch_size == "auto" and not adaptive_batch_size
                else None,
            )
            for chunk in chunks:
                contexts, all_gen_kwargs = zip(*chunk)
                # we assume all gen kwargs in the batch are the same
                # this is safe to assume because the `grouper` object ensures it.
                gen_kwargs = all_gen_kwargs[0]
                # unpack our keyword arguments.
                until = None
                if isinstance(gen_kwargs, dict):
                    kwargs = copy.deepcopy(gen_kwargs)  # edge case for repeats > 1
                    if "until" in kwargs.keys():
                        until = kwargs.pop("until")
                        if isinstance(until, str):
                            until = [kwargs]
                        elif not isinstance(until, list):
                            raise ValueError(
                                f"Expected `kwargs['until']` to be of type Union[str,list] but got {until}"
                            )
                else:
                    raise ValueError(
                        f"Expected `kwargs` to be of type `dict` but got {kwargs}"
                    )
                if not until:
                    until = [self.tok_decode(self.eot_token_id)]
                if "max_gen_toks" in kwargs.keys():
                    max_gen_toks = kwargs.pop("max_gen_toks")
                else:
                    max_gen_toks = self.max_gen_toks

                # set the max length in tokens of inputs ("context_enc")
                if self.AUTO_MODEL_CLASS == transformers.AutoModelForCausalLM:
                    # max len for inputs = max length, minus room to generate the max new tokens
                    max_ctx_len = self.max_length - max_gen_toks
                elif self.AUTO_MODEL_CLASS == transformers.AutoModelForSeq2SeqLM:
                    # max len for inputs = encoder's whole max_length
                    max_ctx_len = self.max_length

                # encode, pad, and truncate contexts for this batch
                context_enc, attn_masks = self.tok_batch_encode(
                    contexts,
                    left_truncate_len=max_ctx_len,
                    truncation=self.truncation,
                )
                context_enc = context_enc.to(self.device)
                attn_masks = attn_masks.to(self.device)

                if "max_length" not in kwargs:
                    kwargs["max_length"] = context_enc.shape[1] + max_gen_toks

                # perform batched generation
                cont = self._model_generate(
                    context=context_enc,
                    attention_mask=attn_masks,
                    stop=until,
                    **kwargs,
                )

                cont_toks_list = cont.tolist()
                for cont_toks, context in zip(cont_toks_list, contexts):
                    # discard context + left-padding toks if using causal decoder-only LM
                    if self.AUTO_MODEL_CLASS == transformers.AutoModelForCausalLM:
                        cont_toks = cont_toks[context_enc.shape[1] :]

                    s = self.tok_decode(cont_toks)

                    # use secondary stop seqs to cut off should-have-been-stopped content post-hoc
                    for term in until:
                        if len(term) > 0:
                            # ignore '' separator,
                            # for seq2seq case where self.tok_decode(self.eot_token_id) = ''
                            s = s.split(term)[0]

                    res[key].append(s)

                    self.cache_hook.add_partial(
                        "generate_until", (context, gen_kwargs), s
                    )
                    pbar.update(1)
            # reorder this group of results back to original unsorted form
            res[key] = re_ord.get_original(res[key])

        pbar.close()

        return grouper.get_original(res)<|MERGE_RESOLUTION|>--- conflicted
+++ resolved
@@ -118,17 +118,11 @@
                     device = int(device)
                 self._device = torch.device(device)
                 eval_logger.info(f"Using device '{device}'")
-<<<<<<< HEAD
-                if device in ("mps", "mps:0") and "dev" not in torch.__version__:
-                    eval_logger.info(
-                        "MPS: Setting dtype to float32. To use float16 with MPS, please install a nightly build of PyTorch: pip3 install --pre torch torchvision torchaudio --index-url https://download.pytorch.org/whl/nightly/cpu"
-=======
                 if device in ("mps", "mps:0") and version.parse(
                     torch.__version__
                 ) < version.parse("2.1"):
                     raise RuntimeError(
                         f"mps requires torch >= 2.1. You have {torch.__version__}"
->>>>>>> aed90773
                     )
             else:
                 eval_logger.info("Device not specified")
