--- conflicted
+++ resolved
@@ -848,38 +848,10 @@
 
         return logits
 
-<<<<<<< HEAD
-    def loglikelihood(self, requests: List[Instance]) -> List[Tuple[float, bool]]:
-        new_reqs = []
-        for context, continuation in [req.args for req in requests]:
-            continuation_enc = self.tok_encode(continuation)
-
-            if context == "":
-                context_enc = [self.eot_token_id]
-            else:
-                context_enc = self.tok_encode(context, add_special_tokens=False)
-                ctx_cont_enc = self.tok_encode(context + continuation, add_special_tokens=False)
-
-                if context_enc + continuation_enc != ctx_cont_enc:
-                    if ctx_cont_enc[: len(context_enc)] == context_enc:
-                        continuation_enc = ctx_cont_enc[len(context_enc) :]
-                    elif ctx_cont_enc[-len(continuation_enc) :] == continuation_enc:
-                        context_enc = ctx_cont_enc[: -len(continuation_enc)]
-                    else:
-                        print(
-                            f"WARNING: Unnatural tokenization of concatenated context ...{repr(context[-20:])} and continuation {repr(continuation)}"
-                        )
-
-            new_reqs.append(((context, continuation), context_enc, continuation_enc))
-
-        return self._loglikelihood_tokens(new_reqs)
-
-    def loglikelihood_rolling(self, requests: List[Instance]) -> List[float]:
-=======
+
     def loglikelihood_rolling(
         self, requests: List[Instance], disable_tqdm: bool = False
     ) -> List[float]:
->>>>>>> 3fa4fd72
         loglikelihoods = []
 
         adaptive_batch_size = None
