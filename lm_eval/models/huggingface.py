import copy
import os
from datetime import timedelta
from pathlib import Path
from typing import Dict, Iterator, List, Literal, Optional, Tuple, Union

import torch
import torch.nn.functional as F
import transformers
from accelerate import (
    Accelerator,
    DistributedType,
    InitProcessGroupKwargs,
    find_executable_batch_size,
)
from huggingface_hub import HfApi
from packaging import version
from peft import PeftModel
from peft import __version__ as PEFT_VERSION
from tqdm import tqdm
from transformers.models.auto.modeling_auto import (
    MODEL_FOR_CAUSAL_LM_MAPPING_NAMES,
    MODEL_FOR_SEQ_TO_SEQ_CAUSAL_LM_MAPPING_NAMES,
)

from lm_eval import utils
from lm_eval.api.instance import Instance
from lm_eval.api.model import TemplateLM
from lm_eval.api.registry import register_model
from lm_eval.models.utils import (
    Collator,
    clear_torch_cache,
    configure_pad_token,
    get_dtype,
    handle_pad_token,
    pad_and_concat,
    stop_sequences_criteria,
)


eval_logger = utils.eval_logger


def _get_accelerate_args(
    device_map_option: Optional[str] = "auto",
    max_memory_per_gpu: Optional[Union[int, str]] = None,
    max_cpu_memory: Optional[Union[int, str]] = None,
    offload_folder: Optional[str] = "./offload",
    gpus: Optional[int] = None,
) -> dict:
    """Returns the kwargs needed to apply `accelerate` in `AutoModel.from_pretrained`."""
    max_memory = {}
    if max_memory_per_gpu is not None:
        max_memory_per_gpu_map = {
            device_idx: max_memory_per_gpu for device_idx in range(gpus)
        }
        max_memory.update(max_memory_per_gpu_map)
    if max_cpu_memory is not None:
        max_memory["cpu"] = max_cpu_memory

    args = {}
    if max_memory:
        args["max_memory"] = max_memory
    args["device_map"] = device_map_option
    args["offload_folder"] = offload_folder
    return args


@register_model("hf-auto", "hf", "huggingface")
class HFLM(TemplateLM):
    """
    An abstracted Huggingface model class. Enables usage with both models of
    `transformers.AutoModelForCausalLM` and `transformers.AutoModelForSeq2SeqLM` classes.

    Supports data-parallel multi-GPU with HF Accelerate.
    """

    AUTO_MODEL_CLASS = None
    _DEFAULT_MAX_LENGTH = 2048

    def __init__(
        self,
        pretrained: Union[str, transformers.PreTrainedModel],
        backend: Optional[Literal["default", "causal", "seq2seq"]] = "default",
        # override whether the model should be treated as decoder-only (causal) or encoder-decoder (seq2seq)
        revision: Optional[str] = "main",
        subfolder: Optional[str] = None,
        tokenizer: Optional[
            Union[
                str,
                transformers.PreTrainedTokenizer,
                transformers.PreTrainedTokenizerFast,
            ]
        ] = None,
        truncation: Optional[bool] = False,
        logits_cache: bool = True,
        max_length: Optional[int] = None,
        device: Optional[str] = "cuda",
        dtype: Optional[Union[str, torch.dtype]] = "auto",
        batch_size: Optional[Union[int, str]] = 1,
        max_batch_size: Optional[int] = 64,
        trust_remote_code: Optional[bool] = False,
        use_fast_tokenizer: Optional[bool] = True,
        add_bos_token: Optional[bool] = False,
        prefix_token_id: Optional[int] = None,
        # arguments used for splitting a model across GPUs naively.
        # only used if `parallelize=True`.
        parallelize: Optional[bool] = False,
        device_map_option: Optional[str] = "auto",
        max_memory_per_gpu: Optional[Union[int, str]] = None,
        max_cpu_memory: Optional[Union[int, str]] = None,
        offload_folder: Optional[Union[str, os.PathLike]] = "./offload",
        # PEFT, delta weights and quantization options
        peft: Optional[str] = None,
        delta: Optional[str] = None,
        autogptq: Optional[Union[bool, str]] = False,
        **kwargs,
    ) -> None:
        super().__init__()

        # optionally: take in an already-initialized transformers.PreTrainedModel
        if not isinstance(pretrained, str):
            eval_logger.warning(
                "`pretrained` model kwarg is not of type `str`. Many other model arguments may be ignored. Please do not launch via accelerate or use `parallelize=True` if passing an existing model this way."
            )
            assert not parallelize, "`parallelize=True` is not compatible with passing pre-initialized model to `pretrained`"
            self._model = pretrained
            self._device = self._model.device
            self._config = self._model.config
            gpus = 0

            if tokenizer:
                assert isinstance(
                    tokenizer, transformers.PreTrainedTokenizer
                ) or isinstance(tokenizer, transformers.PreTrainedTokenizerFast)
                self.tokenizer = tokenizer
            else:
                # Get tokenizer
                model_name = self._model.name_or_path
                self.tokenizer = transformers.AutoTokenizer.from_pretrained(
                    model_name,
                    revision=revision,
                    trust_remote_code=trust_remote_code,
                    use_fast=use_fast_tokenizer,
                )

        else:
            assert isinstance(device, str)
            assert isinstance(pretrained, str)
            assert isinstance(batch_size, (int, str))

            gpus = torch.cuda.device_count()
            accelerator_kwargs = InitProcessGroupKwargs(timeout=timedelta(weeks=52))
            accelerator = Accelerator(kwargs_handlers=[accelerator_kwargs])
            if accelerator.num_processes > 1:
                self.accelerator = accelerator

            if "npu" in accelerator.device.type:
                gpus = torch.npu.device_count()

            if not (parallelize or accelerator.num_processes > 1):
                # use user-passed device
                device_list = set(
                    ["cuda", "cpu"]
                    + [f"cuda:{i}" for i in range(gpus)]
                    + ["mps", "mps:0"]
                    + [f"npu:{i}" for i in range(gpus)]
                )
                if device and device in device_list:
                    self._device = torch.device(device)
                    eval_logger.info(f"Using device '{device}'")
                    if device in ("mps", "mps:0") and version.parse(
                        torch.__version__
                    ) < version.parse("2.1"):
                        raise RuntimeError(
                            f"mps requires torch >= 2.1. You have {torch.__version__}"
                        )
                else:
                    eval_logger.info("Device not specified")
                    eval_logger.info(f"Cuda Available? {torch.cuda.is_available()}")
                    self._device = (
                        torch.device("cuda")
                        if torch.cuda.is_available()
                        else torch.device("cpu")
                    )
            else:
                if device != "cuda":
                    eval_logger.info(
                        f"Using `accelerate launch` or `parallelize=True`, device '{device}' will be overridden when placing model."
                    )
                # TODO: include in warning that `load_in_8bit` etc. affect this too
                self._device = torch.device(device)

            # TODO: update this to be less of a hack once subfolder is fixed in HF
            revision = revision + ("/" + subfolder if subfolder is not None else "")

            self._get_config(
                pretrained,
                revision=revision,
                trust_remote_code=trust_remote_code,
            )

        # determine which of 'causal' and 'seq2seq' backends to use
        self._get_backend(
            config=self.config, backend=backend, trust_remote_code=trust_remote_code
        )

        # load tokenizer so we know tokenizer vocabulary size before loading model and PEFT
        self._create_tokenizer(
            pretrained,
            tokenizer,
            revision=revision,
            trust_remote_code=trust_remote_code,
            use_fast_tokenizer=use_fast_tokenizer,
        )

        # if we passed `pretrained` as a string, initialize our model now
        if isinstance(pretrained, str):
            self._create_model(
                pretrained=pretrained,
                revision=revision,
                dtype=dtype,
                trust_remote_code=trust_remote_code,
                parallelize=parallelize,
                gpus=gpus,
                device_map_option=device_map_option,
                max_memory_per_gpu=max_memory_per_gpu,
                max_cpu_memory=max_cpu_memory,
                offload_folder=offload_folder,
                peft=peft,
                delta=delta,
                autogptq=autogptq,
                **kwargs,
            )

        # access self._model through self.model property outside this method
        if isinstance(self.model, torch.nn.Module):
            self.model.eval()
            self.model.tie_weights()

        if isinstance(pretrained, str) and (gpus >= 1 or str(self.device) == "mps"):
            # TODO: can remove this whole snippet except in the mps case, perhaps?
            if not (parallelize or autogptq or hasattr(self, "accelerator")):
                # place model onto device requested manually,
                # if not using HF Accelerate or device_map
                # or any other option that preloads model onto device
                try:
                    self.model.to(self.device)
                except ValueError:
                    eval_logger.debug(
                        "Failed to place model onto specified device. This may be because the model is quantized via `bitsandbytes` or `device_map` is provided. If the desired GPU is being used, this message is safe to ignore."
                    )

        self.truncation = truncation
        self.logits_cache = logits_cache
        self.vocab_size = self.tokenizer.vocab_size
        # select (or create) a pad token to use
<<<<<<< HEAD
        self.tokenizer = handle_pad_token(self.tokenizer, self.config)
=======
        self.tokenizer = configure_pad_token(self.tokenizer, model_config=self.config)
>>>>>>> cc2d3463

        # TODO: override this for Gemma
        self.add_bos_token = add_bos_token
        if getattr(self.config, "model_type", None) == "gemma":
            self.add_bos_token = True
            eval_logger.info(
                f"Model type is '{self.config.model_type}', a BOS token will be used as Gemma underperforms without it."
            )

        self._max_length = max_length
        self.pretrained = pretrained
        self.delta = delta
        self.peft = peft
        self.revision = revision
        self.batch_schedule = 1
        self.batch_sizes = {}
        self.max_batch_size = max_batch_size

        if str(batch_size).startswith("auto"):
            batch_size = batch_size.split(":")
            self.batch_size_per_gpu = batch_size[0]
            self.batch_schedule = float(batch_size[1]) if len(batch_size) > 1 else 1
        else:
            self.batch_size_per_gpu = int(batch_size)

        if isinstance(pretrained, str):
            # multigpu data-parallel support when launched with accelerate
            if gpus > 1:
                if parallelize:
                    if accelerator.num_processes > 1:
                        raise RuntimeError(
                            "Attempted to use both a HF Accelerate `device_map` and to launch via `accelerate launch`. If this is the case, please either remove `parallelize=True` from --model_args or launch outside of the Accelerate launcher."
                        )
                    else:
                        pass
                elif accelerator.num_processes == 1:
                    # if we aren't launching via accelerate, ditch
                    self._rank = 0
                    self._world_size = 1
                else:
                    if gpus > accelerator.num_processes:
                        eval_logger.warning(
                            "WARNING: The number of total system GPUs does not match the number of spawned processes. "
                            "If you would like to use data parallelism, please launch the script "
                            "with 'accelerate launch *script*'. "
                            f"Current run will proceed with {accelerator.num_processes} devices."
                        )
                    assert (
                        accelerator.distributed_type
                        in [
                            DistributedType.FSDP,
                            DistributedType.MULTI_GPU,
                            DistributedType.MULTI_NPU,
                        ]
                    ), "Unsupported distributed type provided. Only DDP and FSDP are supported."
                    if accelerator.distributed_type == DistributedType.FSDP:
                        self._model = accelerator.prepare(self.model)
                    else:
                        self._model = accelerator.prepare_model(
                            self.model, evaluation_mode=True
                        )
                    self._device = torch.device(f"{accelerator.device}")
                    self.accelerator = accelerator

                    if self.accelerator.is_local_main_process:
                        eval_logger.info(f"Using {gpus} devices with data parallelism")

                    self._rank = self.accelerator.local_process_index
                    self._world_size = self.accelerator.num_processes
        else:
            # if a PreTrainedModel was passed into HFLM, we forgo distributed setup.
            eval_logger.warning(
                "Passed an already-initialized model through `pretrained`, assuming single-process call to evaluate() or custom distributed integration"
            )
            self._rank = 0
            self._world_size = 1

        self.custom_prefix_token_id = prefix_token_id
        if prefix_token_id is not None:
            eval_logger.info(
                f"Loglikelihood prefix token id used in evaluation: {self.prefix_token_id}"
            )

    @property
    def config(self):
        # return the associated transformers.AutoConfig for the given pretrained model.
        return self._config

    @property
    def model(self):
        # returns the model, unwrapping it if using Accelerate
        if hasattr(self, "accelerator"):
            return self.accelerator.unwrap_model(self._model)
        else:
            return self._model

    @property
    def eot_token_id(self):
        # we use EOT because end of *text* is more accurate for what we're doing than end of *sentence*
        return self.tokenizer.eos_token_id

    @property
    def prefix_token_id(self):
        # it is used as prefix for loglikelihood
        if self.custom_prefix_token_id is not None:
            return self.custom_prefix_token_id
        if self.tokenizer.bos_token_id is not None:
            return self.tokenizer.bos_token_id
        return self.tokenizer.eos_token_id

    @property
    def max_length(self):
        if self._max_length:  # if max length manually set, return it
            return self._max_length
        seqlen_config_attrs = ("n_positions", "max_position_embeddings", "n_ctx")
        for attr in seqlen_config_attrs:
            if hasattr(self.model.config, attr):
                return getattr(self.model.config, attr)
        if hasattr(self.tokenizer, "model_max_length"):
            if self.tokenizer.model_max_length == 1000000000000000019884624838656:
                return self._DEFAULT_MAX_LENGTH
            return self.tokenizer.model_max_length
        return self._DEFAULT_MAX_LENGTH

    @property
    def max_gen_toks(self) -> int:
        return 256

    @property
    def batch_size(self):
        return self.batch_size_per_gpu

    @property
    def device(self):
        return self._device

    @property
    def rank(self):
        return self._rank

    @property
    def world_size(self):
        return self._world_size

    @property
    def tokenizer_name(self) -> str:
        return self.tokenizer.name_or_path.replace("/", "__")

    @property
    def chat_template(self) -> str:
        if self.tokenizer.chat_template is not None:
            return self.tokenizer.chat_template
        return self.tokenizer.default_chat_template

    def _get_backend(
        self,
        config: Union[transformers.PretrainedConfig, transformers.AutoConfig],
        backend: Optional[Literal["default", "causal", "seq2seq"]] = "default",
        trust_remote_code: Optional[bool] = False,
    ) -> None:
        """
        Helper method during initialization.
        Determines the backend ("causal" (decoder-only) or "seq2seq" (encoder-decoder))
        model type to be used.
        """
        assert backend in ["default", "causal", "seq2seq"]

        if backend != "default":
            # if we've settled on non-default backend, use that manually
            if backend == "causal":
                self.AUTO_MODEL_CLASS = transformers.AutoModelForCausalLM
            elif backend == "seq2seq":
                self.AUTO_MODEL_CLASS = transformers.AutoModelForSeq2SeqLM
            eval_logger.info(
                f"Overrode HF model backend type, and using type '{backend}'"
            )
        else:
            # determine and use the default HF backend for this model, based on its config + metadata.
            if (
                getattr(config, "model_type")
                in MODEL_FOR_SEQ_TO_SEQ_CAUSAL_LM_MAPPING_NAMES
            ):
                # first check if model type is listed under seq2seq models, since some
                # models like MBart are listed in both seq2seq and causal mistakenly in HF transformers.
                # these special cases should be treated as seq2seq models.
                self.AUTO_MODEL_CLASS = transformers.AutoModelForSeq2SeqLM
            elif (
                getattr(self.config, "model_type") in MODEL_FOR_CAUSAL_LM_MAPPING_NAMES
            ):
                self.AUTO_MODEL_CLASS = transformers.AutoModelForCausalLM
            else:
                if not trust_remote_code:
                    eval_logger.warning(
                        "HF model type is neither marked as CausalLM or Seq2SeqLM. \
                    This is expected if your model requires `trust_remote_code=True` but may be an error otherwise."
                    )
                # if model type is neither in HF transformers causal or seq2seq model registries
                # then we default to AutoModelForCausalLM
                self.AUTO_MODEL_CLASS = transformers.AutoModelForCausalLM

        assert self.AUTO_MODEL_CLASS in [
            transformers.AutoModelForCausalLM,
            transformers.AutoModelForSeq2SeqLM,
        ]
        return None

    def _get_config(
        self,
        pretrained: str,
        revision: str = "main",
        trust_remote_code: bool = False,
    ) -> None:
        self._config = transformers.AutoConfig.from_pretrained(
            pretrained,
            revision=revision,
            trust_remote_code=trust_remote_code,
        )

    def _create_model(
        self,
        pretrained: str,
        revision: Optional[str] = "main",
        dtype: Optional[Union[str, torch.dtype]] = "auto",
        trust_remote_code: Optional[bool] = False,
        # arguments used for splitting a model across GPUs naively.
        # only used if `parallelize=True`.
        # (accelerate naive PP (device_map) options)
        parallelize: Optional[bool] = False,
        gpus: Optional[int] = None,
        device_map_option: Optional[str] = "auto",
        max_memory_per_gpu: Optional[Union[int, str]] = None,
        max_cpu_memory: Optional[Union[int, str]] = None,
        offload_folder: Optional[str] = "./offload",
        # PEFT, delta weights and quantization options
        peft: Optional[str] = None,
        delta: Optional[str] = None,
        autogptq: Optional[Union[bool, str]] = False,
        **kwargs,
    ) -> None:
        """
        Initializes an HF or HF-compatible PreTrainedModel from scratch
        inside HFLM, using the kwargs passed into self.__init__().

        Also handles functionality such as AutoGPTQ usage and PEFT wrapping.

        For future similar extensions to AutoGPTQ that are not core to HF's ecosystem,
        (such as PyTorch models that are nearly, but not quite, fully mirroring
        HF's public interface relied on in this HFLM class)
        please consider subclassing HFLM and overriding this and other methods as needed.
        """

        model_kwargs = kwargs if kwargs else {}

        if parallelize:
            model_kwargs.update(
                _get_accelerate_args(
                    device_map_option,  # TODO: phase out device_map_option?
                    max_memory_per_gpu,
                    max_cpu_memory,
                    offload_folder,
                    gpus,
                )
            )
        elif "device_map" not in model_kwargs:
            # set a device_map to initialize model on the right GPU.
            # this is needed because it seems that the default behavior
            # for quantized models now seems to be device_map="auto"
            # which breaks data-parallel mode.
            if hasattr(self, "accelerator"):
                model_kwargs.update({"device_map": {"": f"{self.accelerator.device}"}})
            else:
                model_kwargs.update({"device_map": {"": str(self.device)}})

        if not autogptq:
            if model_kwargs.get("load_in_4bit", None):
                assert (
                    transformers.__version__ >= "4.30.0"
                ), "load_in_4bit requires transformers >= 4.30.0"
            if transformers.__version__ >= "4.30.0":
                if model_kwargs.get("load_in_4bit", None):
                    if model_kwargs.get("bnb_4bit_compute_dtype", None):
                        model_kwargs["bnb_4bit_compute_dtype"] = get_dtype(
                            model_kwargs["bnb_4bit_compute_dtype"]
                        )
            self._model = self.AUTO_MODEL_CLASS.from_pretrained(
                pretrained,
                revision=revision,
                torch_dtype=get_dtype(dtype),
                trust_remote_code=trust_remote_code,
                **model_kwargs,
            )
        else:
            try:
                from auto_gptq import AutoGPTQForCausalLM
            except ModuleNotFoundError:
                raise Exception(
                    "Tried to load auto_gptq, but auto-gptq is not installed ",
                    "please install auto-gptq via pip install lm-eval[gptq] or pip install -e .[gptq]",
                )

            self._model = AutoGPTQForCausalLM.from_quantized(
                pretrained,
                trust_remote_code=trust_remote_code,
                model_basename=None if autogptq is True else Path(autogptq).stem,
                use_safetensors=True
                if autogptq is True
                else autogptq.endswith(".safetensors"),
                **model_kwargs,
            )

        if peft and delta:
            raise ValueError(
                "Cannot use both 'peft' and 'delta' options at the same time."
            )

        if peft:
            if model_kwargs.get("load_in_4bit", None):
                if version.parse(PEFT_VERSION) < version.parse("0.4.0"):
                    raise AssertionError("load_in_4bit requires peft >= 0.4.0")
            if self._model.config.vocab_size != len(self.tokenizer):
                # resize model for LoRAs with added tokens
                self._model.resize_token_embeddings(len(self.tokenizer))
                eval_logger.info(
                    f"Model config indicates vocab_size='{self._model.config.vocab_size}', but found tokenizer with vocab size '{len(self.tokenizer)}'. Resizing model embedding layer..."
                )
            self._model = PeftModel.from_pretrained(
                self._model, peft, revision=revision
            )
        elif delta:
            if autogptq:
                eval_logger.warning(
                    "Delta weights might trigger unexpected behavior when used with AutoGPTQ."
                )
            _model_delta = self.AUTO_MODEL_CLASS.from_pretrained(
                delta,
                revision=revision,
                torch_dtype=get_dtype(dtype),
                trust_remote_code=trust_remote_code,
                **model_kwargs,
            )
            for name, param in self._model.state_dict().items():
                try:
                    param.data += _model_delta.state_dict()[name]
                except KeyError:
                    raise KeyError(f"Delta model is missing weights for layer: {name}")
                except Exception as e:
                    raise RuntimeError(
                        f"Failed to add delta weights to layer {name}. Error: {e}"
                    )

            del _model_delta

        return None

    def _create_tokenizer(
        self,
        pretrained: Union[str, transformers.PreTrainedModel],
        tokenizer: Optional[
            Union[
                str,
                transformers.PreTrainedTokenizer,
                transformers.PreTrainedTokenizerFast,
            ]
        ],
        revision: Optional[str] = "main",
        trust_remote_code: Optional[bool] = False,
        use_fast_tokenizer: Optional[bool] = True,
    ) -> None:
        """
        Helper method during initialization.

        Create a tokenizer object corresponding to the correct
        tokenizer for value of `pretrained`, or use the pre-initialized tokenizer passed.
        """

        if tokenizer:
            if isinstance(tokenizer, str):
                self.tokenizer = transformers.AutoTokenizer.from_pretrained(
                    tokenizer,
                    revision=revision,
                    trust_remote_code=trust_remote_code,
                    use_fast=use_fast_tokenizer,
                )
            else:
                assert isinstance(
                    tokenizer, transformers.PreTrainedTokenizer
                ) or isinstance(tokenizer, transformers.PreTrainedTokenizerFast)
                self.tokenizer = tokenizer
        else:
            # Get tokenizer based on 'pretrained'
            if isinstance(pretrained, str):
                model_name = pretrained
            else:
                # get the HF hub name via accessor on model
                model_name = self.model.name_or_path
            self.tokenizer = transformers.AutoTokenizer.from_pretrained(
                model_name,
                revision=revision,
                trust_remote_code=trust_remote_code,
                use_fast=use_fast_tokenizer,
            )
        return None

    def _detect_batch_size(self, requests=None, pos: int = 0):
        if requests:
            _, context_enc, continuation_enc = requests[pos]
            max_length = len(
                (context_enc + continuation_enc)[-(self.max_length + 1) :][:-1]
            )
            max_context_enc = len(context_enc[-(self.max_length + 1) :])
            max_cont_enc = len(continuation_enc[-(self.max_length + 1) :])
        else:
            max_length = self.max_length
            max_context_enc = max_length
            max_cont_enc = max_length

        # if OOM, then halves batch_size and tries again
        @find_executable_batch_size(starting_batch_size=self.max_batch_size)
        def forward_batch(batch_size):
            if self.AUTO_MODEL_CLASS == transformers.AutoModelForSeq2SeqLM:
                length = max(max_context_enc, max_cont_enc)
                batched_conts = torch.ones(
                    (batch_size, length), device=self.device
                ).long()
                test_batch = torch.ones((batch_size, length), device=self.device).long()
                call_kwargs = {
                    "attn_mask": test_batch,
                    "labels": batched_conts,
                }
            else:
                call_kwargs = {}
                test_batch = torch.ones(
                    (batch_size, max_length), device=self.device
                ).long()
            for _ in range(5):
                out = F.log_softmax(self._model_call(test_batch, **call_kwargs), dim=-1)  # noqa: F841

            return batch_size

        try:
            batch_size = forward_batch()
        except RuntimeError as e:
            if "No executable batch size found" in str(e):
                batch_size = 1
            else:
                raise

        if self.world_size > 1:
            # if multi-GPU, always take minimum over all selected batch sizes
            max_rnk_bs = torch.tensor([batch_size], device=self.device)
            gathered = (
                self.accelerator.gather(max_rnk_bs).cpu().detach().numpy().tolist()
            )
            batch_size = min(gathered)
            clear_torch_cache()
            return batch_size

        clear_torch_cache()
        return batch_size

    def tok_encode(
        self, string: str, left_truncate_len=None, add_special_tokens=None
    ) -> List[int]:
        """ """
        # default for None - empty dict, use predefined tokenizer param
        # used for all models except for CausalLM or predefined value
        special_tokens_kwargs = {}

        # by default for CausalLM - false or self.add_bos_token is set
        if add_special_tokens is None:
            if self.AUTO_MODEL_CLASS == transformers.AutoModelForCausalLM:
                special_tokens_kwargs = {
                    "add_special_tokens": False or self.add_bos_token
                }
        # otherwise the method explicitly defines the value
        else:
            special_tokens_kwargs = {"add_special_tokens": add_special_tokens}

        encoding = self.tokenizer.encode(string, **special_tokens_kwargs)

        # left-truncate the encoded context to be at most `left_truncate_len` tokens long
        if left_truncate_len:
            encoding = encoding[-left_truncate_len:]

        return encoding

    def tok_batch_encode(
        self,
        strings: List[str],
        padding_side: str = "left",
        left_truncate_len: int = None,
        truncation: bool = False,
    ) -> Tuple[torch.Tensor, torch.Tensor]:
        # encode a batch of strings. converts to tensors and pads automatically, unlike tok_encode.
        old_padding_side = self.tokenizer.padding_side
        self.tokenizer.padding_side = padding_side

        add_special_tokens = {}
        if self.AUTO_MODEL_CLASS == transformers.AutoModelForCausalLM:
            add_special_tokens = {"add_special_tokens": False or self.add_bos_token}

        encoding = self.tokenizer(
            strings,
            truncation=truncation,
            padding="longest",
            return_tensors="pt",
            **add_special_tokens,
        )
        if left_truncate_len:
            encoding["input_ids"] = encoding["input_ids"][:, -left_truncate_len:]
            encoding["attention_mask"] = encoding["attention_mask"][
                :, -left_truncate_len:
            ]
        self.tokenizer.padding_side = old_padding_side

        return encoding["input_ids"], encoding["attention_mask"]

    def tok_decode(self, tokens, skip_special_tokens=True):
        return self.tokenizer.decode(tokens, skip_special_tokens=skip_special_tokens)

    def _model_call(self, inps, attn_mask=None, labels=None):
        """
        :param inps: torch.Tensor
            A torch tensor of shape [batch, (sequence_ctx + sequence_cont)] or of shape
            [batch, sequence_ctx]. the size of sequence may vary from call to call
        :param attn_mask: torch.Tensor, optional
            A torch tensor of shape [batch, (sequence_ctx + sequence_cont)]. Only passed
            (and must be passed) if self.AUTO_MODEL_CLASS is transformers.AutoModelForSeq2SeqLM
        :param labels: torch.Tensor, optional
            A torch tensor of shape [batch, (sequence_ctx + sequence_cont)]. Only passed
            (and must be passed) if self.AUTO_MODEL_CLASS is transformers.AutoModelForSeq2SeqLM
        :return
            A torch tensor of shape [batch, sequence, vocab] with the
        logits returned from the model's decoder
        """
        with torch.no_grad():
            if attn_mask is not None or labels is not None:
                assert attn_mask is not None and labels is not None
                assert self.AUTO_MODEL_CLASS == transformers.AutoModelForSeq2SeqLM
                return self.model(
                    input_ids=inps, attention_mask=attn_mask, labels=labels
                ).logits
            else:
                assert self.AUTO_MODEL_CLASS == transformers.AutoModelForCausalLM
                return self.model(inps).logits

    def _model_generate(self, context, max_length, stop, **generation_kwargs):
        # temperature = 0.0 if not set
        # if do_sample is false and temp==0.0:
        # remove temperature, as do_sample=False takes care of this
        # and we don't want a warning from HF
        generation_kwargs["temperature"] = generation_kwargs.get("temperature", 0.0)
        do_sample = generation_kwargs.get("do_sample", None)

        # The temperature has to be a strictly positive float -- if it is 0.0, use greedy decoding strategies
        if generation_kwargs.get("temperature") == 0.0 and do_sample is None:
            generation_kwargs["do_sample"] = do_sample = False

        if do_sample is False and generation_kwargs.get("temperature") == 0.0:
            generation_kwargs.pop("temperature")
        # build stopping criteria
        stopping_criteria = stop_sequences_criteria(
            self.tokenizer, stop, context.shape[1], context.shape[0]
        )
        return self.model.generate(
            input_ids=context,
            max_length=max_length,
            stopping_criteria=stopping_criteria,
            pad_token_id=self.tokenizer.pad_token_id,
            use_cache=True,
            **generation_kwargs,
        )

    def _select_cont_toks(
        self, logits: torch.Tensor, contlen: int = None, inplen: int = None
    ) -> torch.Tensor:
        if self.AUTO_MODEL_CLASS == transformers.AutoModelForCausalLM:
            assert (
                contlen and inplen
            ), "Must pass input len and cont. len to select scored logits for causal LM"
            # discard right-padding.
            # also discard the input/context tokens. we'll only score continuations.
            logits = logits[inplen - contlen : inplen]
        elif self.AUTO_MODEL_CLASS == transformers.AutoModelForSeq2SeqLM:
            assert (
                contlen and not inplen
            ), "Selecting scored logits for Seq2SeqLM requires only cont. len"
            # only discard right-padding.
            # the logits input to this fn only contain decoder-side tokens.
            logits = logits[:contlen]

        return logits

    def loglikelihood_rolling(
        self, requests: List[Instance], disable_tqdm: bool = False
    ) -> List[float]:
        loglikelihoods = []

        adaptive_batch_size = None
        if self.batch_size == "auto":
            # using rolling window with maximum context
            print("Passed argument batch_size = auto. Detecting largest batch size")
            batch_size = self._detect_batch_size()
            print(f"Determined Largest batch size: {batch_size}")
            adaptive_batch_size = batch_size

        for (string,) in tqdm(
            [req.args for req in requests], disable=(disable_tqdm or (self.rank != 0))
        ):
            rolling_token_windows = list(
                map(
                    utils.make_disjoint_window,
                    utils.get_rolling_token_windows(
                        token_list=self.tok_encode(string),
                        prefix_token=self.prefix_token_id,
                        max_seq_len=self.max_length,
                        context_len=1,
                    ),
                )
            )

            # TODO: Right now, we pass single EOT token to the Encoder and the full context to the decoder, in seq2seq case
            rolling_token_windows = [(None,) + x for x in rolling_token_windows]

            pad_amnt = 0
            if self.world_size > 1:
                # We pad out the external document-level iterator so the inner iterator doesn't hang
                mytensor = torch.tensor(len(rolling_token_windows), device=self.device)
                gathered = (
                    self.accelerator.gather(mytensor).cpu().detach().numpy().tolist()
                )

                pad_amnt = max(gathered) - gathered[self.rank]
                if pad_amnt > 0:
                    rolling_token_windows += pad_amnt * [rolling_token_windows[0]]

            string_nll = self._loglikelihood_tokens(
                requests=rolling_token_windows,
                disable_tqdm=True,
                override_bs=adaptive_batch_size,
            )

            if (self.world_size > 1) and (pad_amnt > 0):
                string_nll = [x[0] for x in string_nll[:-pad_amnt]]
            else:
                # discard is_greedy
                string_nll = [x[0] for x in string_nll]

            string_nll = sum(string_nll)
            loglikelihoods.append(string_nll)

        return loglikelihoods

    def _batch_scheduler(self, pos, n_reordered_requests):
        sched = pos // int(len(n_reordered_requests) / self.batch_schedule)
        if sched in self.batch_sizes:
            return self.batch_sizes[sched]
        if (len(self.batch_sizes) > 1) and (
            self.batch_sizes[sched - 1] == self.max_batch_size
        ):
            # if previous batch size is already maximal, skip recomputation
            self.batch_sizes[sched] = self.max_batch_size
            return self.batch_sizes[sched]
        print(
            f"Passed argument batch_size = auto:{self.batch_schedule}. Detecting largest batch size"
        )
        self.batch_sizes[sched] = self._detect_batch_size(n_reordered_requests, pos)
        print(f"Determined largest batch size: {self.batch_sizes[sched]}")
        return self.batch_sizes[sched]

    def _loglikelihood_tokens(
        self,
        requests: List[Tuple[Tuple[str, str], List[int], List[int]]],
        disable_tqdm: bool = False,
        override_bs: int = None,
    ) -> List[Tuple[float, bool]]:
        # TODO: implement some kind of efficient-request-middleware that lumps together requests with the same context
        res = []

        def _collate(req: Tuple[Tuple[str, str], List[int], List[int]]):
            """Defines the key for the sorted method"""
            # the negative sign on len(toks) sorts descending - this has a few advantages:
            # - time estimates will always be over not underestimates, which is more useful for planning
            # - to know the size of a batch when going through the list, you know the first one is always the batch
            #   padded context length. this is useful to simplify the batching logic and more importantly to make
            #   automatic adaptive batches much much easier to implement
            # - any OOMs will happen right away rather than near the end

            toks = req[1] + req[2]
            return -len(toks), tuple(toks)

        def _lookup_one_token_cont(req: Tuple[Tuple[str, str], List[int], List[int]]):
            """Defines the key to group and lookup one-token continuations"""
            # Use with group_by="contexts" (optional)"
            # allows for the creation of a lookup, so we can reuse logits in case of one-token continuations.
            # speeds up some multiple-choice tasks proportionally to the number of choices.
            # groups requests by context+continuation[:-1] and infer on one request/group.
            return req[-2] + req[-1][:-1]

        re_ord = Collator(
            requests,
            sort_fn=_collate,
            group_by="contexts"
            if self.AUTO_MODEL_CLASS == transformers.AutoModelForCausalLM
            and self.logits_cache
            else None,
            group_fn=_lookup_one_token_cont,
        )

        # automatic (variable) batch size detection for vectorization
        # pull longest context sample from request
        n_reordered_requests = len(re_ord)
        batch_size = (
            self.batch_size
            if self.batch_size != "auto"
            else override_bs
            if override_bs is not None
            else 0
        )
        batch_fn = (
            self._batch_scheduler
            if self.batch_size == "auto"
            and n_reordered_requests > 0
            and not override_bs
            else None
        )

        chunks: Iterator[
            Tuple[Tuple[str, str], List[int], List[int]]
        ] = re_ord.get_batched(n=batch_size, batch_fn=batch_fn)
        pbar = tqdm(
            total=len(requests),
            disable=(disable_tqdm or (self.rank != 0)),
            desc="Running loglikelihood requests",
        )
        for chunk in chunks:
            inps = []
            cont_toks_list = []
            inplens = []

            conts = []
            encoder_attns = []

            padding_len_inp = None
            padding_len_cont = None
            # because vectorizing is annoying, we first convert each (context, continuation) pair to padded
            # tensors, then we pack them together into a batch, call the model, and then pick it all apart
            # again because vectorizing is annoying

            for _, context_enc, continuation_enc in chunk:
                # sanity check
                assert len(context_enc) > 0
                assert len(continuation_enc) > 0
                assert len(continuation_enc) <= self.max_length

                # how this all works (illustrated on a causal decoder-only setup):
                #          CTX      CONT
                # inp    0 1 2 3|4 5 6 7 8 9   <- last token is deleted by inp[:, :-1]
                # model  \               \
                # logits   1 2 3|4 5 6 7 8 9   <- the ctx half gets tossed out by the
                # cont_toks      4 5 6 7 8 9      [:, -len(continuation_enc):, :self.vocab_size] slice

                # when too long to fit in context, truncate from the left
                if self.AUTO_MODEL_CLASS == transformers.AutoModelForCausalLM:
                    inp = torch.tensor(
                        (context_enc + continuation_enc)[-(self.max_length + 1) :][:-1],
                        dtype=torch.long,
                        device=self.device,
                    )
                    (inplen,) = inp.shape
                elif self.AUTO_MODEL_CLASS == transformers.AutoModelForSeq2SeqLM:
                    inp = torch.tensor(
                        (context_enc)[-self.max_length :],
                        dtype=torch.long,
                        device=self.device,
                    )
                    (inplen,) = inp.shape

                    # build encoder attn masks
                    encoder_attns.append(torch.ones_like(inp))

                    cont = torch.tensor(
                        (continuation_enc)[-self.max_length :],
                        # TODO: left-shift these?
                        # TODO: our code assumes we never end up truncating conts for either model type
                        dtype=torch.long,
                        device=self.device,
                    )
                    (contlen,) = cont.shape

                    conts.append(cont)

                    padding_len_cont = (
                        max(padding_len_cont, contlen)
                        if padding_len_cont is not None
                        else contlen
                    )

                padding_len_inp = (
                    max(padding_len_inp, inplen)
                    if padding_len_inp is not None
                    else inplen
                )

                inps.append(inp)  # [1, inp_length]
                cont_toks_list.append(continuation_enc)
                inplens.append(inplen)

            # create encoder attn mask and batched conts, if seq2seq
            call_kwargs = {}
            if self.AUTO_MODEL_CLASS == transformers.AutoModelForCausalLM:
                batched_inps = pad_and_concat(
                    padding_len_inp, inps, padding_side="right"
                )  # [batch, padding_len_inp]
            elif self.AUTO_MODEL_CLASS == transformers.AutoModelForSeq2SeqLM:
                # TODO: left-pad encoder inps and mask?
                batched_inps = pad_and_concat(
                    padding_len_inp, inps
                )  # [batch, padding_len_inp]
                batched_conts = pad_and_concat(
                    padding_len_cont, conts
                )  # [batch, padding_len_cont]
                batched_encoder_mask = pad_and_concat(
                    padding_len_inp, encoder_attns
                )  # [batch, padding_len_inp]
                call_kwargs = {
                    "attn_mask": batched_encoder_mask,
                    "labels": batched_conts,
                }

            multi_logits = F.log_softmax(
                self._model_call(batched_inps, **call_kwargs), dim=-1
            )  # [batch, padding_length (inp or cont), vocab]

            for (request_str, ctx_tokens, _), logits, inplen, cont_toks in zip(
                chunk, multi_logits, inplens, cont_toks_list
            ):
                # Slice to original seq length
                contlen = len(cont_toks)
                # take only logits in the continuation
                # (discard context toks if decoder-only ; discard right-padding)
                # also discards + checks for "virtual tokens" in the causal LM's input window
                # from prompt/prefix tuning tokens, if applicable
                ctx_len = (
                    inplen + (logits.shape[0] - padding_len_inp)
                    if self.AUTO_MODEL_CLASS == transformers.AutoModelForCausalLM
                    else None
                )
                logits = self._select_cont_toks(logits, contlen=contlen, inplen=ctx_len)
                logits = logits.unsqueeze(0)  # [1, seq, vocab]

                # Check if per-token argmax is exactly equal to continuation
                greedy_tokens = logits.argmax(dim=-1)

                # check for one-token continuation cache hits.
                # noop in case group_by != "contexts" or no cache hit and returns the
                # original args. Otherwise, expands the logits batch dimension and yields each
                # batch along with matching continuation tokens and prompt strings.
                # logits -> [1, seq, vocab]
                for request_str, cont_toks, logits in re_ord.get_cache(
                    req_str=request_str,
                    cxt_toks=ctx_tokens,
                    cont_toks=cont_toks,
                    logits=logits,
                ):
                    cont_toks = torch.tensor(
                        cont_toks, dtype=torch.long, device=self.device
                    ).unsqueeze(0)  # [1, seq]
                    max_equal = (greedy_tokens == cont_toks).all()

                    # Obtain log-probs at the corresponding continuation token indices
                    # last_token_slice = logits[:, -1, :].squeeze(0).tolist()
                    logits = torch.gather(logits, 2, cont_toks.unsqueeze(-1)).squeeze(
                        -1
                    )  # [1, seq]

                    # Answer: (log prob, is-exact-match)
                    answer = (float(logits.sum()), bool(max_equal))

                    res.append(answer)

                    self.cache_hook.add_partial("loglikelihood", request_str, answer)
                    pbar.update(1)

        pbar.close()

        return re_ord.get_original(res)

    def generate_until(
        self, requests: List[Instance], disable_tqdm: bool = False
    ) -> List[str]:
        res = []

        def _collate(req: Tuple[str, dict]):
            """Defines the key for the sorted method"""
            # the negative sign on len(toks) sorts descending - this has a few advantages:
            # - time estimates will always be over not underestimates, which is more useful for planning
            # - to know the size of a batch when going through the list, you know the first one is always the batch
            #   padded context length. this is useful to simplify the batching logic and more importantly to make
            #   automatic adaptive batches much much easier to implement
            # - any OOMs will happen right away rather than near the end
            toks = self.tok_encode(req[0])
            return -len(toks), req[0]

        pbar = tqdm(
            total=len(requests),
            disable=(disable_tqdm or (self.rank != 0)),
            desc="Running generate_until requests",
        )
        adaptive_batch_size = None
        if self.batch_size == "auto":
            # using rolling window with maximum context
            print("Passed argument batch_size = auto. Detecting largest batch size")
            batch_size = self._detect_batch_size()
            print(f"Determined Largest batch size: {batch_size}")
            adaptive_batch_size = batch_size
        # for each different set of kwargs, we execute all requests, by batch.
        batch_size = (
            self.batch_size
            if self.batch_size != "auto"
            else adaptive_batch_size
            if adaptive_batch_size is not None
            else 0
        )
        batch_fn = (
            self._batch_scheduler
            if self.batch_size == "auto" and not adaptive_batch_size
            else None
        )

        # we group requests by their generation_kwargs,
        # so that we don't try to execute e.g. greedy sampling and temp=0.8 sampling
        # in the same batch.
        # group_fn=lambda x: x[1] -> x=(context, gen_kwargs)
        re_ords = Collator(
            [reg.args for reg in requests],
            sort_fn=_collate,
            group_by="gen_kwargs",
            group_fn=lambda x: x[1],
        )
        chunks = re_ords.get_batched(n=batch_size, batch_fn=batch_fn)
        for chunk in chunks:
            contexts, all_gen_kwargs = zip(*chunk)
            # we assume all gen kwargs in the batch are the same
            # this is safe to assume because the `grouper` object ensures it.
            gen_kwargs = all_gen_kwargs[0]
            # unpack our keyword arguments.
            until = None
            if isinstance(gen_kwargs, dict):
                kwargs = copy.deepcopy(gen_kwargs)  # edge case for repeats > 1
                if "until" in kwargs.keys():
                    until = kwargs.pop("until")
                    if isinstance(until, str):
                        until = [until]
                    elif not isinstance(until, list):
                        raise ValueError(
                            f"Expected `kwargs['until']` to be of type Union[str,list] but got {until}"
                        )
            else:
                raise ValueError(
                    f"Expected `kwargs` to be of type `dict` but got {type(gen_kwargs)}"
                )
            # add EOS token to stop sequences
            eos = self.tok_decode(self.eot_token_id, skip_special_tokens=False)
            if not until:
                until = [eos]
            else:
                until.append(eos)
            if "max_gen_toks" in kwargs.keys():
                max_gen_toks = kwargs.pop("max_gen_toks")
            else:
                max_gen_toks = self.max_gen_toks

            # set the max length in tokens of inputs ("context_enc")
            if self.AUTO_MODEL_CLASS == transformers.AutoModelForCausalLM:
                # max len for inputs = max length, minus room to generate the max new tokens
                max_ctx_len = self.max_length - max_gen_toks
            elif self.AUTO_MODEL_CLASS == transformers.AutoModelForSeq2SeqLM:
                # max len for inputs = encoder's whole max_length
                max_ctx_len = self.max_length

            # encode, pad, and truncate contexts for this batch
            context_enc, attn_masks = self.tok_batch_encode(
                contexts,
                left_truncate_len=max_ctx_len,
                truncation=self.truncation,
            )
            context_enc = context_enc.to(self.device)
            attn_masks = attn_masks.to(self.device)

            if "max_length" not in kwargs:
                kwargs["max_length"] = context_enc.shape[1] + max_gen_toks

            # perform batched generation
            cont = self._model_generate(
                context=context_enc,
                attention_mask=attn_masks,
                stop=until,
                **kwargs,
            )

            cont_toks_list = cont.tolist()
            for cont_toks, context in zip(cont_toks_list, contexts):
                # discard context + left-padding toks if using causal decoder-only LM
                if self.AUTO_MODEL_CLASS == transformers.AutoModelForCausalLM:
                    cont_toks = cont_toks[context_enc.shape[1] :]

                s = self.tok_decode(cont_toks)

                # use secondary stop seqs to cut off should-have-been-stopped content post-hoc
                for term in until:
                    if len(term) > 0:
                        # ignore '' separator,
                        # for seq2seq case where self.tok_decode(self.eot_token_id) = ''
                        s = s.split(term)[0]

                res.append(s)

                self.cache_hook.add_partial("generate_until", (context, gen_kwargs), s)
                pbar.update(1)
        # reorder this group of results back to original unsorted form
        res = re_ords.get_original(res)

        pbar.close()

        return res

    def apply_chat_template(self, chat_history: List[Dict[str, str]]) -> str:
        """
        Method to apply a chat template to a list of chat history between user and model.
        """
        return self.tokenizer.apply_chat_template(
            chat_history, tokenize=False, add_generation_prompt=True
        )

    def get_model_info(self) -> dict:
        """
        Method to get Hugging Face model information for experiment reproducibility.
        """

        def get_model_num_params(model) -> int:
            if hasattr(model, "num_parameters"):
                return model.num_parameters()
            if hasattr(model, "parameters"):
                return sum(p.numel() for p in model.parameters())
            else:
                return -1

        def get_model_dtype(model) -> str:
            if hasattr(model, "dtype"):
                return model.dtype
            else:
                return ""

        def get_model_sha(pretrained: str, revision: str) -> str:
            try:
                model_info = HfApi().model_info(repo_id=pretrained, revision=revision)
                return model_info.sha
            except Exception as e:
                eval_logger.warn(
                    f"Failed to get model SHA for {pretrained} at revision {revision}. Error: {e}"
                )
                return ""

        model_info = {
            "model_num_parameters": get_model_num_params(self._model),
            "model_dtype": get_model_dtype(self._model),
            "model_revision": self.revision,
            "model_sha": get_model_sha(self.pretrained, self.revision),
        }
        if self.peft:
            model_info["peft_sha"] = get_model_sha(self.peft, self.revision)
        if self.delta:
            model_info["delta_sha"] = get_model_sha(self.delta, self.revision)
        return model_info<|MERGE_RESOLUTION|>--- conflicted
+++ resolved
@@ -2,7 +2,7 @@
 import os
 from datetime import timedelta
 from pathlib import Path
-from typing import Dict, Iterator, List, Literal, Optional, Tuple, Union
+from typing import Dict, List, Literal, Optional, Tuple, Union
 
 import torch
 import torch.nn.functional as F
@@ -32,7 +32,6 @@
     clear_torch_cache,
     configure_pad_token,
     get_dtype,
-    handle_pad_token,
     pad_and_concat,
     stop_sequences_criteria,
 )
@@ -255,11 +254,7 @@
         self.logits_cache = logits_cache
         self.vocab_size = self.tokenizer.vocab_size
         # select (or create) a pad token to use
-<<<<<<< HEAD
-        self.tokenizer = handle_pad_token(self.tokenizer, self.config)
-=======
         self.tokenizer = configure_pad_token(self.tokenizer, model_config=self.config)
->>>>>>> cc2d3463
 
         # TODO: override this for Gemma
         self.add_bos_token = add_bos_token
@@ -987,9 +982,7 @@
             else None
         )
 
-        chunks: Iterator[
-            Tuple[Tuple[str, str], List[int], List[int]]
-        ] = re_ord.get_batched(n=batch_size, batch_fn=batch_fn)
+        chunks = re_ord.get_batched(n=batch_size, batch_fn=batch_fn)
         pbar = tqdm(
             total=len(requests),
             disable=(disable_tqdm or (self.rank != 0)),
