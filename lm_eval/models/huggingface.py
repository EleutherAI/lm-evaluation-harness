--- conflicted
+++ resolved
@@ -207,11 +207,7 @@
         self.model.eval()
         self.model.tie_weights()
 
-<<<<<<< HEAD
-        if gpus >= 1 and isinstance(pretrained, str):
-=======
-        if (gpus >= 1 or self.device.type == "mps") and isinstance(pretrained, str):
->>>>>>> 6f9630c8
+        if (gpus >= 1 or self.device.type == "mps") and isinstance(pretrained, str
             if not (parallelize or autogptq or ("device_map" in kwargs)):
                 # place model onto device requested manually,
                 # if not using HF Accelerate or device_map
