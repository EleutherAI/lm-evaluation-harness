from typing import List, Tuple

import numpy as np
from tqdm import tqdm

from lm_eval.api.instance import Instance
from lm_eval.api.model import TemplateLM
from lm_eval.api.registry import register_model
from lm_eval.models.utils import Collator, eval_logger

from .huggingface import HFLM


eval_logger = eval_logger
TOP_P_DEFAULT = 1
MAX_TOKENS_DEFAULT = 2048
DEFAULT_BATCH_SIZE = 4
DEFAULT_MAX_GEN_TOKENS = 256


@register_model("mlx", "mlx_lm")
class MLX(TemplateLM):
    tokenizer_name = HFLM.tokenizer_name
    apply_chat_template = HFLM.apply_chat_template
    tok_encode = HFLM.tok_encode

    def __init__(
        self,
        model: str = None,
        adapter_path: str = None,
        trust_remote_code: bool = False,
        eos_token: str = None,
        top_p: int = TOP_P_DEFAULT,
        max_tokens: int = MAX_TOKENS_DEFAULT,
        batch_size: int = DEFAULT_BATCH_SIZE,
        max_gen_tokens: int = DEFAULT_MAX_GEN_TOKENS,
        add_bos_token: bool = False,
        verbose: bool = False,
    ):
        try:
            from mlx_lm.utils import load
        except ModuleNotFoundError:
            raise Exception(
                "attempted to use 'mlx' LM type, but package `mlx_lm` is not installed. please install mlx_lm via "
                "`pip install 'lm-eval[mlx]'` or `pip install -e '.[mlx]'`"
            )
        super().__init__()
        tokenizer_config = {"trust_remote_code": trust_remote_code}
        if eos_token is not None:
            tokenizer_config["eos_token"] = eos_token
        self.model, self.tokenizer = load(model, tokenizer_config=tokenizer_config)
        eval_logger.info(f"Model type is '{type(self.model)}")
        if adapter_path is not None:
            eval_logger.info(f"Loading pretrained adapters from {adapter_path}")
            self.model.load_weights(adapter_path, strict=False)
        self.max_tokens = int(max_tokens)
        self.top_p = top_p
        self.batch_size = int(batch_size)
        self.max_gen_tokens = max_gen_tokens
        self.add_bos_token = add_bos_token
        self.verbose = verbose
        self.backend = "causal"

    def _longest_common_prefix(self, list_of_strings):
        for a in range(1, len(list_of_strings[0])):
            try:
                if not all(letter.startswith(list_of_strings[0][:a]) for letter in list_of_strings[1:]):
                    return list_of_strings[0][:a - 1]
            except IndexError:
                return list_of_strings[0][:a - 1]

    @property
    def eot_token_id(self):
        # we use EOT because end of *text* is more accurate for what we're doing than end of *sentence*
        return self.tokenizer.eos_token_id

    def _preserve_last_target_len_logits(
        self,
        logits,
        prompt_lengths: List,
        non_padding_lengths: List,
        dtype: np.dtype = np.float32,
    ) -> Tuple:
        """

        :param logits: logits
        :param prompt_lengths: a list of prompt token lengths for each input string that corresponded to an item in the
                               first dimension of the logits (the batch item)
        :param non_padding_lengths: a list of the lengths of the tokenizations of input and label concatenations
                                    for each such item
        :return: Return the logits where every item in the last 2 dimensions (i.e., for every item in the batch) is all
                 zero if it corresponds to anything other than the last n-logit vocabulary scores, the conditional
                 probability of producing a continuation of n tokens given the input, where n is the number of
                 continuation tokens for the batch item

        Intuitively, it masks out all but the last n target tokens in the given logits from later calculations

        also returns a mask for the logits sequence positions (the 2nd dimension) that correspond to the tokens of the
        target
        """
        import mlx.core as mx
        import numpy as np

        batch_size, logits_seq_len, vocab_size = logits.shape
        target_logits = np.zeros((logits.shape[0], logits_seq_len, vocab_size), dtype)
        target_mask = np.zeros((logits.shape[0], logits_seq_len, vocab_size), np.int32)
        for i in range(batch_size):
            prompt_length = prompt_lengths[i]
            non_padding_length = non_padding_lengths[i]
            target_length = non_padding_length - prompt_length
            for j in range(logits_seq_len):
                if (
                    j > (min(non_padding_length, logits_seq_len) - target_length)
                    or (logits_seq_len - j) <= target_length
                ):
                    target_logits[i][j] = logits[i][j]
                    target_mask[i][j] = 1
        return mx.array(target_logits), mx.array(target_mask)

    def _loglikelihood_tokens(
        self,
        requests: List[Tuple[Tuple[str, str], List[int], List[int]]],
        disable_tqdm: bool = False,
        override_bs: int = None,
    ) -> List[Tuple[float, bool]]:
        """
        * Each request contains Instance.args : Tuple[str, str] containing 1. an input string to the LM and 2. a target
          string on which the loglikelihood of the LM producing this target, conditioned on the input, will be returned.
        * Each request will have, as result, (ll, is_greedy): Tuple[float, int] returned, where ll is a floating point
          number representing the log probability of generating the target string conditioned on the input, and
          is_greedy being either the value 0 or 1, with it being 1 if and only if the target string would be generated
          by greedy sampling from the LM (that is, if the target string is the most likely N-token string to be output
          by the LM given the input. )
        """
        try:
            import mlx.core as mx
            import mlx.nn as nn
        except ModuleNotFoundError:
            raise Exception(
                "attempted to use 'mlx' LM type, but package `mlx` is not installed. Please install mlx "
                "via `pip install 'lm-eval[mlx]'` or `pip install -e '.[mlx]'`"
            )

        res = []

<<<<<<< HEAD
        all_contexts = [req.args for req in requests]
        common_prefix = self._longest_common_prefix(all_contexts)

        # sort the requests by their length (changes order)
        idx = sorted(
            range(len(requests)),
            key=lambda i: len(requests[i].args[0]) + len(requests[i].args[1]),
=======
        def _collate(req: Tuple[Tuple[str, str], List[int], List[int]]):
            """Defines the key for the sorted method"""
            # the negative sign on len(toks) sorts descending - this has a few advantages:
            # - time estimates will always be over not underestimates, which is more useful for planning
            # - to know the size of a batch when going through the list, you know the first one is always the batch
            #   padded context length. this is useful to simplify the batching logic and more importantly to make
            #   automatic adaptive batches much much easier to implement
            # - any OOMs will happen right away rather than near the end

            toks = req[1] + req[2]
            return -len(toks), tuple(toks)

        def _lookup_one_token_cont(req: Tuple[Tuple[str, str], List[int], List[int]]):
            """Defines the key to group and lookup one-token continuations"""
            # Use with group_by="contexts" (optional)"
            # allows for the creation of a lookup, so we can reuse logits in case of one-token continuations.
            # speeds up some multiple-choice tasks proportionally to the number of choices.
            # groups requests by context+continuation[:-1] and infer on one request/group.
            return req[-2] + req[-1][:-1]

        re_ord = Collator(
            requests,
            sort_fn=_collate,
            group_by=None,  # "contexts",
            group_fn=_lookup_one_token_cont,
>>>>>>> 0df42c19
        )

        # automatic (variable) batch size detection for vectorization
        # pull longest context sample from request
        n_reordered_requests = len(re_ord)
        batch_size = (
            self.batch_size
            if self.batch_size != "auto"
            else override_bs
            if override_bs is not None
            else 0
        )
        batch_fn = (
            self._batch_scheduler
            if self.batch_size == "auto"
            and n_reordered_requests > 0
            and not override_bs
            else None
        )
        chunks = re_ord.get_batched(n=batch_size, batch_fn=batch_fn)
        pbar = tqdm(
            total=len(requests),
            disable=(disable_tqdm or (self.rank != 0)),
            desc=f"Running mlx loglikelihood requests ({len(requests):,})",
        )
        for chunk in chunks:
            full_sequences = []
            prompt_lengths = []
            inplens = []
            cont_toks_list = []

            for _, context_enc, continuation_enc in chunk:
                full_sequence = context_enc + continuation_enc
                full_sequences.append(full_sequence)
                prompt_lengths.append(len(context_enc))
                inplen = len(full_sequence[-(self.max_tokens + 1) :][:-1])
                inplens.append(inplen)
                cont_toks_list.append(continuation_enc)

            current_batch_size = len(full_sequences)
            lengths = [len(x) for x in full_sequences]

            # Pad to the largest
            max_length_in_batch = min(max(lengths), self.max_tokens)

            batch_arr = np.zeros((current_batch_size, max_length_in_batch), np.int32)

            # Left-padded
            for j in range(current_batch_size):
                truncated_length = min(lengths[j], self.max_tokens)
                batch_arr[j, -truncated_length:] = full_sequences[j][:truncated_length]
                lengths[j] = (
                    truncated_length  # Update lengths to match truncated lengths
                )
            batch = mx.array(
                batch_arr
            )  # [current_batch_size, max_length_in_batch, vocab]

            shifted_padded_full_sequence = batch[
                :, :-1
            ]  # all but the last token for each sequence
            logits = self.model(shifted_padded_full_sequence).astype(mx.float32)
            # [current_batch_size, max_length_in_batch-1, vocab]

            # log softmax probabilities
            log_probs = nn.log_softmax(logits, axis=-1)

            all_greed_tokens = log_probs.argmax(axis=-1)
            # [current_batch_size, max_length_in_batch-1]

            target_only_log_probs, target_masks = self._preserve_last_target_len_logits(
                log_probs, prompt_lengths, lengths
            )
            # [current_batch_size, max_length_in_batch-1, vocab] and [current_batch_size, max_length_in_batch-1]

            for (
                (
                    request_str,
                    ctx_tokens,
                    _,
                ),
                answer_target_log_probs,
                inplen,
                cont_toks,
                answer_greedy_tokens,
                target_mask,
            ) in zip(
                chunk,
                target_only_log_probs,
                inplens,
                cont_toks_list,
                all_greed_tokens,
                target_masks,
            ):
                # Check if per-token argmax for final scores associated with length of cont_toks
                # is exactly equal to cont_toks
                greedy_target_tokens = answer_greedy_tokens[-len(cont_toks) :]
                cont_toks = mx.array(cont_toks)
                num_cont_toks = len(cont_toks)
                max_equal = (greedy_target_tokens == cont_toks).all()

                # Obtain log-probs at the corresponding continuation token indices
                # last_token_slice = logits[:, -1, :].squeeze(0).tolist()
                # logits = torch.gather(logits, 2, cont_toks.unsqueeze(-1)).squeeze(
                #     -1
                # )  # [1, seq]
                answer_target_log_probs = answer_target_log_probs[
                    mx.arange(num_cont_toks) - num_cont_toks, cont_toks
                ]

                # Answer: (log prob, is-exact-match)
                # Sum over conditional log likelihood values for final n tokens, where n is the length of cont_toks)
                answer_score = answer_target_log_probs.sum().item()
                answer = (answer_score, bool(max_equal))
                res.append(answer)
                pbar.update(1)

        pbar.close()
        return res  # re_ord.get_original(res)

    def loglikelihood_rolling(
        self, requests: List[Instance]
    ) -> List[Tuple[float, bool]]:
        raise NotImplementedError("loglikelihood_rolling is not implemented")

    def generate_until(
        self, requests: List[Instance], disable_tqdm: bool = False
    ) -> List[str]:
        """
        * Each request contains Instance.args : Tuple[str, dict] containing 1. an input string to the LM and 2. a
          dictionary of keyword arguments used to control generation parameters.
        * Using this input and these generation parameters, text will be sampled from the language model
          (typically until a maximum output length or specific stopping string sequences--for example,
          {"until": ["\n\n", "."], "max_gen_toks": 128}).
        * The generated input+output text from the model will then be returned.
        """
        try:
            from mlx_lm.utils import generate
        except ModuleNotFoundError:
            raise Exception(
                "attempted to use 'mlx' LM type, but package `mlx` is not installed. Please install anthropic via "
                "`pip install 'lm-eval[mlx]'` or `pip install -e '.[mlx]'`",
            )

        if not requests:
            return []

        res = []
        for request in tqdm([req.args for req in requests], disable=disable_tqdm):
            prompt, request_args = request
            temperature = request_args.pop("temperature", 0.0)
            request_args.pop("do_sample", None)
            request_args.pop("until", None)
            res.append(
                generate(
                    model=self.model,
                    tokenizer=self.tokenizer,
                    prompt=prompt,
                    max_tokens=self.max_gen_tokens,
                    verbose=self.verbose,
                    temp=temperature,
                    **request_args,
                )
            )
        return res<|MERGE_RESOLUTION|>--- conflicted
+++ resolved
@@ -36,6 +36,7 @@
         max_gen_tokens: int = DEFAULT_MAX_GEN_TOKENS,
         add_bos_token: bool = False,
         verbose: bool = False,
+        context_prefix_cache: bool = False,
     ):
         try:
             from mlx_lm.utils import load
@@ -60,14 +61,18 @@
         self.add_bos_token = add_bos_token
         self.verbose = verbose
         self.backend = "causal"
+        self.context_prefix_cache = context_prefix_cache
 
     def _longest_common_prefix(self, list_of_strings):
         for a in range(1, len(list_of_strings[0])):
             try:
-                if not all(letter.startswith(list_of_strings[0][:a]) for letter in list_of_strings[1:]):
-                    return list_of_strings[0][:a - 1]
+                if not all(
+                    letter.startswith(list_of_strings[0][:a])
+                    for letter in list_of_strings[1:]
+                ):
+                    return list_of_strings[0][: a - 1]
             except IndexError:
-                return list_of_strings[0][:a - 1]
+                return list_of_strings[0][: a - 1]
 
     @property
     def eot_token_id(self):
@@ -135,6 +140,7 @@
         try:
             import mlx.core as mx
             import mlx.nn as nn
+            from mlx_lm.models.cache import make_prompt_cache
         except ModuleNotFoundError:
             raise Exception(
                 "attempted to use 'mlx' LM type, but package `mlx` is not installed. Please install mlx "
@@ -143,15 +149,6 @@
 
         res = []
 
-<<<<<<< HEAD
-        all_contexts = [req.args for req in requests]
-        common_prefix = self._longest_common_prefix(all_contexts)
-
-        # sort the requests by their length (changes order)
-        idx = sorted(
-            range(len(requests)),
-            key=lambda i: len(requests[i].args[0]) + len(requests[i].args[1]),
-=======
         def _collate(req: Tuple[Tuple[str, str], List[int], List[int]]):
             """Defines the key for the sorted method"""
             # the negative sign on len(toks) sorts descending - this has a few advantages:
@@ -177,7 +174,6 @@
             sort_fn=_collate,
             group_by=None,  # "contexts",
             group_fn=_lookup_one_token_cont,
->>>>>>> 0df42c19
         )
 
         # automatic (variable) batch size detection for vectorization
@@ -203,6 +199,27 @@
             disable=(disable_tqdm or (self.rank != 0)),
             desc=f"Running mlx loglikelihood requests ({len(requests):,})",
         )
+        if self.context_prefix_cache:
+            # Calculate (and store) a common prefix to use for the entire run
+            common_prefix = self._longest_common_prefix(
+                [context + continuation for (context, continuation), _, _ in requests]
+            )
+            cache = make_prompt_cache(self.model, 4096)
+            processed = 0
+            step_size = 512
+            y = mx.array(self.tokenizer.encode(common_prefix))
+            while y.size > 0:
+                self.model(y[:step_size][None], cache=cache)
+                mx.eval([c.state for c in cache])
+                mx.metal.clear_cache()
+                processed += min(y.size, step_size)
+                y = y[step_size:]
+            eval_logger.info(
+                f"Cached common prefix of '{common_prefix}': "
+                f"{len(self.tokenizer.encode(common_prefix, add_special_tokens=False)):,} tokens"
+            )
+            eval_logger.info(f"Peak memory: {mx.metal.get_peak_memory() / 1e9:.3f} GB")
+
         for chunk in chunks:
             full_sequences = []
             prompt_lengths = []
