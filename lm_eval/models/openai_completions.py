--- conflicted
+++ resolved
@@ -56,12 +56,7 @@
     while True:
         try:
             return openai.completions.create(**kwargs)
-<<<<<<< HEAD
-        except Exception as e:
-            print(e)
-=======
         except openai.OpenAIError:
->>>>>>> bd0f2414
             import traceback
 
             traceback.print_exc()
@@ -262,11 +257,7 @@
             request_args["temperature"] = request_args.get("temperature", 0)
 
             response = oa_completion(
-<<<<<<< HEAD
-                model=self.engine,
-=======
                 model=self.model,
->>>>>>> bd0f2414
                 prompt=inps,
                 max_tokens=self.max_gen_toks,
                 stop=until,
@@ -274,11 +265,7 @@
                 **request_args,
             )
             for resp, (context, args_) in zip(response.choices, chunk):
-<<<<<<< HEAD
-                s = resp.text
-=======
                 s = getattr(resp, 'text')
->>>>>>> bd0f2414
 
                 until_ = until
 
