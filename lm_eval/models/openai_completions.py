import copy
import os
from collections import defaultdict
from importlib.util import find_spec
from typing import List, Literal, Optional, Tuple

from tqdm import tqdm

from lm_eval import utils
from lm_eval.api.model import LM, TemplateLM
from lm_eval.api.registry import register_model
from lm_eval.utils import eval_logger, retry_on_specific_exceptions


def get_result(response, ctxlen: int) -> Tuple[float, bool]:
    """Process results from OpenAI API response.

    :param response: dict
        OpenAI API Response
    :param ctxlen: int
        Length of context (so we can slice them away and only keep the predictions)
    :return:
        continuation_logprobs: np.array
            Log probabilities of continuation tokens
        is_greedy: bool
            whether argmax matches given continuation exactly
    """
    is_greedy = True
    logprobs = response.logprobs.token_logprobs
    continuation_logprobs = sum(logprobs[ctxlen:])

    for i in range(ctxlen, len(response.logprobs.token_logprobs)):
        token = response.logprobs.token_logprobs[i]
        top_tokens = response.logprobs.top_logprobs[i]
        top_token = max(top_tokens.keys(), key=lambda x: top_tokens[x])
        if top_token != token:
            is_greedy = False
            break

    return continuation_logprobs, is_greedy


def oa_completion(client, chat: bool = False, **kwargs):
    """Query OpenAI API for completion.

    Retry with back-off until they respond
    """
    if not find_spec("openai") or not find_spec("tiktoken"):
        raise Exception(
            "attempted to use 'openai' LM type, but package `openai` or `tiktoken` are not installed. "
            "Please install these via `pip install lm-eval[openai]` or `pip install -e .[openai]`"
        )
    else:
        import openai

    def _exception_callback(e: Exception, sleep_time: float) -> None:
        import traceback

        traceback.print_exc()

    @retry_on_specific_exceptions(
        on_exceptions=[openai.OpenAIError],
        max_retries=None,  # retry forever, consider changing
        on_exception_callback=_exception_callback,
    )
    def completion():
        if chat:
            return client.chat.completions.create(**kwargs)
        else:
            return client.completions.create(**kwargs)

    return completion()


@register_model("openai-completions", "local-completions")
<<<<<<< HEAD
class OpenaiCompletionsLM(TemplateLM):
    REQ_CHUNK_SIZE = 20
=======
class OpenaiCompletionsLM(LM):
>>>>>>> f8203de1
    _DEFAULT_MAX_LENGTH = 2048

    def __init__(
        self,
        model: str,
        base_url: str = None,
        tokenizer: Optional[str] = None,
        tokenizer_backend: Literal["tiktoken", "huggingface"] = "tiktoken",
        truncate: bool = False,
        max_gen_toks: int = 256,
        batch_size: int = 1,
        seed: int = 1234,
        max_length: Optional[int] = None,
    ) -> None:
        """

        :param engine: str
            OpenAI API engine (e.g. gpt-3.5-turbo-instruct)
        :param truncate: bool
            Truncate input if too long (if False and input is too long, throw error)
        """
        super().__init__()
        self.seed = seed
        try:
            import openai  # noqa: E401
            import tiktoken
        except ModuleNotFoundError:
            raise Exception(
                "attempted to use 'openai' LM type, but package `openai` or `tiktoken` are not installed. \
    please install these via `pip install lm-eval[openai]` or `pip install -e .[openai]`",
            )
        self.model = model
        self.base_url = base_url
        self.tokenizer_backend = tokenizer_backend
        self.truncate = truncate
        self._batch_size = batch_size
        self._max_gen_toks = max_gen_toks
        self._max_length = max_length

        # if we have a local model, use HF tokenizer over tiktoken
        if self.tokenizer_backend == "huggingface":
            import transformers  # noqa: E401

            self.tokenizer = transformers.AutoTokenizer.from_pretrained(
                tokenizer if tokenizer else self.model
            )
            self.vocab_size = self.tokenizer.vocab
            self.end_of_text_token_id = self.tokenizer.eos_token
        elif self.tokenizer_backend == "tiktoken":
            if self.base_url:
                eval_logger.warning(
                    f"Passed `base_url={self.base_url}` but using Tiktoken tokenizer backend. "
                    "Pass `tokenizer_backend=huggingface` and provide the HF tokenizer name if your model does not use Tiktoken."
                )

            self.tokenizer = tiktoken.encoding_for_model(self.model)
            self.vocab_size = self.tokenizer.n_vocab
            self.end_of_text_token_id = self.tokenizer.eot_token
        else:
            raise ValueError(
                f"Expected tokenizer_backend to be one of ['tiktoken', 'huggingface'] but got {self.tokenizer_backend}"
            )

        # Read from environment variable OPENAI_API_KEY
        # Set to EMPTY for local
        openai.api_key = os.environ["OPENAI_API_KEY"]
        if self.base_url:
            self.client = openai.OpenAI(base_url=self.base_url)
        else:
            self.client = openai.OpenAI()

    @property
    def eot_token_id(self):
        return self.end_of_text_token_id

    @property
    def max_length(self) -> int:
        if self._max_length:
            return self._max_length
        else:
            return self._DEFAULT_MAX_LENGTH

    @property
    def max_gen_toks(self) -> int:
        return self._max_gen_toks

    @property
    def batch_size(self) -> int:
        return self._batch_size

    @property
    def device(self):
        # Isn't used because we override _loglikelihood_tokens
        raise NotImplementedError()

    def tok_encode(self, string: str) -> List[int]:
        return self.tokenizer.encode(string)

    def tok_decode(self, tokens: List[int]) -> str:
        return self.tokenizer.decode(tokens)

    def _loglikelihood_tokens(
        self, requests, disable_tqdm: bool = False
    ) -> List[Tuple[float, bool]]:
        res = []

        def _collate(x):
            # this doesn't efficiently handle last-token differences yet, but those are kinda annoying because
            # it's not guaranteed that the 100 or so logprobs we get to see actually contain all the continuations
            # we care about, and so we need some kind of backup for when it isn't
            toks = x[1] + x[2]
            return -len(toks), tuple(toks)

        re_ord = utils.Reorderer(requests, _collate)

        for chunk in tqdm(
            list(utils.chunks(re_ord.get_reordered(), self.batch_size)),
            disable=disable_tqdm,
        ):
            inps = []
            ctxlens = []
            for cache_key, context_enc, continuation_enc in chunk:
                # max_length+1 because the API takes up to 2049 tokens, including the first context token
                inp = (context_enc + continuation_enc)[-(self.max_length + 1) :]
                # TODO: the logic is much simpler if we just look at the length of continuation tokens
                ctxlen = len(context_enc) - max(
                    0, len(context_enc) + len(continuation_enc) - (self.max_length + 1)
                )

                inps.append(inp)
                ctxlens.append(ctxlen)

            response = oa_completion(
                client=self.client,
                model=self.model,
                prompt=inps,
                echo=True,
                max_tokens=0,
                temperature=0.0,
                logprobs=10,
                seed=self.seed,
            )

            for resp, ctxlen, (cache_key, context_enc, continuation_enc) in zip(
                response.choices, ctxlens, chunk
            ):
                answer = get_result(resp, ctxlen)

                res.append(answer)

                # partial caching
                if cache_key is not None:
                    self.cache_hook.add_partial("loglikelihood", cache_key, answer)
        return re_ord.get_original(res)

    def generate_until(self, requests) -> List[str]:
        if not requests:
            return []
        res = []
        requests = [req.args for req in requests]

        def _collate(x):
            toks = self.tok_encode(x[0])
            return len(toks), x[0]

        re_ord = utils.Reorderer(requests, _collate)

        def sameuntil_chunks(xs, size):
            ret = []
            lastuntil = xs[0][1]
            for x in xs:
                if len(ret) >= size or x[1] != lastuntil:
                    yield ret, lastuntil
                    ret = []
                    lastuntil = x[1]
                ret.append(x)

            if ret:
                yield ret, lastuntil

        # todo: more intelligent batching for heterogeneous `until`
        for chunk, request_args in tqdm(
            list(sameuntil_chunks(re_ord.get_reordered(), self.batch_size))
        ):
            inps = []
            self._max_gen_toks = request_args.pop("max_gen_toks", self.max_gen_toks)
            for context, _ in chunk:
                context_enc = self.tok_encode(context)
                inp = context_enc[-(self.max_length - self.max_gen_toks) :]
                inps.append(inp)

            until = request_args.pop("until", ["<|endoftext|>"])
            request_args.pop("do_sample", None)
            request_args["temperature"] = request_args.get("temperature", 0)

            response = oa_completion(
                client=self.client,
                model=self.model,
                prompt=inps,
                max_tokens=self.max_gen_toks,
                stop=until,
                seed=self.seed,
                **request_args,
            )
            for resp, (context, args_) in zip(response.choices, chunk):
                s = getattr(resp, "text")

                until_ = until

                for term in until_:
                    if len(term) > 0:
                        s = s.split(term)[0]

                # partial caching
                self.cache_hook.add_partial(
                    "generate_until", (context, {"until": until_}), s
                )

                res.append(s)
        return re_ord.get_original(res)

    def _model_call(self, inps):
        # Isn't used because we override _loglikelihood_tokens
        raise NotImplementedError()

    def _model_generate(self, context, max_length, eos_token_id):
        # Isn't used because we override generate_until
        raise NotImplementedError()

    def loglikelihood_rolling(self, requests) -> List[float]:
        loglikelihoods = []

        for (string,) in tqdm([req.args for req in requests]):
            rolling_token_windows = list(
                map(
                    utils.make_disjoint_window,
                    utils.get_rolling_token_windows(
                        token_list=self.tok_encode(string),
                        prefix_token=self.eot_token_id,
                        max_seq_len=self.max_length,
                        context_len=1,
                    ),
                )
            )

            # TODO: Right now, we pass single EOT token to the Encoder and the full context to the decoder, in seq2seq case
            rolling_token_windows = [(None,) + x for x in rolling_token_windows]

            string_nll = self._loglikelihood_tokens(
                rolling_token_windows,
                disable_tqdm=True,
            )

            # discard is_greedy
            string_nll = [x[0] for x in string_nll]

            string_nll = sum(string_nll)
            loglikelihoods.append(string_nll)
        return loglikelihoods


@register_model("openai-chat-completions", "local-chat-completions")
class OpenaiChatCompletionsLM(LM):
    def __init__(
        self,
        model: str = "gpt-3.5-turbo",  # GPT model or Local model using HuggingFace model paths
        base_url: str = None,
        truncate: bool = False,
        **kwargs,
    ) -> None:
        """

        :param model: str
            Implements an OpenAI-style chat completion API for
            accessing both OpenAI OR locally-hosted models using
            HuggingFace Tokenizer
            OpenAI API model (e.g. gpt-3.5-turbo)
            using the **gen_kwargs passed on init
        :param truncate: bool
            Truncate input if too long (if False and input is too long, throw error)
        """
        super().__init__()
        try:
            import openai  # noqa: E401
        except ModuleNotFoundError:
            raise Exception(
                "attempted to use 'openai' LM type, but package `openai` or `tiktoken` are not installed. \
    please install these via `pip install lm-eval[openai]` or `pip install -e .[openai]`",
            )
        self.model = model
        self.base_url = base_url
        self.truncate = truncate

        # Read from environment variable OPENAI_API_KEY
        # Set to EMPTY for local
        if self.base_url:
            self.client = openai.OpenAI(base_url=self.base_url)
        else:
            self.client = openai.OpenAI()  # openai.AsyncOpenAI()

    @property
    def max_length(self) -> int:
        # Note: the OpenAI API supports up to 2049 tokens, with the first token being the first input token
        return 2048

    @property
    def max_gen_toks(self) -> int:
        return 256

    @property
    def batch_size(self):
        # Isn't used because we override _loglikelihood_tokens
        raise NotImplementedError()

    @property
    def device(self):
        # Isn't used because we override _loglikelihood_tokens
        raise NotImplementedError()

    def generate_until(self, requests) -> List[str]:
        res = defaultdict(list)
        re_ords = {}

        # we group requests by their generation_kwargs,
        # so that we don't try to execute e.g. greedy sampling and temp=0.8 sampling
        # in the same batch.
        grouper = utils.Grouper(requests, lambda x: str(x.args[1]))
        for key, reqs in grouper.get_grouped().items():
            # within each set of reqs for given kwargs, we reorder by token length, descending.
            re_ords[key] = utils.Reorderer(
                [req.args for req in reqs], lambda x: (-len(x[0]), x[0])
            )

        pbar = tqdm(total=len(requests), disable=(self.rank != 0))
        for key, re_ord in re_ords.items():
            # n needs to be 1 because messages in
            # chat completion are not batch but
            # is regarded as a single conversation.
            chunks = utils.chunks(re_ord.get_reordered(), n=1)
            for chunk in chunks:
                contexts, all_gen_kwargs = zip(*chunk)
                inps = [{"role": "user", "content": context} for context in contexts]

                gen_kwargs = all_gen_kwargs[0]
                until = None
                if isinstance(kwargs := copy.deepcopy(gen_kwargs), dict):
                    if "do_sample" in kwargs.keys():
                        kwargs.pop("do_sample")
                    if "until" in kwargs.keys():
                        until = kwargs.pop("until")
                        if isinstance(until, str):
                            until = [kwargs]
                        elif not isinstance(until, list):
                            raise ValueError(
                                f"Expected repr(kwargs['until']) to be of type Union[str, list] but got {until}"
                            )
                        kwargs["stop"] = until
                    kwargs["max_tokens"] = kwargs.pop("max_gen_toks", self.max_gen_toks)
                else:
                    raise ValueError(
                        f"Expected repr(kwargs) to be of type repr(dict) but got {kwargs}"
                    )

                response = oa_completion(
                    client=self.client,
                    chat=True,
                    messages=inps,
                    model=self.model,
                    **kwargs,
                )

                for resp, (context, args_) in zip(response.choices, chunk):
                    s = resp.message.content

                    if until is not None:
                        for term in until:
                            if len(term) > 0:
                                s = s.split(term)[0]

                    res[key].append(s)

                    self.cache_hook.add_partial(
                        "generate_until", (context, {"until": until}), s
                    )
                    pbar.update(1)
            # reorder this group of results back to original unsorted form
            res[key] = re_ord.get_original(res[key])

        pbar.close()

        return grouper.get_original(res)

    def loglikelihood(self, requests):
        raise NotImplementedError("No support for logits.")

    def loglikelihood_rolling(self, requests):
        raise NotImplementedError("No support for logits.")<|MERGE_RESOLUTION|>--- conflicted
+++ resolved
@@ -73,12 +73,7 @@
 
 
 @register_model("openai-completions", "local-completions")
-<<<<<<< HEAD
 class OpenaiCompletionsLM(TemplateLM):
-    REQ_CHUNK_SIZE = 20
-=======
-class OpenaiCompletionsLM(LM):
->>>>>>> f8203de1
     _DEFAULT_MAX_LENGTH = 2048
 
     def __init__(
