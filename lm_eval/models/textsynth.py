""" TextSynth API
Implementation provided by Fabrice Bellard:
    https://github.com/EleutherAI/lm-evaluation-harness/issues/295

In order to use the API, you must have a valid TextSynth account and
enough credits.

Example usage:

    python main.py --model textsynth --model_args engine=gptj_6B --no_cache --tasks piqa

Homepage: https://textsynth.com/index.html
"""
import logging
import os
<<<<<<< HEAD
=======
import time
>>>>>>> 65b8761d

import requests as _requests
from tqdm import tqdm

from lm_eval.api.model import LM
from lm_eval.api.registry import register_model
from lm_eval.utils import retry_on_specific_exceptions

logger = logging.getLogger(__name__)


def textsynth_completion(**kwargs):
    """Query TextSynth API for completion.
    Retry with back-off until they respond.
    """

    def _exception_callback(e: Exception, sleep_time: float) -> None:
        import traceback

        traceback.print_exc()

    @retry_on_specific_exceptions(
        on_exceptions=[_requests.exceptions.RequestException],
        max_retries=None,  # retry forever, consider changing
        on_exception_callback=_exception_callback,
    )
    def completion():
        return _requests.post(**kwargs)

    return completion()


@register_model("textsynth")
class TextSynthLM(LM):
    def __init__(self, engine, truncate: bool = False, **kwargs) -> None:
        """
        :param engine: str
            TextSynth API engine (e.g. `gptj_6B`)
        :param truncate: bool
            Truncate input if too long (if False and input is too long, throw error)
        """
        super().__init__()

        self.engine = engine
        self.truncate = truncate
        self.api_url = "https://api.textsynth.com"
        # Read from environment variable TEXTSYNTH_API_SECRET_KEY
        self.api_key = os.environ["TEXTSYNTH_API_SECRET_KEY"]

    @property
    def eot_token_id(self):
        # Isn't used because we override loglikelihood, loglikelihood_rolling and generate_until
        raise NotImplementedError()

    @property
    def max_length(self) -> int:
        # NOTE: Turn on truncation to avoid errors on long inputs.
        return 2048

    @property
    def max_gen_toks(self) -> int:
        return 256

    @property
    def batch_size(self):
        # Isn't used because we override loglikelihood, loglikelihood_rolling and generate_until
        raise NotImplementedError()

    @property
    def device(self):
        # Isn't used because we override loglikelihood, loglikelihood_rolling and generate_until
        raise NotImplementedError()

    def tok_encode(self, string: str):
        # Isn't used because we override loglikelihood, loglikelihood_rolling and generate_until
        raise NotImplementedError()

    def tok_decode(self, tokens):
        # Isn't used because we override loglikelihood, loglikelihood_rolling and generate_until
        raise NotImplementedError()

    def loglikelihood(self, requests):
        res = []
        for context, continuation in tqdm(requests):
            response = textsynth_completion(
                url=self.api_url + "/v1/engines/" + self.engine + "/logprob",
                headers={"Authorization": "Bearer " + self.api_key},
                json={"context": context, "continuation": continuation},
            )
            resp = response.json()
            if "logprob" in resp:
                logprob = resp["logprob"]
                is_greedy = resp["is_greedy"]
                res.append((logprob, is_greedy))

                self.cache_hook.add_partial(
                    "loglikelihood", (context, continuation), (logprob, is_greedy)
                )
            else:
                logger.error(
                    f"The following response does not contain `logprobs`. Got:\n{resp}"
                )
                assert False
        return res

    def loglikelihood_rolling(self, requests):
        # TODO: The TextSynth API does not support tokenized inputs so we cannot
        # manually partition long contexts into smaller rolling windows as
        # done for other models derived from `BaseLM`. Override this method
        # with a windowing scheme that works for direct string inputs.
        raise NotImplementedError(
            "`loglikelihood_rolling` is currently not supported due to lack of "
            "input tokenization support from TextSynth."
        )

    def generate_until(self, requests):
        if not requests:
            return []

        res = []
        for request in tqdm(requests):
            inp = request[0]
            request_args = request[1]
            until = request_args["until"]
            response = textsynth_completion(
                url=self.api_url + "/v1/engines/" + self.engine + "/completions",
                headers={"Authorization": "Bearer " + self.api_key},
                json={
                    "prompt": inp,
                    "max_tokens": self.max_gen_toks,
                    "top_k": 1,
                    "stop": until,
                },
            )
            resp = response.json()
            if "text" in resp:
                s = resp["text"]
                res.append(s)

                self.cache_hook.add_partial("generate_until", (inp, request_args), s)
            else:
                logger.error(
                    "The following response does not contain generated `text`. "
                    "Got:\n{resp}"
                )
                assert False
        return res

    def _model_call(self, inps):
        # Isn't used because we override _loglikelihood_tokens
        raise NotImplementedError()

    def _model_generate(self, context, max_length, eos_token_id):
        # Isn't used because we override generate_until
        raise NotImplementedError()<|MERGE_RESOLUTION|>--- conflicted
+++ resolved
@@ -13,10 +13,6 @@
 """
 import logging
 import os
-<<<<<<< HEAD
-=======
-import time
->>>>>>> 65b8761d
 
 import requests as _requests
 from tqdm import tqdm
