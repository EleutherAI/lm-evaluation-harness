--- conflicted
+++ resolved
@@ -137,7 +137,7 @@
         lora_local_path: str | None = None,
         # VLLM: enable thinking tags in the prompt.
         enable_thinking: bool = True,
-        chat_template_args: Optional[dict] = None,
+        chat_template_args: dict | None = None,
         # End marker for thinking tags - splits to get response after this token (if provided).
         think_end_token: str | None = None,
         max_lora_rank: int = 16,
@@ -175,12 +175,7 @@
             "swap_space": int(swap_space),
             "quantization": quantization,
             "seed": int(seed),
-<<<<<<< HEAD
-            "device": str(device),
             "enable_lora": bool(lora_local_path),
-=======
-            "enable_lora": True if lora_local_path else False,
->>>>>>> 4f8195f1
             "max_lora_rank": int(max_lora_rank),
         }
         self.model_args.update(kwargs)
