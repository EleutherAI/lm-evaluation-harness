import copy
import logging
from importlib.metadata import version
from importlib.util import find_spec
from typing import TYPE_CHECKING, Dict, List, Literal, Optional, Tuple, Union

from more_itertools import distribute
from packaging.version import parse as parse_version
from tqdm import tqdm

from lm_eval.api.instance import Instance
from lm_eval.api.model import TemplateLM
from lm_eval.api.registry import register_model
from lm_eval.models.utils import (
    Collator,
    configure_pad_token,
    handle_stop_sequences,
    undistribute,
)
from lm_eval.utils import (
    get_rolling_token_windows,
    make_disjoint_window,
)


try:
    import ray
    from vllm import LLM, SamplingParams
    from vllm.lora.request import LoRARequest
    from vllm.transformers_utils.tokenizer import get_tokenizer

    if parse_version(version("vllm")) >= parse_version("0.8.3"):
        from vllm.entrypoints.chat_utils import resolve_hf_chat_template
except ModuleNotFoundError:
    pass

if TYPE_CHECKING:
    pass

eval_logger = logging.getLogger(__name__)


@register_model("vllm")
class VLLM(TemplateLM):
    _DEFAULT_MAX_LENGTH = 2048

    def __init__(
        self,
        pretrained: str,
        dtype: Literal["float16", "bfloat16", "float32", "auto"] = "auto",
        revision: Optional[str] = None,
        trust_remote_code: Optional[bool] = False,
        tokenizer: Optional[str] = None,
        tokenizer_mode: Literal["auto", "slow"] = "auto",
        tokenizer_revision: Optional[str] = None,
        add_bos_token: Optional[bool] = False,
        prefix_token_id: Optional[int] = None,
        tensor_parallel_size: int = 1,
        quantization: Optional[str] = None,
        max_gen_toks: int = 256,
        swap_space: int = 4,
        batch_size: Union[str, int] = 1,
        max_batch_size=None,
        max_length: int = None,
        max_model_len: int = None,
        seed: int = 1234,
        gpu_memory_utilization: float = 0.9,
        device: str = "cuda",
        data_parallel_size: int = 1,
        lora_local_path: str = None,
        enable_thinking: bool = False,
        **kwargs,
    ):
        super().__init__()

        if not find_spec("vllm"):
            raise ModuleNotFoundError(
                "attempted to use 'vllm' LM type, but package `vllm` is not installed. "
                "Please install vllm via `pip install lm-eval[vllm]` or `pip install -e .[vllm]`"
            )

        assert max_length is None or max_model_len is None, (
            "Either max_length or max_model_len may be provided, but not both"
        )

        self._max_length = max_model_len if max_model_len is not None else max_length
        self.tensor_parallel_size = int(tensor_parallel_size)
        self.data_parallel_size = int(data_parallel_size)
        self.model_args = {
            "model": pretrained,
            "gpu_memory_utilization": float(gpu_memory_utilization),
            "revision": revision,
            "dtype": dtype,
            "tokenizer": tokenizer,
            "tokenizer_mode": tokenizer_mode,
            "tokenizer_revision": tokenizer_revision,
            "trust_remote_code": trust_remote_code,
            "tensor_parallel_size": int(tensor_parallel_size),
            "max_model_len": int(self._max_length) if self._max_length else None,
            "swap_space": int(swap_space),
            "quantization": quantization,
            "seed": int(seed),
        }
        self.model_args.update(kwargs)
        self.batch_size = (
            "auto"
            if isinstance(batch_size, str) and "auto" in batch_size
            else int(batch_size)
        )
        if self.data_parallel_size <= 1:
            self.model = LLM(**self.model_args)
        else:
            eval_logger.warning(
                "You might experience occasional issues with model weight downloading when data_parallel is in use. To ensure stable performance, run with data_parallel_size=1 until the weights are downloaded and cached."
            )
            self.model_args["distributed_executor_backend"] = "ray"
            self.batch_size = "auto"
            eval_logger.info("Manual batching is not compatible with data parallelism.")

        from transformers import AutoConfig

        self._config = AutoConfig.from_pretrained(
            pretrained, trust_remote_code=trust_remote_code, revision=revision
        )
        self.tokenizer = get_tokenizer(
            tokenizer if tokenizer else pretrained,
            tokenizer_mode=tokenizer_mode,
            trust_remote_code=trust_remote_code,
            revision=tokenizer_revision,
            add_bos_token=add_bos_token,
        )
        self.tokenizer = configure_pad_token(self.tokenizer, model_config=self._config)
        self.enable_thinking = enable_thinking
        self.add_bos_token = add_bos_token
        if "gemma" in pretrained.lower():
            self.add_bos_token = True
            eval_logger.info(
                "Found 'gemma' in model name, a BOS token will be used as Gemma series models underperform without it."
            )

        if parse_version(version("vllm")) >= parse_version("0.8.3"):
            self.hf_chat_template = resolve_hf_chat_template(
                tokenizer=self.tokenizer,
                chat_template=None,
                tools=None,
                trust_remote_code=trust_remote_code,
            )
        else:
            self.hf_chat_template = None

        self.custom_prefix_token_id = prefix_token_id
        if prefix_token_id is not None:
            eval_logger.info(
                f"Loglikelihood prefix token id used in evaluation: {self.prefix_token_id}"
            )

        self._max_gen_toks = max_gen_toks

        if lora_local_path is not None:
            assert parse_version(version("vllm")) > parse_version("0.3.0"), (
                "lora adapters only compatible with vllm > v0.3.0."
            )
            self.lora_request = LoRARequest("finetuned", 1, lora_local_path)
        else:
            self.lora_request = None

    @property
    def eot_token_id(self):
        # we use EOT because end of *text* is more accurate for what we're doing than end of *sentence*
        return self.tokenizer.eos_token_id

    @property
    def prefix_token_id(self):
        # it is used as prefix for loglikelihood
        if self.custom_prefix_token_id is not None:
            return self.custom_prefix_token_id
        if self.tokenizer.bos_token_id is not None:
            return self.tokenizer.bos_token_id
        return self.tokenizer.eos_token_id

    @property
    def max_length(self):
        if self._max_length:  # if max length manually set, return it
            return self._max_length
        if self.data_parallel_size <= 1:
            return self.model.llm_engine.model_config.max_model_len
        else:
            seqlen_config_attrs = ("n_positions", "max_position_embeddings", "n_ctx")
            for attr in seqlen_config_attrs:
                if hasattr(self._config, attr):
                    return getattr(self._config, attr)
            if hasattr(self.tokenizer, "model_max_length"):
                if self.tokenizer.model_max_length == 1000000000000000019884624838656:
                    return self._DEFAULT_MAX_LENGTH
                return self.tokenizer.model_max_length
            return self._DEFAULT_MAX_LENGTH

    @property
    def max_gen_toks(self):
        return self._max_gen_toks

    def apply_chat_template(
        self, chat_history: List[Dict[str, str]], add_generation_prompt: bool = True
    ) -> str:
        """
        Method to apply a chat template to a list of chat history between user and model.
        """
        chat_templated = self.tokenizer.apply_chat_template(
            chat_history,
            tokenize=False,
            add_generation_prompt=add_generation_prompt,
            continue_final_message=not add_generation_prompt,
            chat_template=self.hf_chat_template,
            enable_thinking=self.enable_thinking,
        )

        return chat_templated

    @property
    def tokenizer_name(self) -> str:
        return self.tokenizer.name_or_path.replace("/", "__")

    def tok_encode(
        self,
        string: Union[str, List[str]],
        left_truncate_len: int = None,
        add_special_tokens: bool = False,
        truncation: bool = False,
    ) -> Union[List[int], List[List[int]]]:
        if not add_special_tokens:
            add_special_tokens = False or self.add_bos_token
        encoding: Union[List[List[int]], List[int]] = self.tokenizer(
            string,
            add_special_tokens=add_special_tokens,
            truncation=truncation,
            return_attention_mask=False,
        ).input_ids

        # left-truncate the encoded context to be at most `left_truncate_len` tokens long
        if left_truncate_len:
            if not isinstance(string, str):
                encoding = [enc[-left_truncate_len:] for enc in encoding]
            else:
                encoding = encoding[-left_truncate_len:]

        return encoding

    def _model_generate(
        self,
        requests: List[List[int]] = None,
        generate: bool = False,
        max_tokens: int = None,
        stop: Optional[List[str]] = None,
        **kwargs,
    ):
        if generate:
            kwargs = self.modify_gen_kwargs(kwargs)
            sampling_params = SamplingParams(max_tokens=max_tokens, stop=stop, **kwargs)
        else:
            sampling_params = SamplingParams(
                temperature=0, prompt_logprobs=1, max_tokens=1, detokenize=False
            )
        if self.data_parallel_size > 1:
            # vLLM hangs if resources are set in ray.remote
            # also seems to only work with decorator and not with ray.remote() fn
            # see https://github.com/vllm-project/vllm/issues/973
            @ray.remote
            def run_inference_one_model(
                model_args: dict,
                sampling_params: SamplingParams,
                requests: List[List[int]],
                lora_request: LoRARequest,
            ):
                llm = LLM(**model_args)
                return llm.generate(
                    prompt_token_ids=requests,
                    sampling_params=sampling_params,
                    lora_request=lora_request,
                )

            # dispatch requests to all self.data_parallel_size workers, in interleaved fashion
            # interleaved important to balance context lengths across workers
            requests = [list(x) for x in distribute(self.data_parallel_size, requests)]
            inputs = (
                (self.model_args, sampling_params, req, self.lora_request)
                for req in requests
            )
            object_refs = [run_inference_one_model.remote(*x) for x in inputs]
            results = ray.get(object_refs)
            # Invoke ray.shutdown() to prevent hang-ups if subsequent calls required.
            ray.shutdown()
            # flatten results
            return undistribute(results)

        outputs = self.model.generate(
            prompt_token_ids=requests,
            sampling_params=sampling_params,
            use_tqdm=True if self.batch_size == "auto" else False,
            lora_request=self.lora_request,
        )
        return outputs

    def loglikelihood_rolling(
        self, requests: List[Instance], disable_tqdm: bool = False
    ) -> List[float]:
        adaptive_batch_size = None
        if self.batch_size == "auto":
            adaptive_batch_size = len(requests)

        # First, collect all windows from all requests
        all_windows = []  # List of (request_idx, window) tuples
        request_window_counts = []  # Track number of windows per request

        for req_idx, (string,) in enumerate(
            tqdm(
                [req.args for req in requests],
                disable=(disable_tqdm or (self.rank != 0)),
            )
        ):
            rolling_token_windows: List[Tuple[List[int], List[int]]] = list(
                map(
                    make_disjoint_window,
                    get_rolling_token_windows(
                        token_list=self.tok_encode(string),
                        prefix_token=self.prefix_token_id,
                        # max_seq_len - (1 for context)
                        max_seq_len=self.max_length - 1,
                        context_len=1,
                    ),
                )
            )

            # TODO: Right now, we pass single EOT token to the Encoder and the full context to the decoder, in seq2seq case
            windows = [(None,) + x for x in rolling_token_windows]

            # Store windows with their request index
            all_windows.extend((req_idx, window) for window in windows)
            request_window_counts.append(len(windows))

        all_nlls = []
        batch_size = adaptive_batch_size or int(self.batch_size)
        for i in range(0, len(all_windows), batch_size):
            batch = all_windows[i : i + batch_size]
            # Extract just the windows for processing, keeping track of request indices
            batch_indices, batch_windows = zip(*batch)

            batch_nlls = self._loglikelihood_tokens(
                requests=batch_windows,
                disable_tqdm=False,
            )
            # Store results with their request indices
            all_nlls.extend(zip(batch_indices, batch_nlls))

        # Reconstruct per-request loglikelihoods
        loglikelihoods = []
        current_idx = 0
        for window_count in request_window_counts:
            # Get all nlls for this request
            request_nlls = all_nlls[current_idx : current_idx + window_count]
            # Sum up the nlls for this request (discarding is_greedy)
            request_total = sum(nll[0] for _, nll in request_nlls)
            loglikelihoods.append(request_total)
            current_idx += window_count

            string = requests[len(loglikelihoods) - 1].args[0]
            self.cache_hook.add_partial(
                "loglikelihood_rolling", (string,), request_total
            )

        return loglikelihoods

    def generate_until(
        self, requests: List[Instance], disable_tqdm: bool = False
    ) -> List[str]:
        res = []

        # batch tokenize contexts
        context, all_gen_kwargs = zip(*(req.args for req in requests))
        context_encoding: List[List[int]] = self.tok_encode(
            context, add_special_tokens=self.add_bos_token
        )
        requests = [
            ((a, b), c) for a, b, c in zip(context, context_encoding, all_gen_kwargs)
        ]

        def _collate_gen(_requests):
            # the negative sign on len(toks) sorts descending - this has a few advantages:
            # - time estimates will always be over not underestimates, which is more useful for planning
            # - to know the size of a batch when going through the list, you know the first one is always the batch
            #   padded context length. this is useful to simplify the batching logic and more importantly to make
            #   automatic adaptive batches much much easier to implement
            # - any OOMs will happen right away rather than near the end
            return -len(_requests[0][1]), _requests[0][0]

        # we group requests by their generation_kwargs,
        # so that we don't try to execute e.g. greedy sampling and temp=0.8 sampling
        # in the same batch.
        re_ords = Collator(requests, _collate_gen, group_by="gen_kwargs")
        chunks = re_ords.get_batched(
            n=int(self.batch_size) if self.batch_size != "auto" else 0, batch_fn=None
        )

        pbar = tqdm(
            total=len(requests),
            disable=(disable_tqdm or (self.rank != 0)),
            desc="Running generate_until requests",
        )
        # for each different set of kwargs, we execute all requests, by batch.
        eos = self.tokenizer.decode(self.eot_token_id)
        for chunk in chunks:
            context_and_encoding, all_gen_kwargs = zip(*chunk)
            context, context_encoding = zip(*context_and_encoding)
            # we assume all gen kwargs in the batch are the same
            # this is safe to assume because the `grouper` object ensures it.
            gen_kwargs = all_gen_kwargs[0]
            # unpack our keyword arguments.
            if isinstance(gen_kwargs, dict):
                kwargs = copy.deepcopy(gen_kwargs)  # edge case for repeats > 1
                # add EOS token to stop sequences
                until = handle_stop_sequences(kwargs.pop("until", None), eos=eos)
            else:
                raise ValueError(
                    f"Expected `kwargs` to be of type `dict` but got {type(gen_kwargs)}"
                )
            if "max_gen_toks" in kwargs.keys():
                max_gen_toks = kwargs.pop("max_gen_toks")
            else:
                max_gen_toks = self.max_gen_toks

            # set the max length in tokens of inputs ("context_enc")
            # max len for inputs = max length, minus room to generate the max new tokens
            max_ctx_len = self.max_length - max_gen_toks
<<<<<<< HEAD
            result = []
            for x in context_encoding:
                # truncate from the middle
                if len(x) > max_ctx_len:
                    half_len = max_ctx_len // 2
                    # If max_ctx_len is odd, we'll keep one extra token at the beginning
                    beginning = x[: half_len + (max_ctx_len % 2)]
                    end = x[-half_len:]

                    # Combine beginning and end parts
                    truncated = beginning + end
                    result.append(truncated)
                else:
                    result.append(x)

            # context_encoding = [x[-max_ctx_len:] for x in context_encoding]
            context_encoding = result
=======
            all_lengths = [len(x) for x in context_encoding]
            for length in all_lengths:
                if length > max_ctx_len:
                    eval_logger.warning(
                        f"Context length {length} exceeds max length (context + max gen tokens): {max_ctx_len}. Truncating context."
                    )
            context_encoding = [x[-max_ctx_len:] for x in context_encoding]
>>>>>>> cf51e699

            # perform batched generation
            cont = self._model_generate(
                requests=context_encoding,
                generate=True,
                max_tokens=max_gen_toks,
                stop=until,
                **kwargs,
            )

            # cache generations
            for output, context in zip(cont, context):
                generated_text = output.outputs[0].text
                # use secondary stop seqs to cut off should-have-been-stopped content post-hoc
                for term in until:
                    if len(term) > 0:
                        generated_text = generated_text.split(term)[0]
                res.append(generated_text)
                self.cache_hook.add_partial(
                    "generate_until", (context, gen_kwargs), generated_text
                )
                pbar.update(1)

        pbar.close()
        # reorder all group of results back to original unsorted form
        return re_ords.get_original(res)

    def _loglikelihood_tokens(
        self,
        requests: List[Tuple[Tuple[str, str], List[int], List[int]]],
        disable_tqdm: bool = False,
    ) -> List[Tuple[float, bool]]:
        res = []

        def _collate(x):
            toks = x[1] + x[2]
            return -len(toks), tuple(toks)

        # Reorder requests by length and batch
        re_ord = Collator(requests, sort_fn=_collate)
        chunks = re_ord.get_batched(
            n=int(self.batch_size) if self.batch_size != "auto" else 0, batch_fn=None
        )

        pbar = tqdm(
            total=len(requests),
            disable=disable_tqdm,
            desc="Running loglikelihood requests",
        )
        for chunk in chunks:
            inputs = []
            ctxlens = []
            for cache_key, context_enc, continuation_enc in chunk:
                if full_length := len(context_enc + continuation_enc) >= self.max_length:
                    eval_logger.warning(
                        f"Context length {full_length} exceeds max length ({self.max_length}). Truncating context."
                    )
                inp = (context_enc + continuation_enc)[-(self.max_length) :]
                ctxlen = len(context_enc) - max(
                    0, len(context_enc) + len(continuation_enc) - (self.max_length)
                )

                inputs.append(inp)
                ctxlens.append(ctxlen)

            outputs = self._model_generate(requests=inputs, generate=False)

            for output, ctxlen, (cache_key, _, _), inp in zip(
                outputs, ctxlens, chunk, inputs
            ):
                answer = self._parse_logprobs(
                    tokens=inp,
                    outputs=output,
                    ctxlen=ctxlen,
                )

                res.append(answer)

                if cache_key is not None:
                    # special case: loglikelihood_rolling produces a number of loglikelihood requests
                    # all with cache key None. instead do add_partial on the per-example level
                    # in the loglikelihood_rolling() function for those.
                    self.cache_hook.add_partial("loglikelihood", cache_key, answer)
                pbar.update(1)
        pbar.close()
        return re_ord.get_original(res)

    @staticmethod
    def _parse_logprobs(tokens: List, outputs, ctxlen: int) -> Tuple[float, bool]:
        """Process logprobs and tokens.

        :param tokens: list
            Input tokens (potentially left-truncated)
        :param outputs: RequestOutput
            Contains prompt_logprobs
        :param ctxlen: int
            Length of context (so we can slice them away and only keep the predictions)
        :return:
            continuation_logprobs: float
                Log probabilities of continuation tokens
            is_greedy: bool
                Whether argmax matches given continuation exactly
        """

        # The first entry of prompt_logprobs is None because the model has no previous tokens to condition on.
        continuation_logprobs_dicts = outputs.prompt_logprobs

        def coerce_logprob_to_num(logprob):
            # vLLM changed the return type of logprobs from float
            # to a Logprob object storing the float value + extra data
            # (https://github.com/vllm-project/vllm/pull/3065).
            # If we are dealing with vllm's Logprob object, return
            # the logprob value stored as an attribute. Otherwise,
            # return the object itself (which should be a float
            # for older versions of vLLM).
            return getattr(logprob, "logprob", logprob)

        continuation_logprobs_dicts = [
            {
                token: coerce_logprob_to_num(logprob)
                for token, logprob in logprob_dict.items()
            }
            if logprob_dict is not None
            else None
            for logprob_dict in continuation_logprobs_dicts
        ]

        # Calculate continuation_logprobs
        # assume ctxlen always >= 1
        continuation_logprobs = sum(
            logprob_dict.get(token)
            for token, logprob_dict in zip(
                tokens[ctxlen:], continuation_logprobs_dicts[ctxlen:]
            )
        )

        # Determine if is_greedy
        is_greedy = True
        for token, logprob_dict in zip(
            tokens[ctxlen:], continuation_logprobs_dicts[ctxlen:]
        ):
            # Get the token with the maximum log probability from the logprob_dict
            if logprob_dict:  # Ensure the logprob_dict is not None
                top_token = max(logprob_dict, key=logprob_dict.get)
                if top_token != token:
                    is_greedy = False
                    break

        return continuation_logprobs, is_greedy

    @staticmethod
    def modify_gen_kwargs(kwargs: dict) -> dict:
        # sampling_params
        kwargs["temperature"] = kwargs.get("temperature", 0.0)
        do_sample = kwargs.pop("do_sample", None)
        if do_sample is False and "temperature" not in kwargs:
            eval_logger.debug(
                "Got `do_sample=False` and no temperature value, setting VLLM temperature to 0.0 ..."
            )
            kwargs["temperature"] = 0.0
        # hf defaults
        kwargs["skip_special_tokens"] = kwargs.get("skip_special_tokens", False)
        kwargs["spaces_between_special_tokens"] = kwargs.get(
            "spaces_between_special_tokens", False
        )
        return kwargs<|MERGE_RESOLUTION|>--- conflicted
+++ resolved
@@ -430,7 +430,6 @@
             # set the max length in tokens of inputs ("context_enc")
             # max len for inputs = max length, minus room to generate the max new tokens
             max_ctx_len = self.max_length - max_gen_toks
-<<<<<<< HEAD
             result = []
             for x in context_encoding:
                 # truncate from the middle
@@ -448,15 +447,6 @@
 
             # context_encoding = [x[-max_ctx_len:] for x in context_encoding]
             context_encoding = result
-=======
-            all_lengths = [len(x) for x in context_encoding]
-            for length in all_lengths:
-                if length > max_ctx_len:
-                    eval_logger.warning(
-                        f"Context length {length} exceeds max length (context + max gen tokens): {max_ctx_len}. Truncating context."
-                    )
-            context_encoding = [x[-max_ctx_len:] for x in context_encoding]
->>>>>>> cf51e699
 
             # perform batched generation
             cont = self._model_generate(
