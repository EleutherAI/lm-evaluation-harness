--- conflicted
+++ resolved
@@ -175,7 +175,6 @@
                 temperature=0, prompt_logprobs=1, max_tokens=1
             )
         if self.data_parallel_size > 1:
-<<<<<<< HEAD
             # vLLM hangs if tensor_parallel > 1 and resources are set in ray.remote
             # also seems to only work with decorator and not with ray.remote() fn
             # see https://github.com/vllm-project/vllm/issues/973
@@ -187,17 +186,14 @@
                 return llm.generate(
                     prompt_token_ids=requests, sampling_params=sampling_params
                 )
-=======
+
             # dispatch requests to all self.data_parallel_size workers, in interleaved fashion
             # interleaved important to balance context lengths across workers
             requests = [list(x) for x in distribute(self.data_parallel_size, requests)]
-            inputs = [(self.model_args, sampling_params, req) for req in requests]
->>>>>>> ae79b121
-
-            requests = [list(x) for x in divide(requests, self.data_parallel_size)]
             inputs = ((self.model_args, sampling_params, req) for req in requests)
             object_refs = [run_inference_one_model.remote(*x) for x in inputs]
             results = ray.get(object_refs)
+            # Invoke ray.shutdown() to prevent hang-ups if subsequent calls required.
             ray.shutdown()
             # flatten results
             return undistribute(results)
