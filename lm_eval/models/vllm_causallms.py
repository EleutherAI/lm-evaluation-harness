import copy
import gc
import logging
import os
from importlib.metadata import version
from importlib.util import find_spec
from multiprocessing import Process, Queue
from queue import Empty
from time import sleep
from typing import TYPE_CHECKING, Dict, List, Literal, Optional, Tuple, Union

import jinja2
from more_itertools import distribute
from packaging.version import parse as parse_version
from tqdm import tqdm

from lm_eval.api.instance import Instance
from lm_eval.api.model import TemplateLM
from lm_eval.api.registry import register_model
from lm_eval.models.utils import (
    Collator,
    configure_pad_token,
    handle_stop_sequences,
    postprocess_generated_text,
    undistribute,
)
from lm_eval.utils import (
    get_rolling_token_windows,
    make_disjoint_window,
)


try:
    import ray
    from vllm import LLM, SamplingParams, TokensPrompt
    from vllm.lora.request import LoRARequest
    from vllm.transformers_utils.tokenizer import get_tokenizer
    from vllm.utils import get_open_port

    if parse_version(version("vllm")) >= parse_version("0.8.3"):
        from vllm.entrypoints.chat_utils import resolve_hf_chat_template
except ModuleNotFoundError:
    pass

from vllm.transformers_utils.tokenizers.mistral import MistralTokenizer

if TYPE_CHECKING:
    pass

eval_logger = logging.getLogger(__name__)


def _vllm_mp_worker(
    model_args: dict,
    sampling_params: "list[SamplingParams]",
    requests: list[list[int]],
    lora_request: "LoRARequest",
    result_queue: "Queue",
    dp_size: int,
    local_dp_rank: int,
    dp_master_port: int,
    dp_master_ip: str = "127.0.0.1",
) -> None:
    """
    Worker process for vLLM multiprocessing.
    Initializes a vLLM engine, processes requests, and puts results or errors
    onto the result_queue.
    """

    if not requests:
        result_queue.put((local_dp_rank, []))
        return None

    os.environ["VLLM_DP_RANK"] = os.environ["VLLM_DP_RANK_LOCAL"] = str(local_dp_rank)
    os.environ["VLLM_DP_SIZE"] = str(dp_size)
    os.environ["VLLM_DP_MASTER_IP"] = str(dp_master_ip)
    os.environ["VLLM_DP_MASTER_PORT"] = str(dp_master_port)

    llm = None
    try:
        llm = LLM(**model_args)
        res = llm.generate(
            [TokensPrompt(prompt_token_ids=request) for request in requests],
            sampling_params=sampling_params,
            lora_request=lora_request,
        )
        # Give engines time to pause their processing loops before exiting."
        sleep(1)
        result_queue.put((local_dp_rank, res))

    except Exception as e:
        error_message = f"Worker {local_dp_rank} failed during generation: {type(e).__name__}: {str(e)}"
        eval_logger.error(error_message, exc_info=True)
        result_queue.put((local_dp_rank, {"error": error_message}))

    finally:
        if llm is not None:
            try:
                del llm
                gc.collect()
            except Exception as e_cleanup:
                eval_logger.warning(
                    f"Worker {local_dp_rank} encountered an error during LLM cleanup: {type(e_cleanup).__name__}: {str(e_cleanup)}",
                    exc_info=True,
                )

    return None


@register_model("vllm")
class VLLM(TemplateLM):
    _DEFAULT_MAX_LENGTH = 2048

    def __init__(
        self,
        pretrained: str,
        dtype: Literal["float16", "bfloat16", "float32", "auto"] = "auto",
        revision: Optional[str] = None,
        trust_remote_code: Optional[bool] = False,
        tokenizer: Optional[str] = None,
        tokenizer_mode: Literal["auto", "slow"] = "auto",
        tokenizer_revision: Optional[str] = None,
        add_bos_token: Optional[bool] = False,
        prefix_token_id: Optional[int] = None,
        tensor_parallel_size: int = 1,
        quantization: Optional[str] = None,
        max_gen_toks: int = 256,
        swap_space: int = 4,
        batch_size: Union[str, int] = 1,
        max_batch_size=None,
        max_length: int = None,
        max_model_len: int = None,
        seed: int = 1234,
        gpu_memory_utilization: float = 0.9,
        data_parallel_size: int = 1,
        lora_local_path: str = None,
        # VLLM: enable thinking tags in the prompt.
        enable_thinking: bool = True,
        chat_template_args: Optional[dict] = None,
        # End marker for thinking tags - splits to get response after this token (if provided).
        think_end_token: Optional[str] = None,
        max_lora_rank: int = 16,
        **kwargs,
    ):
        super().__init__()

        if not find_spec("vllm"):
            raise ModuleNotFoundError(
                "attempted to use 'vllm' LM type, but package `vllm` is not installed. "
                "Please install vllm via `pip install lm-eval[vllm]` or `pip install -e .[vllm]`"
            )

        assert max_length is None or max_model_len is None, (
            "Either max_length or max_model_len may be provided, but not both"
        )
        kwargs.pop("device", None)
        self.think_end_token = think_end_token
        self.V1 = os.environ.get("VLLM_USE_V1", "1") != "0"
        self._max_length = max_model_len if max_model_len is not None else max_length
        self.tensor_parallel_size = int(tensor_parallel_size)
        self.data_parallel_size = int(data_parallel_size)
        self.model_args = {
            "model": pretrained,
            "gpu_memory_utilization": float(gpu_memory_utilization),
            "revision": revision,
            "dtype": dtype,
            "tokenizer": tokenizer,
            "tokenizer_mode": tokenizer_mode,
            "tokenizer_revision": tokenizer_revision,
            "trust_remote_code": trust_remote_code,
            "tensor_parallel_size": int(tensor_parallel_size),
            "max_model_len": int(self._max_length) if self._max_length else None,
            "max_num_seqs": kwargs.get("max_num_seqs", max_batch_size),
            "swap_space": int(swap_space),
            "quantization": quantization,
            "seed": int(seed),
            "enable_lora": True if lora_local_path else False,
            "max_lora_rank": int(max_lora_rank),
        }
        self.model_args.update(kwargs)
        self.batch_size = (
            "auto"
            if isinstance(batch_size, str) and "auto" in batch_size
            else int(batch_size)
        )
        if self.data_parallel_size <= 1:
            self.model = LLM(**self.model_args)
        else:
            eval_logger.warning(
                "You might experience occasional issues with model weight downloading when data_parallel is in use. To ensure stable performance, run with data_parallel_size=1 until the weights are downloaded and cached."
            )
            self.model_args["distributed_executor_backend"] = (
                "ray"
                if not self.V1
                else self.model_args.get("distributed_executor_backend", None)
            )
            self.batch_size = "auto"
            eval_logger.info("Manual batching is not compatible with data parallelism.")

        if "gemma" in pretrained.lower():
            add_bos_token = True
            eval_logger.info(
                "Found 'gemma' in model name, a BOS token will be used as Gemma series models underperform without it."
            )

        from transformers import AutoConfig

        self._config = AutoConfig.from_pretrained(
            pretrained, trust_remote_code=trust_remote_code, revision=revision
        )
        self.tokenizer = get_tokenizer(
            tokenizer if tokenizer else pretrained,
            tokenizer_mode=tokenizer_mode,
            trust_remote_code=trust_remote_code,
            revision=tokenizer_revision,
            add_bos_token=add_bos_token,
        )
        self.tokenizer = configure_pad_token(self.tokenizer, model_config=self._config)
        self.chat_template_args = chat_template_args or {}
        self.enable_thinking = self.chat_template_args.pop(
            "enable_thinking", enable_thinking
        )
        self.add_bos_token = add_bos_token

<<<<<<< HEAD
        if parse_version(version("vllm")) >= parse_version("0.8.3") and not isinstance(self.tokenizer, MistralTokenizer):
            self.hf_chat_template = resolve_hf_chat_template(
                tokenizer=self.tokenizer,
                chat_template=None,
                tools=None,
                trust_remote_code=trust_remote_code,
                model_config=self.model.llm_engine.model_config,
=======
        if parse_version(version("vllm")) >= parse_version("0.8.3"):
            kwargs_resolve_hf_chat_template = {
                "tokenizer": self.tokenizer,
                "chat_template": None,
                "tools": None,
            }

            if parse_version(version("vllm")) >= parse_version("0.9.0"):
                if self.data_parallel_size <= 1:
                    kwargs_resolve_hf_chat_template["model_config"] = (
                        self.model.llm_engine.model_config
                    )
                else:
                    from vllm.engine.arg_utils import EngineArgs

                    engine_args = EngineArgs(**self.model_args)
                    model_config = engine_args.create_model_config()

                    kwargs_resolve_hf_chat_template["model_config"] = model_config
            else:
                kwargs_resolve_hf_chat_template["trust_remote_code"] = trust_remote_code

            self.hf_chat_template = resolve_hf_chat_template(
                **kwargs_resolve_hf_chat_template
>>>>>>> 44398478
            )
        else:
            self.hf_chat_template = None

        self.custom_prefix_token_id = prefix_token_id
        if prefix_token_id is not None:
            eval_logger.info(
                f"Loglikelihood prefix token id used in evaluation: {self.prefix_token_id}"
            )

        self._max_gen_toks = max_gen_toks

        if lora_local_path is not None:
            assert parse_version(version("vllm")) > parse_version("0.3.0"), (
                "lora adapters only compatible with vllm > v0.3.0."
            )
            self.lora_request = LoRARequest("finetuned", 1, lora_local_path)
        else:
            self.lora_request = None

    @property
    def eot_token_id(self):
        # we use EOT because end of *text* is more accurate for what we're doing than end of *sentence*
        return self.tokenizer.eos_token_id

    @property
    def prefix_token_id(self):
        # it is used as prefix for loglikelihood
        if self.custom_prefix_token_id is not None:
            return self.custom_prefix_token_id
        if self.tokenizer.bos_token_id is not None:
            return self.tokenizer.bos_token_id
        return self.tokenizer.eos_token_id

    @property
    def max_length(self):
        if self._max_length:  # if max length manually set, return it
            return self._max_length
        if self.data_parallel_size <= 1:
            return self.model.llm_engine.model_config.max_model_len
        else:
            seqlen_config_attrs = ("n_positions", "max_position_embeddings", "n_ctx")
            for attr in seqlen_config_attrs:
                if hasattr(self._config, attr):
                    return getattr(self._config, attr)
            if hasattr(self.tokenizer, "model_max_length"):
                if self.tokenizer.model_max_length == 1000000000000000019884624838656:
                    return self._DEFAULT_MAX_LENGTH
                return self.tokenizer.model_max_length
            return self._DEFAULT_MAX_LENGTH

    @property
    def max_gen_toks(self):
        return self._max_gen_toks

    def apply_chat_template(
        self, chat_history: List[Dict[str, str]], add_generation_prompt: bool = True
    ) -> str:
        """
        Method to apply a chat template to a list of chat history between user and model.
        """
        try:
            chat_templated = self.tokenizer.apply_chat_template(
                chat_history,
                tokenize=False,
                add_generation_prompt=add_generation_prompt,
                continue_final_message=not add_generation_prompt,
                chat_template=self.hf_chat_template,
                enable_thinking=self.enable_thinking,
                **self.chat_template_args,
            )
        except jinja2.exceptions.TemplateError:
            eval_logger.warning(
                "Failed to apply chat template. removing the system role in chat history."
            )
            chat_templated = self.tokenizer.apply_chat_template(
                [msg for msg in chat_history if msg["role"] != "system"],
                tokenize=False,
                add_generation_prompt=add_generation_prompt,
                continue_final_message=not add_generation_prompt,
                chat_template=self.hf_chat_template,
                enable_thinking=self.enable_thinking,
                **self.chat_template_args,
            )

        return chat_templated

    @property
    def tokenizer_name(self) -> str:
        return self.tokenizer.name_or_path.replace("/", "__")

    def tok_encode(
        self,
        string: Union[str, List[str]],
        left_truncate_len: int = None,
        add_special_tokens: bool = False,
        truncation: bool = False,
    ) -> Union[List[int], List[List[int]]]:
        if not add_special_tokens:
            add_special_tokens = False or self.add_bos_token
        if isinstance(string, str) or isinstance(string[0], str):
            encoding: Union[List[List[int]], List[int]] = self.tokenizer(
                string,
                add_special_tokens=add_special_tokens,
                truncation=truncation,
                return_attention_mask=False,
            ).input_ids
        else:
            # It must be a formatted chat history dict then
            encoding: Union[List[List[int]], List[int]] = self.tokenizer.apply_chat_template(
                string,
                add_special_tokens=add_special_tokens,
                truncation=truncation,
                return_attention_mask=False,
            )

        # left-truncate the encoded context to be at most `left_truncate_len` tokens long
        if left_truncate_len:
            if not isinstance(string, str):
                encoding = [enc[-left_truncate_len:] for enc in encoding]
            else:
                encoding = encoding[-left_truncate_len:]

        return encoding

    def _model_generate(
        self,
        requests: List[List[int]] = None,
        generate: bool = False,
        sampling_params: Union[List[SamplingParams], SamplingParams, None] = None,
    ):
        if not generate or sampling_params is None:
            sampling_params = SamplingParams(
                temperature=0, prompt_logprobs=1, max_tokens=1, detokenize=False
            )
        if not isinstance(sampling_params, List):
            sampling_params = [sampling_params] * len(requests)
        if self.data_parallel_size > 1 and not self.V1:
            # vLLM hangs if resources are set in ray.remote
            # also seems to only work with decorator and not with ray.remote() fn
            # see https://github.com/vllm-project/vllm/issues/973
            @ray.remote
            def run_inference_one_model(
                model_args: dict,
                sampling_params: List[SamplingParams],
                requests: List[List[int]],
                lora_request: LoRARequest,
            ):
                llm = LLM(**model_args)
                return llm.generate(
                    [TokensPrompt(prompt_token_ids=request) for request in requests],
                    sampling_params=sampling_params,
                    lora_request=lora_request,
                )

            # dispatch requests to all self.data_parallel_size workers, in interleaved fashion
            # interleaved important to balance context lengths across workers
            requests = [list(x) for x in distribute(self.data_parallel_size, requests)]
            sampling_params = [
                list(sp) for sp in distribute(self.data_parallel_size, sampling_params)
            ]
            inputs = (
                (self.model_args, sp, req, self.lora_request)
                for req, sp in zip(requests, sampling_params)
            )
            object_refs = [run_inference_one_model.remote(*x) for x in inputs]
            results = ray.get(object_refs)
            # Invoke ray.shutdown() to prevent hang-ups if subsequent calls required.
            ray.shutdown()
            # flatten results
            return undistribute(results)
        elif self.data_parallel_size > 1:
            # based on https://github.com/vllm-project/vllm/blob/a04720bc36401d831cb048c3917b9e58173d9c1d/examples/offline_inference/data_parallel.py
            dp_size = self.data_parallel_size
            dp_master_ip = os.environ.get("VLLM_DP_MASTER_IP", "127.0.0.1")
            dp_master_port = os.environ.get("VLLM_DP_MASTER_PORT") or get_open_port()

            requests = (list(x) for x in distribute(self.data_parallel_size, requests))
            sampling_params = (
                list(sp) for sp in distribute(self.data_parallel_size, sampling_params)
            )
            procs, resq = [], Queue()
            # We use Process as it is non-daemonic
            try:
                for rank, (sp, req) in enumerate(zip(requests, sampling_params)):
                    proc = Process(
                        target=_vllm_mp_worker,
                        args=(
                            self.model_args.copy(),
                            sp,
                            req,
                            self.lora_request,
                            resq,
                            dp_size,
                            rank,
                            dp_master_port,
                            dp_master_ip,
                        ),
                    )
                    proc.start()
                    procs.append(proc)

                # Collect results
                rank_res = {}
                while len(rank_res) < len(procs):
                    try:
                        rank, result = resq.get(timeout=30)
                        if isinstance(result, dict) and "error" in result:
                            raise RuntimeError(result["error"])
                        rank_res[rank] = result
                    except Empty:
                        dead_procs = [
                            idx
                            for idx, p in enumerate(procs)
                            if not p.is_alive() and idx not in rank_res
                        ]
                        if dead_procs:
                            raise RuntimeError(
                                f"Worker processes {dead_procs} died unexpectedly"
                            )
                        continue

                results = [rank_res[i] for i in range(len(procs))]
                return undistribute(results)

            # cleanup
            finally:
                try:
                    resq.close()
                    resq.join_thread()
                except Exception:
                    eval_logger.debug(
                        "Failed to close vllm DP results queue", exc_info=True
                    )
                for proc in procs:
                    proc.join(timeout=10)
                    if proc.is_alive():
                        proc.terminate()
                        proc.join(timeout=5)
                        if proc.is_alive():
                            proc.kill()

        else:
            outputs = self.model.generate(
                [TokensPrompt(prompt_token_ids=request) for request in requests],
                sampling_params=sampling_params,
                use_tqdm=True if self.batch_size == "auto" else False,
                lora_request=self.lora_request,
            )
            return outputs

    def loglikelihood_rolling(
        self, requests: List[Instance], disable_tqdm: bool = False
    ) -> List[float]:
        adaptive_batch_size = None
        if self.batch_size == "auto":
            adaptive_batch_size = len(requests)

        # First, collect all windows from all requests
        all_windows = []  # List of (request_idx, window) tuples
        request_window_counts = []  # Track number of windows per request

        for req_idx, (string,) in enumerate(
            tqdm(
                [req.args for req in requests],
                disable=(disable_tqdm or (self.rank != 0)),
            )
        ):
            rolling_token_windows: List[Tuple[List[int], List[int]]] = list(
                map(
                    make_disjoint_window,
                    get_rolling_token_windows(
                        token_list=self.tok_encode(string),
                        prefix_token=self.prefix_token_id,
                        # max_seq_len - (1 for context)
                        max_seq_len=self.max_length - 1,
                        context_len=1,
                    ),
                )
            )

            # TODO: Right now, we pass single EOT token to the Encoder and the full context to the decoder, in seq2seq case
            windows = [(None,) + x for x in rolling_token_windows]

            # Store windows with their request index
            all_windows.extend((req_idx, window) for window in windows)
            request_window_counts.append(len(windows))

        all_nlls = []
        batch_size = adaptive_batch_size or int(self.batch_size)
        for i in range(0, len(all_windows), batch_size):
            batch = all_windows[i : i + batch_size]
            # Extract just the windows for processing, keeping track of request indices
            batch_indices, batch_windows = zip(*batch)

            batch_nlls = self._loglikelihood_tokens(
                requests=batch_windows,
                disable_tqdm=False,
            )
            # Store results with their request indices
            all_nlls.extend(zip(batch_indices, batch_nlls))

        # Reconstruct per-request loglikelihoods
        loglikelihoods = []
        current_idx = 0
        for window_count in request_window_counts:
            # Get all nlls for this request
            request_nlls = all_nlls[current_idx : current_idx + window_count]
            # Sum up the nlls for this request (discarding is_greedy)
            request_total = sum(nll[0] for _, nll in request_nlls)
            loglikelihoods.append(request_total)
            current_idx += window_count

            string = requests[len(loglikelihoods) - 1].args[0]
            self.cache_hook.add_partial(
                "loglikelihood_rolling", (string,), request_total
            )

        return loglikelihoods

    def generate_until(
        self, requests: List[Instance], disable_tqdm: bool = False
    ) -> List[str]:
        res = []

        # batch tokenize contexts
        context, all_gen_kwargs = zip(*(req.args for req in requests))
        context_encoding: List[List[int]] = self.tok_encode(
            context, add_special_tokens=self.add_bos_token
        )
        requests = [
            ((a, b), c) for a, b, c in zip(context, context_encoding, all_gen_kwargs)
        ]

        def _collate_gen(_requests):
            # the negative sign on len(toks) sorts descending - this has a few advantages:
            # - time estimates will always be over not underestimates, which is more useful for planning
            # - to know the size of a batch when going through the list, you know the first one is always the batch
            #   padded context length. this is useful to simplify the batching logic and more importantly to make
            #   automatic adaptive batches much much easier to implement
            # - any OOMs will happen right away rather than near the end
            return -len(_requests[0][1]), _requests[0][0]

        re_ords = Collator(
            requests,
            _collate_gen,
            group_by=None,
        )
        chunks = re_ords.get_batched(
            n=int(self.batch_size) if self.batch_size != "auto" else 0, batch_fn=None
        )

        pbar = tqdm(
            total=len(requests),
            disable=(disable_tqdm or (self.rank != 0)),
            desc="Running generate_until requests",
        )
        # for each different set of kwargs, we execute all requests, by batch.
        eos = self.tokenizer.decode(self.eot_token_id)
        for chunk in chunks:
            context_and_encoding, all_gen_kwargs = zip(*chunk)
            context, context_encoding = zip(*context_and_encoding)
            context_encoding_truncated = []
            sampling_params = []
            for x, gen_kwargs in zip(context_encoding, all_gen_kwargs):
                # unpack our keyword arguments.
                if isinstance(gen_kwargs, dict):
                    kwargs = copy.deepcopy(gen_kwargs)  # edge case for repeats > 1
                    # add EOS token to stop sequences
                    until = handle_stop_sequences(kwargs.pop("until", None), eos=eos)
                else:
                    raise ValueError(
                        f"Expected `kwargs` to be of type `dict` but got {type(gen_kwargs)}"
                    )
                if "max_gen_toks" in kwargs.keys():
                    max_gen_toks = kwargs.pop("max_gen_toks")
                else:
                    max_gen_toks = self.max_gen_toks

                # set the max length in tokens of inputs ("context_enc")
                # max len for inputs = max length, minus room to generate the max new tokens
                max_ctx_len = self.max_length - max_gen_toks
                if len(x) > max_ctx_len:
                    eval_logger.warning(
                        f"Context length {len(x)} exceeds max length (context + max gen tokens): {max_ctx_len}. Truncating context."
                    )
                    context_encoding_truncated.append(x[-max_ctx_len:])
                else:
                    context_encoding_truncated.append(x)
                # create sampling params
                kwargs = self.modify_gen_kwargs(kwargs)
                sampling_params.append(
                    SamplingParams(max_tokens=max_gen_toks, stop=until, **kwargs)
                )

            # perform batched generation
            cont = self._model_generate(
                requests=context_encoding_truncated,
                generate=True,
                sampling_params=sampling_params,
            )

            # cache generations
            for output, context in zip(cont, context):
                generated_text: str = output.outputs[0].text
                # use secondary stop seqs to cut off should-have-been-stopped content post-hoc
                generated_text = postprocess_generated_text(
                    generated_text, until, self.think_end_token
                )
                res.append(generated_text)
                self.cache_hook.add_partial(
                    "generate_until", (context, gen_kwargs), generated_text
                )
                pbar.update(1)

        pbar.close()
        # reorder all group of results back to original unsorted form
        return re_ords.get_original(res)

    def _loglikelihood_tokens(
        self,
        requests: List[Tuple[Tuple[str, str], List[int], List[int]]],
        disable_tqdm: bool = False,
    ) -> List[Tuple[float, bool]]:
        res = []

        def _collate(x):
            toks = x[1] + x[2]
            return -len(toks), tuple(toks)

        # Reorder requests by length and batch
        re_ord = Collator(requests, sort_fn=_collate)
        chunks = re_ord.get_batched(
            n=int(self.batch_size) if self.batch_size != "auto" else 0, batch_fn=None
        )

        pbar = tqdm(
            total=len(requests),
            disable=disable_tqdm,
            desc="Running loglikelihood requests",
        )
        for chunk in chunks:
            inputs = []
            ctxlens = []
            for cache_key, context_enc, continuation_enc in chunk:
                if (
                    full_length := len(context_enc + continuation_enc)
                ) > self.max_length:
                    eval_logger.warning(
                        f"Context length {full_length} exceeds max length ({self.max_length}). Truncating context."
                    )
                inp = (context_enc + continuation_enc)[-(self.max_length) :]
                ctxlen = len(context_enc) - max(
                    0, len(context_enc) + len(continuation_enc) - (self.max_length)
                )

                inputs.append(inp)
                ctxlens.append(ctxlen)

            outputs = self._model_generate(requests=inputs, generate=False)

            for output, ctxlen, (cache_key, _, _), inp in zip(
                outputs, ctxlens, chunk, inputs
            ):
                answer = self._parse_logprobs(
                    tokens=inp,
                    outputs=output,
                    ctxlen=ctxlen,
                )

                res.append(answer)

                if cache_key is not None:
                    # special case: loglikelihood_rolling produces a number of loglikelihood requests
                    # all with cache key None. instead do add_partial on the per-example level
                    # in the loglikelihood_rolling() function for those.
                    self.cache_hook.add_partial("loglikelihood", cache_key, answer)
                pbar.update(1)
        pbar.close()
        return re_ord.get_original(res)

    @staticmethod
    def _parse_logprobs(tokens: List, outputs, ctxlen: int) -> Tuple[float, bool]:
        """Process logprobs and tokens.

        :param tokens: list
            Input tokens (potentially left-truncated)
        :param outputs: RequestOutput
            Contains prompt_logprobs
        :param ctxlen: int
            Length of context (so we can slice them away and only keep the predictions)
        :return:
            continuation_logprobs: float
                Log probabilities of continuation tokens
            is_greedy: bool
                Whether argmax matches given continuation exactly
        """

        # The first entry of prompt_logprobs is None because the model has no previous tokens to condition on.
        continuation_logprobs_dicts = outputs.prompt_logprobs

        def coerce_logprob_to_num(logprob):
            # vLLM changed the return type of logprobs from float
            # to a Logprob object storing the float value + extra data
            # (https://github.com/vllm-project/vllm/pull/3065).
            # If we are dealing with vllm's Logprob object, return
            # the logprob value stored as an attribute. Otherwise,
            # return the object itself (which should be a float
            # for older versions of vLLM).
            return getattr(logprob, "logprob", logprob)

        continuation_logprobs_dicts = [
            {
                token: coerce_logprob_to_num(logprob)
                for token, logprob in logprob_dict.items()
            }
            if logprob_dict is not None
            else None
            for logprob_dict in continuation_logprobs_dicts
        ]

        # Calculate continuation_logprobs
        # assume ctxlen always >= 1
        continuation_logprobs = sum(
            logprob_dict.get(token)
            for token, logprob_dict in zip(
                tokens[ctxlen:], continuation_logprobs_dicts[ctxlen:]
            )
        )

        # Determine if is_greedy
        is_greedy = True
        for token, logprob_dict in zip(
            tokens[ctxlen:], continuation_logprobs_dicts[ctxlen:]
        ):
            # Get the token with the maximum log probability from the logprob_dict
            if logprob_dict:  # Ensure the logprob_dict is not None
                top_token = max(logprob_dict, key=logprob_dict.get)
                if top_token != token:
                    is_greedy = False
                    break

        return continuation_logprobs, is_greedy

    @staticmethod
    def modify_gen_kwargs(kwargs: dict) -> dict:
        # sampling_params
        kwargs["temperature"] = kwargs.get("temperature", 0.0)
        do_sample = kwargs.pop("do_sample", None)
        if do_sample is False and "temperature" not in kwargs:
            eval_logger.debug(
                "Got `do_sample=False` and no temperature value, setting VLLM temperature to 0.0 ..."
            )
            kwargs["temperature"] = 0.0
        # hf defaults
        kwargs["skip_special_tokens"] = kwargs.get("skip_special_tokens", False)
        kwargs["spaces_between_special_tokens"] = kwargs.get(
            "spaces_between_special_tokens", False
        )
        return kwargs<|MERGE_RESOLUTION|>--- conflicted
+++ resolved
@@ -222,15 +222,6 @@
         )
         self.add_bos_token = add_bos_token
 
-<<<<<<< HEAD
-        if parse_version(version("vllm")) >= parse_version("0.8.3") and not isinstance(self.tokenizer, MistralTokenizer):
-            self.hf_chat_template = resolve_hf_chat_template(
-                tokenizer=self.tokenizer,
-                chat_template=None,
-                tools=None,
-                trust_remote_code=trust_remote_code,
-                model_config=self.model.llm_engine.model_config,
-=======
         if parse_version(version("vllm")) >= parse_version("0.8.3"):
             kwargs_resolve_hf_chat_template = {
                 "tokenizer": self.tokenizer,
@@ -255,7 +246,6 @@
 
             self.hf_chat_template = resolve_hf_chat_template(
                 **kwargs_resolve_hf_chat_template
->>>>>>> 44398478
             )
         else:
             self.hf_chat_template = None
