import copy
import logging
from importlib.metadata import version
from importlib.util import find_spec
from typing import TYPE_CHECKING, Dict, List, Literal, Optional, Tuple, Union

from more_itertools import distribute
from packaging.version import parse as parse_version
from tqdm import tqdm

from lm_eval.api.instance import Instance
from lm_eval.api.model import TemplateLM
from lm_eval.api.registry import register_model
from lm_eval.models.utils import (
    Collator,
    configure_pad_token,
    handle_stop_sequences,
    undistribute,
)
from lm_eval.utils import (
    get_rolling_token_windows,
    make_disjoint_window,
)


try:
    import ray
    from vllm import LLM, SamplingParams
    from vllm.lora.request import LoRARequest
    from vllm.transformers_utils.tokenizer import get_tokenizer

    if parse_version(version("vllm")) >= parse_version("0.8.3"):
        from vllm.entrypoints.chat_utils import resolve_hf_chat_template
except ModuleNotFoundError:
    pass

if TYPE_CHECKING:
    pass

eval_logger = logging.getLogger(__name__)


@register_model("vllm")
class VLLM(TemplateLM):
    _DEFAULT_MAX_LENGTH = 2048

    def __init__(
        self,
        pretrained: str,
        dtype: Literal["float16", "bfloat16", "float32", "auto"] = "auto",
        revision: Optional[str] = None,
        trust_remote_code: Optional[bool] = False,
        tokenizer: Optional[str] = None,
        tokenizer_mode: Literal["auto", "slow"] = "auto",
        tokenizer_revision: Optional[str] = None,
        add_bos_token: Optional[bool] = False,
        prefix_token_id: Optional[int] = None,
        tensor_parallel_size: int = 1,
        quantization: Optional[str] = None,
        max_gen_toks: int = 256,
        swap_space: int = 4,
        batch_size: Union[str, int] = 1,
        max_batch_size=None,
        max_length: int = None,
        max_model_len: int = None,
        seed: int = 1234,
        gpu_memory_utilization: float = 0.9,
        device: str = "cuda",
        data_parallel_size: int = 1,
        lora_local_path: str = None,
        enable_thinking: bool = False,
        **kwargs,
    ):
        super().__init__()

        if not find_spec("vllm"):
            raise ModuleNotFoundError(
                "attempted to use 'vllm' LM type, but package `vllm` is not installed. "
                "Please install vllm via `pip install lm-eval[vllm]` or `pip install -e .[vllm]`"
            )

        assert max_length is None or max_model_len is None, (
            "Either max_length or max_model_len may be provided, but not both"
        )

        self._max_length = max_model_len if max_model_len is not None else max_length
        self.tensor_parallel_size = int(tensor_parallel_size)
        self.data_parallel_size = int(data_parallel_size)
        self.model_args = {
            "model": pretrained,
            "gpu_memory_utilization": float(gpu_memory_utilization),
            "revision": revision,
            "dtype": dtype,
            "tokenizer": tokenizer,
            "tokenizer_mode": tokenizer_mode,
            "tokenizer_revision": tokenizer_revision,
            "trust_remote_code": trust_remote_code,
            "tensor_parallel_size": int(tensor_parallel_size),
            "max_model_len": int(self._max_length) if self._max_length else None,
            "swap_space": int(swap_space),
            "quantization": quantization,
            "seed": int(seed),
            "device": str(device),
        }
        self.model_args.update(kwargs)
        self.batch_size = (
            "auto"
            if isinstance(batch_size, str) and "auto" in batch_size
            else int(batch_size)
        )
        if self.data_parallel_size <= 1:
            self.model = LLM(**self.model_args)
        else:
            eval_logger.warning(
                "You might experience occasional issues with model weight downloading when data_parallel is in use. To ensure stable performance, run with data_parallel_size=1 until the weights are downloaded and cached."
            )
            self.model_args["distributed_executor_backend"] = "ray"
            self.batch_size = "auto"
            eval_logger.info("Manual batching is not compatible with data parallelism.")

        from transformers import AutoConfig

        self._config = AutoConfig.from_pretrained(
            pretrained, trust_remote_code=trust_remote_code, revision=revision
        )
        self.tokenizer = get_tokenizer(
            tokenizer if tokenizer else pretrained,
            tokenizer_mode=tokenizer_mode,
            trust_remote_code=trust_remote_code,
            revision=tokenizer_revision,
            add_bos_token=add_bos_token,
        )
        self.tokenizer = configure_pad_token(self.tokenizer, model_config=self._config)
        self.enable_thinking = enable_thinking
        self.add_bos_token = add_bos_token
        if "gemma" in pretrained.lower():
            self.add_bos_token = True
            eval_logger.info(
                "Found 'gemma' in model name, a BOS token will be used as Gemma series models underperform without it."
            )

        if parse_version(version("vllm")) >= parse_version("0.8.3"):
            self.hf_chat_template = resolve_hf_chat_template(
                tokenizer=self.tokenizer,
                chat_template=None,
                tools=None,
                trust_remote_code=trust_remote_code,
            )
        else:
            self.hf_chat_template = None

        self.custom_prefix_token_id = prefix_token_id
        if prefix_token_id is not None:
            eval_logger.info(
                f"Loglikelihood prefix token id used in evaluation: {self.prefix_token_id}"
            )

        self._max_gen_toks = max_gen_toks

        if lora_local_path is not None:
            assert parse_version(version("vllm")) > parse_version("0.3.0"), (
                "lora adapters only compatible with vllm > v0.3.0."
            )
            self.lora_request = LoRARequest("finetuned", 1, lora_local_path)
        else:
            self.lora_request = None

    @property
    def eot_token_id(self):
        # we use EOT because end of *text* is more accurate for what we're doing than end of *sentence*
        return self.tokenizer.eos_token_id

    @property
    def prefix_token_id(self):
        # it is used as prefix for loglikelihood
        if self.custom_prefix_token_id is not None:
            return self.custom_prefix_token_id
        if self.tokenizer.bos_token_id is not None:
            return self.tokenizer.bos_token_id
        return self.tokenizer.eos_token_id

    @property
    def max_length(self):
        if self._max_length:  # if max length manually set, return it
            return self._max_length
        if self.data_parallel_size <= 1:
            return self.model.llm_engine.model_config.max_model_len
        else:
            seqlen_config_attrs = ("n_positions", "max_position_embeddings", "n_ctx")
            for attr in seqlen_config_attrs:
                if hasattr(self._config, attr):
                    return getattr(self._config, attr)
            if hasattr(self.tokenizer, "model_max_length"):
                if self.tokenizer.model_max_length == 1000000000000000019884624838656:
                    return self._DEFAULT_MAX_LENGTH
                return self.tokenizer.model_max_length
            return self._DEFAULT_MAX_LENGTH

    @property
    def max_gen_toks(self):
        return self._max_gen_toks

    def apply_chat_template(
        self, chat_history: List[Dict[str, str]], add_generation_prompt: bool = True
    ) -> str:
        """
        Method to apply a chat template to a list of chat history between user and model.
        """
        chat_templated = self.tokenizer.apply_chat_template(
            chat_history,
            tokenize=False,
            add_generation_prompt=add_generation_prompt,
            continue_final_message=not add_generation_prompt,
            chat_template=self.hf_chat_template,
            enable_thinking=self.enable_thinking,
        )

        return chat_templated

    @property
    def tokenizer_name(self) -> str:
        return self.tokenizer.name_or_path.replace("/", "__")

    def tok_encode(
        self,
        string: Union[str, List[str]],
        left_truncate_len: int = None,
        add_special_tokens: bool = False,
        truncation: bool = False,
    ) -> Union[List[int], List[List[int]]]:
        if not add_special_tokens:
            add_special_tokens = False or self.add_bos_token
        encoding: Union[List[List[int]], List[int]] = self.tokenizer(
            string,
            add_special_tokens=add_special_tokens,
            truncation=truncation,
            return_attention_mask=False,
        ).input_ids

        # left-truncate the encoded context to be at most `left_truncate_len` tokens long
        if left_truncate_len:
            if not isinstance(string, str):
                encoding = [enc[-left_truncate_len:] for enc in encoding]
            else:
                encoding = encoding[-left_truncate_len:]

        return encoding

    def _model_generate(
        self,
        requests: List[List[int]] = None,
        generate: bool = False,
        max_tokens: int = None,
        stop: Optional[List[str]] = None,
        **kwargs,
    ):
        if generate:
            kwargs = self.modify_gen_kwargs(kwargs)
            sampling_params = SamplingParams(max_tokens=max_tokens, stop=stop, **kwargs)
        else:
            sampling_params = SamplingParams(
                temperature=0, prompt_logprobs=1, max_tokens=1, detokenize=False
            )
        if self.data_parallel_size > 1:
            # vLLM hangs if resources are set in ray.remote
            # also seems to only work with decorator and not with ray.remote() fn
            # see https://github.com/vllm-project/vllm/issues/973
            @ray.remote
            def run_inference_one_model(
                model_args: dict,
                sampling_params: SamplingParams,
                requests: List[List[int]],
                lora_request: LoRARequest,
            ):
                llm = LLM(**model_args)
                return llm.generate(
                    prompt_token_ids=requests,
                    sampling_params=sampling_params,
                    lora_request=lora_request,
                )

            # dispatch requests to all self.data_parallel_size workers, in interleaved fashion
            # interleaved important to balance context lengths across workers
            requests = [list(x) for x in distribute(self.data_parallel_size, requests)]
            inputs = (
                (self.model_args, sampling_params, req, self.lora_request)
                for req in requests
            )
            object_refs = [run_inference_one_model.remote(*x) for x in inputs]
            results = ray.get(object_refs)
            # Invoke ray.shutdown() to prevent hang-ups if subsequent calls required.
            ray.shutdown()
            # flatten results
            return undistribute(results)

        outputs = self.model.generate(
            prompt_token_ids=requests,
            sampling_params=sampling_params,
            use_tqdm=True if self.batch_size == "auto" else False,
            lora_request=self.lora_request,
        )
        return outputs

    def loglikelihood_rolling(
        self, requests: List[Instance], disable_tqdm: bool = False
    ) -> List[float]:
        adaptive_batch_size = None
        if self.batch_size == "auto":
            adaptive_batch_size = len(requests)

        # First, collect all windows from all requests
        all_windows = []  # List of (request_idx, window) tuples
        request_window_counts = []  # Track number of windows per request

        for req_idx, (string,) in enumerate(
            tqdm(
                [req.args for req in requests],
                disable=(disable_tqdm or (self.rank != 0)),
            )
        ):
            rolling_token_windows: List[Tuple[List[int], List[int]]] = list(
                map(
                    make_disjoint_window,
                    get_rolling_token_windows(
                        token_list=self.tok_encode(string),
                        prefix_token=self.prefix_token_id,
                        # max_seq_len - (1 for context)
                        max_seq_len=self.max_length - 1,
                        context_len=1,
                    ),
                )
            )

            # TODO: Right now, we pass single EOT token to the Encoder and the full context to the decoder, in seq2seq case
            windows = [(None,) + x for x in rolling_token_windows]

            # Store windows with their request index
            all_windows.extend((req_idx, window) for window in windows)
            request_window_counts.append(len(windows))

        all_nlls = []
        batch_size = adaptive_batch_size or int(self.batch_size)
        for i in range(0, len(all_windows), batch_size):
            batch = all_windows[i : i + batch_size]
            # Extract just the windows for processing, keeping track of request indices
            batch_indices, batch_windows = zip(*batch)

            batch_nlls = self._loglikelihood_tokens(
                requests=batch_windows,
                disable_tqdm=False,
            )
            # Store results with their request indices
            all_nlls.extend(zip(batch_indices, batch_nlls))

        # Reconstruct per-request loglikelihoods
        loglikelihoods = []
        current_idx = 0
        for window_count in request_window_counts:
            # Get all nlls for this request
            request_nlls = all_nlls[current_idx : current_idx + window_count]
            # Sum up the nlls for this request (discarding is_greedy)
            request_total = sum(nll[0] for _, nll in request_nlls)
            loglikelihoods.append(request_total)
            current_idx += window_count

            string = requests[len(loglikelihoods) - 1].args[0]
            self.cache_hook.add_partial(
                "loglikelihood_rolling", (string,), request_total
            )

        return loglikelihoods

    def generate_until(
        self, requests: List[Instance], disable_tqdm: bool = False
    ) -> List[str]:
        res = []

        # batch tokenize contexts
        context, all_gen_kwargs = zip(*(req.args for req in requests))
        context_encoding: List[List[int]] = self.tok_encode(
            context, add_special_tokens=self.add_bos_token
        )
        requests = [
            ((a, b), c) for a, b, c in zip(context, context_encoding, all_gen_kwargs)
        ]

        def _collate_gen(_requests):
            # the negative sign on len(toks) sorts descending - this has a few advantages:
            # - time estimates will always be over not underestimates, which is more useful for planning
            # - to know the size of a batch when going through the list, you know the first one is always the batch
            #   padded context length. this is useful to simplify the batching logic and more importantly to make
            #   automatic adaptive batches much much easier to implement
            # - any OOMs will happen right away rather than near the end
            return -len(_requests[0][1]), _requests[0][0]

        # we group requests by their generation_kwargs,
        # so that we don't try to execute e.g. greedy sampling and temp=0.8 sampling
        # in the same batch.
        re_ords = Collator(requests, _collate_gen, group_by="gen_kwargs")
        chunks = re_ords.get_batched(
            n=int(self.batch_size) if self.batch_size != "auto" else 0, batch_fn=None
        )

        pbar = tqdm(
            total=len(requests),
            disable=(disable_tqdm or (self.rank != 0)),
            desc="Running generate_until requests",
        )
        # for each different set of kwargs, we execute all requests, by batch.
        eos = self.tokenizer.decode(self.eot_token_id)
        for chunk in chunks:
            context_and_encoding, all_gen_kwargs = zip(*chunk)
            context, context_encoding = zip(*context_and_encoding)
            # we assume all gen kwargs in the batch are the same
            # this is safe to assume because the `grouper` object ensures it.
            gen_kwargs = all_gen_kwargs[0]
            # unpack our keyword arguments.
            if isinstance(gen_kwargs, dict):
                kwargs = copy.deepcopy(gen_kwargs)  # edge case for repeats > 1
                # add EOS token to stop sequences
                until = handle_stop_sequences(kwargs.pop("until", None), eos=eos)
            else:
                raise ValueError(
                    f"Expected `kwargs` to be of type `dict` but got {type(gen_kwargs)}"
                )
            if "max_gen_toks" in kwargs.keys():
                max_gen_toks = kwargs.pop("max_gen_toks")
            else:
                max_gen_toks = self.max_gen_toks

            # set the max length in tokens of inputs ("context_enc")
            # max len for inputs = max length, minus room to generate the max new tokens
            max_ctx_len = self.max_length - max_gen_toks
            all_lengths = [len(x) for x in context_encoding]
            for length in all_lengths:
                if length > max_ctx_len:
                    eval_logger.warning(
                        f"Context length {length} exceeds max length (context + max gen tokens): {max_ctx_len}. Truncating context."
                    )
            context_encoding = [x[-max_ctx_len:] for x in context_encoding]

            # perform batched generation
            cont = self._model_generate(
                requests=context_encoding,
                generate=True,
                max_tokens=max_gen_toks,
                stop=until,
                **kwargs,
            )

            # cache generations
            for output, context in zip(cont, context):
                generated_text = output.outputs[0].text
                res.append(generated_text)
                self.cache_hook.add_partial(
                    "generate_until", (context, gen_kwargs), generated_text
                )
                pbar.update(1)

        pbar.close()
        # reorder all group of results back to original unsorted form
        return re_ords.get_original(res)

    def _loglikelihood_tokens(
        self,
        requests: List[Tuple[Tuple[str, str], List[int], List[int]]],
        disable_tqdm: bool = False,
    ) -> List[Tuple[float, bool]]:
        res = []

        def _collate(x):
            toks = x[1] + x[2]
            return -len(toks), tuple(toks)

        # Reorder requests by length and batch
        re_ord = Collator(requests, sort_fn=_collate)
        chunks = re_ord.get_batched(
            n=int(self.batch_size) if self.batch_size != "auto" else 0, batch_fn=None
        )

        pbar = tqdm(
            total=len(requests),
            disable=disable_tqdm,
            desc="Running loglikelihood requests",
        )
        for chunk in chunks:
            inputs = []
            ctxlens = []
            for cache_key, context_enc, continuation_enc in chunk:
<<<<<<< HEAD
                if full_length := (context_enc + continuation_enc) >= self.max_length:
=======
                if full_length := len(context_enc + continuation_enc) >= self.max_length:
>>>>>>> afe6616d
                    eval_logger.warning(
                        f"Context length {full_length} exceeds max length ({self.max_length}). Truncating context."
                    )
                inp = (context_enc + continuation_enc)[-(self.max_length) :]
                ctxlen = len(context_enc) - max(
                    0, len(context_enc) + len(continuation_enc) - (self.max_length)
                )

                inputs.append(inp)
                ctxlens.append(ctxlen)

            outputs = self._model_generate(requests=inputs, generate=False)

            for output, ctxlen, (cache_key, _, _), inp in zip(
                outputs, ctxlens, chunk, inputs
            ):
                answer = self._parse_logprobs(
                    tokens=inp,
                    outputs=output,
                    ctxlen=ctxlen,
                )

                res.append(answer)

                if cache_key is not None:
                    # special case: loglikelihood_rolling produces a number of loglikelihood requests
                    # all with cache key None. instead do add_partial on the per-example level
                    # in the loglikelihood_rolling() function for those.
                    self.cache_hook.add_partial("loglikelihood", cache_key, answer)
                pbar.update(1)
        pbar.close()
        return re_ord.get_original(res)

    @staticmethod
    def _parse_logprobs(tokens: List, outputs, ctxlen: int) -> Tuple[float, bool]:
        """Process logprobs and tokens.

        :param tokens: list
            Input tokens (potentially left-truncated)
        :param outputs: RequestOutput
            Contains prompt_logprobs
        :param ctxlen: int
            Length of context (so we can slice them away and only keep the predictions)
        :return:
            continuation_logprobs: float
                Log probabilities of continuation tokens
            is_greedy: bool
                Whether argmax matches given continuation exactly
        """

        # The first entry of prompt_logprobs is None because the model has no previous tokens to condition on.
        continuation_logprobs_dicts = outputs.prompt_logprobs

        def coerce_logprob_to_num(logprob):
            # vLLM changed the return type of logprobs from float
            # to a Logprob object storing the float value + extra data
            # (https://github.com/vllm-project/vllm/pull/3065).
            # If we are dealing with vllm's Logprob object, return
            # the logprob value stored as an attribute. Otherwise,
            # return the object itself (which should be a float
            # for older versions of vLLM).
            return getattr(logprob, "logprob", logprob)

        continuation_logprobs_dicts = [
            {
                token: coerce_logprob_to_num(logprob)
                for token, logprob in logprob_dict.items()
            }
            if logprob_dict is not None
            else None
            for logprob_dict in continuation_logprobs_dicts
        ]

        # Calculate continuation_logprobs
        # assume ctxlen always >= 1
        continuation_logprobs = sum(
            logprob_dict.get(token)
            for token, logprob_dict in zip(
                tokens[ctxlen:], continuation_logprobs_dicts[ctxlen:]
            )
        )

        # Determine if is_greedy
        is_greedy = True
        for token, logprob_dict in zip(
            tokens[ctxlen:], continuation_logprobs_dicts[ctxlen:]
        ):
            # Get the token with the maximum log probability from the logprob_dict
            if logprob_dict:  # Ensure the logprob_dict is not None
                top_token = max(logprob_dict, key=logprob_dict.get)
                if top_token != token:
                    is_greedy = False
                    break

        return continuation_logprobs, is_greedy

    @staticmethod
    def modify_gen_kwargs(kwargs: dict) -> dict:
        # sampling_params
        kwargs["temperature"] = kwargs.get("temperature", 0.0)
        do_sample = kwargs.pop("do_sample", None)
        if do_sample is False and "temperature" not in kwargs:
            eval_logger.debug(
                "Got `do_sample=False` and no temperature value, setting VLLM temperature to 0.0 ..."
            )
            kwargs["temperature"] = 0.0
        # hf defaults
        kwargs["skip_special_tokens"] = kwargs.get("skip_special_tokens", False)
        kwargs["spaces_between_special_tokens"] = kwargs.get(
            "spaces_between_special_tokens", False
        )
        return kwargs<|MERGE_RESOLUTION|>--- conflicted
+++ resolved
@@ -487,11 +487,7 @@
             inputs = []
             ctxlens = []
             for cache_key, context_enc, continuation_enc in chunk:
-<<<<<<< HEAD
-                if full_length := (context_enc + continuation_enc) >= self.max_length:
-=======
                 if full_length := len(context_enc + continuation_enc) >= self.max_length:
->>>>>>> afe6616d
                     eval_logger.warning(
                         f"Context length {full_length} exceeds max length ({self.max_length}). Truncating context."
                     )
