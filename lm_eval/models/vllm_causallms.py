--- conflicted
+++ resolved
@@ -1,9 +1,6 @@
 import copy
-<<<<<<< HEAD
 import gc
-=======
 import inspect
->>>>>>> 7aaceeec
 import logging
 import os
 from importlib.metadata import version
