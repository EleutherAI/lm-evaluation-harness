--- conflicted
+++ resolved
@@ -217,11 +217,6 @@
             }
 
             if parse_version(version("vllm")) >= parse_version("0.9.0"):
-<<<<<<< HEAD
-                kwargs_resolve_hf_chat_template["model_config"] = (
-                    self.model.llm_engine.model_config
-                )
-=======
                 if self.data_parallel_size <= 1:
                     kwargs_resolve_hf_chat_template["model_config"] = (
                         self.model.llm_engine.model_config
@@ -233,14 +228,6 @@
                     model_config = engine_args.create_model_config()
 
                     kwargs_resolve_hf_chat_template["model_config"] = model_config
-
-            # https://github.com/vllm-project/vllm/pull/18259
-            if (
-                "trsut_remote_code"
-                in inspect.signature(resolve_hf_chat_template).parameters
-            ):
-                kwargs_resolve_hf_chat_template["trsut_remote_code"] = trust_remote_code
->>>>>>> ab3acc73
             else:
                 kwargs_resolve_hf_chat_template["trust_remote_code"] = trust_remote_code
 
