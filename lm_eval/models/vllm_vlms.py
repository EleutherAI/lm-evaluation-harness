--- conflicted
+++ resolved
@@ -264,7 +264,6 @@
         chunks = re_ords.get_batched(n=self.batch_size, batch_fn=None)
         eos = self.tokenizer.decode(self.eot_token_id)
         for chunk in chunks:
-<<<<<<< HEAD
             if len(chunk[0]) == 2:
                 contexts, all_gen_kwargs = zip(*chunk)
                 aux_arguments = []
@@ -272,19 +271,6 @@
             else:
                 pass_multimodal_args_to_chat_history = False
                 contexts, all_gen_kwargs, aux_arguments = zip(*chunk)
-=======
-            contexts, all_gen_kwargs, aux_arguments = zip(*chunk)
-
-            visuals = [
-                [
-                    resize_image(
-                        img, self.image_width, self.image_height, self.image_max_side
-                    )
-                    for img in arg["visual"]
-                ]
-                for arg in aux_arguments
-            ]
->>>>>>> 44398478
 
             visuals = [
                 [
@@ -338,18 +324,8 @@
                         new_chat_history.append(message)
                     inputs.append(new_chat_history)
 
-<<<<<<< HEAD
-            cont = self._model_generate(
-                inputs,
-                stop=until,
-                generate=True,
-                max_tokens=max_gen_toks,
-                pass_multimodal_args_to_chat_history=pass_multimodal_args_to_chat_history,
-                **kwargs
-=======
             cont = self._multimodal_model_generate(
-                inputs, stop=until, generate=True, max_tokens=max_gen_toks, **kwargs
->>>>>>> 44398478
+                inputs, stop=until, generate=True, max_tokens=max_gen_toks, pass_multimodal_args_to_chat_history=pass_multimodal_args_to_chat_history, **kwargs
             )
 
             for output, context in zip(cont, contexts):
