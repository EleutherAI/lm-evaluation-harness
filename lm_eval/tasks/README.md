
# Tasks

 A list of supported tasks and task groupings can be viewed with `lm-eval --tasks list`.

 For more information, including a full list of task names and their precise meanings or sources, follow the links provided to the individual README.md files for each subfolder.

| Task Family | Description | Language(s) |
|-------------|-------------|-------------|
| [aclue](aclue/README.md) | Tasks focusing on ancient Chinese language understanding and cultural aspects. | Ancient Chinese |
| [aexams](aexams/README.md) | Tasks in Arabic related to various academic exams covering a range of subjects. | Arabic |
| [agieval](agieval/README.md) | Tasks involving historical data or questions related to history and historical texts. | English, Chinese |
| [anli](anli/README.md) | Adversarial natural language inference tasks designed to test model robustness. | English |
| [arabic_leaderboard_complete](arabic_leaderboard_complete/README.md) | A full version of the tasks in the Open Arabic LLM Leaderboard, focusing on the evaluation of models that reflect the characteristics of Arabic language understanding and comprehension, culture, and heritage. Note that some of these tasks are machine-translated. | Arabic (Some MT) |
| [arabic_leaderboard_light](arabic_leaderboard_light/README.md) | A light version of the tasks in the Open Arabic LLM Leaderboard (i.e., 10% samples of the test set in the original benchmarks), focusing on the evaluation of models that reflect the characteristics of Arabic language understanding and comprehension, culture, and heritage. Note that some of these tasks are machine-translated. | Arabic (Some MT) |
| [arabicmmlu](arabicmmlu/README.md) | Localized Arabic version of MMLU with multiple-choice questions from 40 subjects. | Arabic |
| [arc](arc/README.md) | Tasks involving complex reasoning over a diverse set of questions.  | English |
| [arithmetic](arithmetic/README.md) | Tasks involving numerical computations and arithmetic reasoning. | English |
| [asdiv](asdiv/README.md) | Tasks involving arithmetic and mathematical reasoning challenges. | English |
| [babi](babi/README.md) | Tasks designed as question and answering challenges based on simulated stories. | English |
| [basqueglue](basqueglue/README.md) | Tasks designed to evaluate language understanding in Basque language. | Basque |
| [bbh](bbh/README.md) | Tasks focused on deep semantic understanding through hypothesization and reasoning. | English, German |
| [belebele](belebele/README.md) | Language understanding tasks in a variety of languages and scripts. | Multiple (122 languages) |
| benchmarks | General benchmarking tasks that test a wide range of language understanding capabilities. | |
| [bertaqa](bertaqa/README.md) | Local Basque cultural trivia QA tests in English and Basque languages. | English, Basque, Basque (MT) |
| [bigbench](bigbench/README.md) | Broad tasks from the BIG-bench benchmark designed to push the boundaries of large models. | Multiple |
| [blimp](blimp/README.md) | Tasks testing grammatical phenomena to evaluate language model's linguistic capabilities. | English |
| [catalan_bench](catalan_bench/README.md) | Collection of tasks in Catalan encompassing various evaluation areas. | Catalan |
| [ceval](ceval/README.md) | Tasks that evaluate language understanding and reasoning in an educational context. | Chinese |
| [cmmlu](cmmlu/README.md) | Multi-subject multiple choice question tasks for comprehensive academic assessment. | Chinese |
| code_x_glue | Tasks that involve understanding and generating code across multiple programming languages. | Go, Java, JS, PHP, Python, Ruby |
| [commonsense_qa](commonsense_qa/README.md) | CommonsenseQA, a multiple-choice QA dataset for measuring commonsense knowledge. | English |
| [copal_id](copal_id/README.md) | Indonesian causal commonsense reasoning dataset that captures local nuances. | Indonesian |
| [coqa](coqa/README.md) | Conversational question answering tasks to test dialog understanding. | English |
| [crows_pairs](crows_pairs/README.md) | Tasks designed to test model biases in various sociodemographic groups. | English, French |
| csatqa | Tasks related to SAT and other standardized testing questions for academic assessment. | Korean |
| [drop](drop/README.md) | Tasks requiring numerical reasoning, reading comprehension, and question answering. | English |
| [eq_bench](eq_bench/README.md) | Tasks focused on equality and ethics in question answering and decision-making. | English |
| [eus_exams](eus_exams/README.md) | Tasks based on various professional and academic exams in the Basque language. | Basque |
| [eus_proficiency](eus_proficiency/README.md) | Tasks designed to test proficiency in the Basque language across various topics. | Basque |
| [eus_reading](eus_reading/README.md) | Reading comprehension tasks specifically designed for the Basque language. | Basque |
| [eus_trivia](eus_trivia/README.md) | Trivia and knowledge testing tasks in the Basque language. | Basque |
| [fda](fda/README.md) | Tasks for extracting key-value pairs from FDA documents to test information extraction. | English |
| [fld](fld/README.md) | Tasks involving free-form and directed dialogue understanding. | English |
| [french_bench](french_bench/README.md) | Set of tasks designed to assess language model performance in French. | French|
| [glue](glue/README.md) | General Language Understanding Evaluation benchmark to test broad language abilities. | English |
| [gpqa](gpqa/README.md) | Tasks designed for general public question answering and knowledge verification. | English |
| [gsm8k](gsm8k/README.md) | A benchmark of grade school math problems aimed at evaluating reasoning capabilities. | English |
| [haerae](haerae/README.md) | Tasks focused on assessing detailed factual and historical knowledge. | Korean |
| [headqa](headqa/README.md) | A high-level education-based question answering dataset to test specialized knowledge. | Spanish, English |
| [hellaswag](hellaswag/README.md) | Tasks to predict the ending of stories or scenarios, testing comprehension and creativity. | English |
| [hendrycks_ethics](hendrycks_ethics/README.md)     | Tasks designed to evaluate the ethical reasoning capabilities of models. | English |
| [hendrycks_math](hendrycks_math/README.md) | Mathematical problem-solving tasks to test numerical reasoning and problem-solving. | English |
| [ifeval](ifeval/README.md) | Interactive fiction evaluation tasks for narrative understanding and reasoning. | English |
| [inverse_scaling](inverse_scaling/README.md) | Multiple-choice tasks from the Inverse Scaling Prize, designed to find settings where larger language models perform worse. | English |
| [kmmlu](kmmlu/README.md) | Knowledge-based multi-subject multiple choice questions for academic evaluation. | Korean |
| [kobest](kobest/README.md) | A collection of tasks designed to evaluate understanding in Korean language. | Korean |
| [kormedmcqa](kormedmcqa/README.md) | Medical question answering tasks in Korean to test specialized domain knowledge. | Korean |
| [lambada](lambada/README.md) | Tasks designed to predict the endings of text passages, testing language prediction skills. | English |
| [lambada_cloze](lambada_cloze/README.md) | Cloze-style LAMBADA dataset. | English |
| [lambada_multilingual](lambada_multilingual/README.md) | Multilingual LAMBADA dataset. This is a legacy version of the multilingual dataset, and users should instead use `lambada_multilingual_stablelm`. | German, English, Spanish, French, Italian |
| [lambada_multilingual_stablelm](lambada_multilingual_stablelm/README.md) | Multilingual LAMBADA dataset. Users should prefer evaluating on this version of the multilingual dataset instead of on `lambada_multilingual`. | German, English, Spanish, French, Italian, Dutch, Portuguese |
| [leaderboard](leaderboard/README.md) | Task group used by Hugging Face's [Open LLM Leaderboard v2](https://huggingface.co/spaces/open-llm-leaderboard/open_llm_leaderboard). Those tasks are static and will not change through time | English |
| [lingoly](lingoly/README.md) | Challenging logical reasoning benchmark in low-resource languages with controls for memorization | English, Multilingual |
| [logiqa](logiqa/README.md) | Logical reasoning tasks requiring advanced inference and deduction. | English, Chinese |
| [logiqa2](logiqa2/README.md) | Large-scale logical reasoning dataset adapted from the Chinese Civil Service Examination. | English, Chinese |
| [mathqa](mathqa/README.md) | Question answering tasks involving mathematical reasoning and problem-solving. | English |
| [mc_taco](mc_taco/README.md) | Question-answer pairs that require temporal commonsense comprehension. | English |
| [med_concepts_qa](med_concepts_qa/README.md) | Benchmark for evaluating LLMs on their abilities to interpret medical codes and distinguish between medical concept. | English |
| medmcqa | Medical multiple choice questions assessing detailed medical knowledge. | English |
| medqa | Multiple choice question answering based on the United States Medical License Exams. | |
| [mgsm](mgsm/README.md) | Benchmark of multilingual grade-school math problems. | Spanish, French, German, Russian, Chinese, Japanese, Thai, Swahili, Bengali, Telugu |
| [minerva_math](minerva_math/README.md) | Mathematics-focused tasks requiring numerical reasoning and problem-solving skills. | English |
| mmlu | Massive Multitask Language Understanding benchmark for broad domain language evaluation. Several variants are supported. | English |
| [mmlusr](mmlusr/README.md) | Variation of MMLU designed to be more rigorous. | English |
| model_written_evals | Evaluation tasks auto-generated for evaluating a collection of AI Safety concerns. | |
| [mutual](mutual/README.md) | A retrieval-based dataset for multi-turn dialogue reasoning. | English |
| [nq_open](nq_open/README.md) | Open domain question answering tasks based on the Natural Questions dataset. | English |
| [okapi/arc_multilingual](okapi/arc_multilingual/README.md) | Tasks that involve reading comprehension and information retrieval challenges. | Multiple (31 languages) **Machine Translated.** |
| [okapi/hellaswag_multilingual](okapi/hellaswag_multilingual/README.md) | Tasks that involve reading comprehension and information retrieval challenges. | Multiple (30 languages) **Machine Translated.** |
| okapi/mmlu_multilingual | Tasks that involve reading comprehension and information retrieval challenges. | Multiple (34 languages) **Machine Translated.** |
| [okapi/truthfulqa_multilingual](okapi/truthfulqa_multilingual/README.md) | Tasks that involve reading comprehension and information retrieval challenges. | Multiple (31 languages) **Machine Translated.** |
| [openbookqa](openbookqa/README.md) | Open-book question answering tasks that require external knowledge and reasoning. | English |
| [paloma](paloma/README.md) | Paloma is a comprehensive benchmark designed to evaluate open language models across a wide range of domains, ranging from niche artist communities to mental health forums on Reddit. | English |
| [paws-x](paws-x/README.md) | Paraphrase Adversaries from Word Scrambling, focusing on cross-lingual capabilities. | English, French, Spanish, German, Chinese, Japanese, Korean |
| [pile](pile/README.md) | Open source language modelling data set that consists of 22 smaller, high-quality datasets. | English |
| [pile_10k](pile_10k/README.md) | The first 10K elements of The Pile, useful for debugging models trained on it. | English |
| [piqa](piqa/README.md) | Physical Interaction Question Answering tasks to test physical commonsense reasoning. | English |
| [polemo2](polemo2/README.md) | Sentiment analysis and emotion detection tasks based on Polish language data. | Polish |
| [portuguese_bench](portuguese_bench/README.md) | Collection of tasks in European Portuguese encompassing various evaluation areas. | Portuguese |
| [prost](prost/README.md) | Tasks requiring understanding of professional standards and ethics in various domains. | English |
| [pubmedqa](pubmedqa/README.md) | Question answering tasks based on PubMed research articles for biomedical understanding. | English |
| [qa4mre](qa4mre/README.md) | Question Answering for Machine Reading Evaluation, assessing comprehension and reasoning. | English |
| [qasper](qasper/README.md) | Question Answering dataset based on academic papers, testing in-depth scientific knowledge. | English |
| [race](race/README.md) | Reading comprehension assessment tasks based on English exams in China. | English |
| realtoxicityprompts | Tasks to evaluate language models for generating text with potential toxicity. | |
| [sciq](sciq/README.md) | Science Question Answering tasks to assess understanding of scientific concepts. | English |
| [scrolls](scrolls/README.md) | Tasks that involve long-form reading comprehension across various domains. | English |
| [siqa](siqa/README.md) | Social Interaction Question Answering to evaluate common sense and social reasoning.  | English |
| [squad_completion](squad_completion/README.md) | A variant of the SQuAD question answering task designed for zero-shot evaluation of small LMs. | English |
| [squadv2](squadv2/README.md) | Stanford Question Answering Dataset version 2, a reading comprehension benchmark. | English |
| [storycloze](storycloze/README.md) | Tasks to predict story endings, focusing on narrative logic and coherence. | English |
| [super_glue](super_glue/README.md) | A suite of challenging tasks designed to test a range of language understanding skills. | English |
| [swag](swag/README.md) | Situations With Adversarial Generations, predicting the next event in videos. | English |
| [swde](swde/README.md) | Information extraction tasks from semi-structured web pages. | English |
| [tinyBenchmarks](tinyBenchmarks/README.md) | Evaluation of large language models with fewer examples using tiny versions of popular benchmarks. | English |
| [tmmluplus](tmmluplus/README.md) | An extended set of tasks under the TMMLU framework for broader academic assessments. | Traditional Chinese |
| [toxigen](toxigen/README.md) | Tasks designed to evaluate language models on their propensity to generate toxic content. | English |
| [translation](translation/README.md) | Tasks focused on evaluating the language translation capabilities of models. | Arabic, English, Spanish, Basque, Hindi, Indonesian, Burmese, Russian, Swahili, Telugu, Chinese |
| [triviaqa](triviaqa/README.md) | A large-scale dataset for trivia question answering to test general knowledge. | English |
| [truthfulqa](truthfulqa/README.md) | A QA task aimed at evaluating the truthfulness and factual accuracy of model responses. | English |
| [turkishmmlu](turkishmmlu/README.md) | A multiple-choice QA test modeled after MMLU, written in Turkish based on Turkish high-school level exams. | Turkish |
| [unitxt](unitxt/README.md) | A number of tasks implemented using the unitxt library for flexible, shareable, and reusable data preparation and evaluation for generative AI. | English |
| [unscramble](unscramble/README.md) | Tasks involving the rearrangement of scrambled sentences to test syntactic understanding. | English |
| [webqs](webqs/README.md) | Web-based question answering tasks designed to evaluate internet search and retrieval. | English |
| [wikitext](wikitext/README.md) | Tasks based on text from Wikipedia articles to assess language modeling and generation. | English |
| [winogrande](winogrande/README.md) | A large-scale dataset for coreference resolution, inspired by the Winograd Schema Challenge. | English |
| [wmdp](wmdp/README.md) | A benchmark with the objective of minimizing performance, based on potentially-sensitive multiple-choice knowledge questions. | English |
| [wmt2016](wmt2016/README.md) | Tasks from the WMT 2016 shared task, focusing on translation between multiple languages. | English, Czech, German, Finnish, Russian, Romanian, Turkish |
| [wsc273](wsc273/README.md) | The Winograd Schema Challenge, a test of commonsense reasoning and coreference resolution. | English |
| [xcopa](xcopa/README.md) | Cross-lingual Choice of Plausible Alternatives, testing reasoning in multiple languages. | Estonian, Haitian, Indonesian, Italian, Quechua, Swahili, Tamil, Thai, Turkish, Vietnamese, Chinese |
| [xnli](xnli/README.md) | Cross-Lingual Natural Language Inference to test understanding across different languages. | Arabic, Bulgarian, German, Greek, English, Spanish, French, Hindi, Russian, Swahili, Thai, Turkish, Urdu, Vietnamese, Chinese |
| [xnli_eu](xnli_eu/README.md) | Cross-lingual Natural Language Inference tasks in Basque. | Basque |
| [xstorycloze](xstorycloze/README.md) | Cross-lingual narrative understanding tasks to predict story endings in multiple languages. | Russian, Simplified Chinese, Spanish, Arabic, Hindi, Indonesian, Telugu, Swahili, Basque, Burmese |
| [xwinograd](xwinograd/README.md) | Cross-lingual Winograd schema tasks for coreference resolution in multiple languages. | English, French, Japanese, Portuguese, Russian, Chinese |
<<<<<<< HEAD
| [galician_bench](galician_bench/README.md) | Collection of tasks in Galician encompassing various evaluation areas. | Galician |
=======
| [spanish_bench](spanish_bench/README.md) | Collection of tasks in Spanish encompassing various evaluation areas. | Spanish |
| [basque_bench](basque_bench/README.md) | Collection of tasks in Basque encompassing various evaluation areas. | Basque |
>>>>>>> 75fede8c
<|MERGE_RESOLUTION|>--- conflicted
+++ resolved
@@ -123,9 +123,6 @@
 | [xnli_eu](xnli_eu/README.md) | Cross-lingual Natural Language Inference tasks in Basque. | Basque |
 | [xstorycloze](xstorycloze/README.md) | Cross-lingual narrative understanding tasks to predict story endings in multiple languages. | Russian, Simplified Chinese, Spanish, Arabic, Hindi, Indonesian, Telugu, Swahili, Basque, Burmese |
 | [xwinograd](xwinograd/README.md) | Cross-lingual Winograd schema tasks for coreference resolution in multiple languages. | English, French, Japanese, Portuguese, Russian, Chinese |
-<<<<<<< HEAD
 | [galician_bench](galician_bench/README.md) | Collection of tasks in Galician encompassing various evaluation areas. | Galician |
-=======
 | [spanish_bench](spanish_bench/README.md) | Collection of tasks in Spanish encompassing various evaluation areas. | Spanish |
-| [basque_bench](basque_bench/README.md) | Collection of tasks in Basque encompassing various evaluation areas. | Basque |
->>>>>>> 75fede8c
+| [basque_bench](basque_bench/README.md) | Collection of tasks in Basque encompassing various evaluation areas. | Basque |