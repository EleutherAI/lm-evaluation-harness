
# Tasks

 A list of supported tasks and task groupings can be viewed with `lm-eval --tasks list`.

 For more information, including a full list of task names and their precise meanings or sources, follow the links provided to the individual README.md files for each subfolder.

| Task Family | Description | Language(s) |
|-------------|-------------|-------------|
| [aclue](aclue/README.md) | Tasks focusing on ancient Chinese language understanding and cultural aspects. | Ancient Chinese |
| [aexams](aexams/README.md) | Tasks in Arabic related to various academic exams covering a range of subjects. | Arabic |
| [agieval](agieval/README.md) | Tasks involving historical data or questions related to history and historical texts. | English, Chinese |
| [anli](anli/README.md) | Adversarial natural language inference tasks designed to test model robustness. | English |
| [arabic_leaderboard_complete](arabic_leaderboard_complete/README.md) | A full version of the tasks in the Open Arabic LLM Leaderboard, focusing on the evaluation of models that reflect the characteristics of Arabic language understanding and comprehension, culture, and heritage. Note that some of these tasks are machine-translated. | Arabic (Some MT) |
| [arabic_leaderboard_light](arabic_leaderboard_light/README.md) | A light version of the tasks in the Open Arabic LLM Leaderboard (i.e., 10% samples of the test set in the original benchmarks), focusing on the evaluation of models that reflect the characteristics of Arabic language understanding and comprehension, culture, and heritage. Note that some of these tasks are machine-translated. | Arabic (Some MT) |
| [arabicmmlu](arabicmmlu/README.md) | Localized Arabic version of MMLU with multiple-choice questions from 40 subjects. | Arabic |
| [arc](arc/README.md) | Tasks involving complex reasoning over a diverse set of questions.  | English |
| [arithmetic](arithmetic/README.md) | Tasks involving numerical computations and arithmetic reasoning. | English |
| [asdiv](asdiv/README.md) | Tasks involving arithmetic and mathematical reasoning challenges. | English |
| [babi](babi/README.md) | Tasks designed as question and answering challenges based on simulated stories. | English |
| [basqueglue](basqueglue/README.md) | Tasks designed to evaluate language understanding in Basque language. | Basque |
| [bbh](bbh/README.md) | Tasks focused on deep semantic understanding through hypothesization and reasoning. | English, German |
| [belebele](belebele/README.md) | Language understanding tasks in a variety of languages and scripts. | Multiple (122 languages) |
| benchmarks | General benchmarking tasks that test a wide range of language understanding capabilities. | |
| [bertaqa](bertaqa/README.md) | Local Basque cultural trivia QA tests in English and Basque languages. | English, Basque, Basque (MT) |
| [bigbench](bigbench/README.md) | Broad tasks from the BIG-bench benchmark designed to push the boundaries of large models. | Multiple |
| [blimp](blimp/README.md) | Tasks testing grammatical phenomena to evaluate language model's linguistic capabilities. | English |
| [ceval](ceval/README.md) | Tasks that evaluate language understanding and reasoning in an educational context. | Chinese |
| [cmmlu](cmmlu/README.md) | Multi-subject multiple choice question tasks for comprehensive academic assessment. | Chinese |
| code_x_glue | Tasks that involve understanding and generating code across multiple programming languages. | Go, Java, JS, PHP, Python, Ruby |
| [commonsense_qa](commonsense_qa/README.md) | CommonsenseQA, a multiple-choice QA dataset for measuring commonsense knowledge. | English |
| [copal_id](copal_id/README.md) | Indonesian causal commonsense reasoning dataset that captures local nuances. | Indonesian |
| [coqa](coqa/README.md) | Conversational question answering tasks to test dialog understanding. | English |
| [crows_pairs](crows_pairs/README.md) | Tasks designed to test model biases in various sociodemographic groups. | English, French |
| csatqa | Tasks related to SAT and other standardized testing questions for academic assessment. | Korean |
| [drop](drop/README.md) | Tasks requiring numerical reasoning, reading comprehension, and question answering. | English |
| [eq_bench](eq_bench/README.md) | Tasks focused on equality and ethics in question answering and decision-making. | English |
| [eus_exams](eus_exams/README.md) | Tasks based on various professional and academic exams in the Basque language. | Basque |
| [eus_proficiency](eus_proficiency/README.md) | Tasks designed to test proficiency in the Basque language across various topics. | Basque |
| [eus_reading](eus_reading/README.md) | Reading comprehension tasks specifically designed for the Basque language. | Basque |
| [eus_trivia](eus_trivia/README.md) | Trivia and knowledge testing tasks in the Basque language. | Basque |
| [fda](fda/README.md) | Tasks for extracting key-value pairs from FDA documents to test information extraction. | English |
| [fld](fld/README.md) | Tasks involving free-form and directed dialogue understanding. | English |
| [french_bench](french_bench/README.md) | Set of tasks designed to assess language model performance in French. | French|
| [glue](glue/README.md) | General Language Understanding Evaluation benchmark to test broad language abilities. | English |
| [gpqa](gpqa/README.md) | Tasks designed for general public question answering and knowledge verification. | English |
| [gsm8k](gsm8k/README.md) | A benchmark of grade school math problems aimed at evaluating reasoning capabilities. | English |
| [haerae](haerae/README.md) | Tasks focused on assessing detailed factual and historical knowledge. | Korean |
| [headqa](headqa/README.md) | A high-level education-based question answering dataset to test specialized knowledge. | Spanish, English |
| [hellaswag](hellaswag/README.md) | Tasks to predict the ending of stories or scenarios, testing comprehension and creativity. | English |
| [hendrycks_ethics](hendrycks_ethics/README.md)     | Tasks designed to evaluate the ethical reasoning capabilities of models. | English |
| [hendrycks_math](hendrycks_math/README.md) | Mathematical problem-solving tasks to test numerical reasoning and problem-solving. | English |
| [ifeval](ifeval/README.md) | Interactive fiction evaluation tasks for narrative understanding and reasoning. | English |
| [inverse_scaling](inverse_scaling/README.md) | Multiple-choice tasks from the Inverse Scaling Prize, designed to find settings where larger language models perform worse. | English |
| [kmmlu](kmmlu/README.md) | Knowledge-based multi-subject multiple choice questions for academic evaluation. | Korean |
| [kobest](kobest/README.md) | A collection of tasks designed to evaluate understanding in Korean language. | Korean |
| [kormedmcqa](kormedmcqa/README.md) | Medical question answering tasks in Korean to test specialized domain knowledge. | Korean |
| [lambada](lambada/README.md) | Tasks designed to predict the endings of text passages, testing language prediction skills. | English |
| [lambada_cloze](lambada_cloze/README.md) | Cloze-style LAMBADA dataset. | English |
| [lambada_multilingual](lambada_multilingual/README.md) | Multilingual LAMBADA dataset. This is a legacy version of the multilingual dataset, and users should instead use `lambada_multilingual_stablelm`. | German, English, Spanish, French, Italian |
| [lambada_multilingual_stablelm](lambada_multilingual_stablelm/README.md) | Multilingual LAMBADA dataset. Users should prefer evaluating on this version of the multilingual dataset instead of on `lambada_multilingual`. | German, English, Spanish, French, Italian, Dutch, Portuguese |
| [leaderboard](leaderboard/README.md) | Task group used by Hugging Face's [Open LLM Leaderboard v2](https://huggingface.co/spaces/open-llm-leaderboard/open_llm_leaderboard). Those tasks are static and will not change through time | English |
| [lingoly](lingoly/README.md) | Challenging logical reasoning benchmark in low-resource languages with controls for memorization | English, Multilingual |
| [logiqa](logiqa/README.md) | Logical reasoning tasks requiring advanced inference and deduction. | English, Chinese |
| [logiqa2](logiqa2/README.md) | Large-scale logical reasoning dataset adapted from the Chinese Civil Service Examination. | English, Chinese |
| [mathqa](mathqa/README.md) | Question answering tasks involving mathematical reasoning and problem-solving. | English |
| [mc_taco](mc_taco/README.md) | Question-answer pairs that require temporal commonsense comprehension. | English |
| [med_concepts_qa](med_concepts_qa/README.md) | Benchmark for evaluating LLMs on their abilities to interpret medical codes and distinguish between medical concept. | English |
| medmcqa | Medical multiple choice questions assessing detailed medical knowledge. | English |
| medqa | Multiple choice question answering based on the United States Medical License Exams. | |
| [mgsm](mgsm/README.md) | Benchmark of multilingual grade-school math problems. | Spanish, French, German, Russian, Chinese, Japanese, Thai, Swahili, Bengali, Telugu |
| [minerva_math](minerva_math/README.md) | Mathematics-focused tasks requiring numerical reasoning and problem-solving skills. | English |
| mmlu | Massive Multitask Language Understanding benchmark for broad domain language evaluation. Several variants are supported. | English |
| [mmlusr](mmlusr/README.md) | Variation of MMLU designed to be more rigorous. | English |
| model_written_evals | Evaluation tasks auto-generated for evaluating a collection of AI Safety concerns. | |
| [mutual](mutual/README.md) | A retrieval-based dataset for multi-turn dialogue reasoning. | English |
| [nq_open](nq_open/README.md) | Open domain question answering tasks based on the Natural Questions dataset. | English |
| [okapi/arc_multilingual](okapi/arc_multilingual/README.md) | Tasks that involve reading comprehension and information retrieval challenges. | Multiple (31 languages) **Machine Translated.** |
| [okapi/hellaswag_multilingual](okapi/hellaswag_multilingual/README.md) | Tasks that involve reading comprehension and information retrieval challenges. | Multiple (30 languages) **Machine Translated.** |
| okapi/mmlu_multilingual | Tasks that involve reading comprehension and information retrieval challenges. | Multiple (34 languages) **Machine Translated.** |
| [okapi/truthfulqa_multilingual](okapi/truthfulqa_multilingual/README.md) | Tasks that involve reading comprehension and information retrieval challenges. | Multiple (31 languages) **Machine Translated.** |
| [openbookqa](openbookqa/README.md) | Open-book question answering tasks that require external knowledge and reasoning. | English |
| [paloma](paloma/README.md) | Paloma is a comprehensive benchmark designed to evaluate open language models across a wide range of domains, ranging from niche artist communities to mental health forums on Reddit. | English |
| [paws-x](paws-x/README.md) | Paraphrase Adversaries from Word Scrambling, focusing on cross-lingual capabilities. | English, French, Spanish, German, Chinese, Japanese, Korean |
| [pile](pile/README.md) | Open source language modelling data set that consists of 22 smaller, high-quality datasets. | English |
| [pile_10k](pile_10k/README.md) | The first 10K elements of The Pile, useful for debugging models trained on it. | English |
| [piqa](piqa/README.md) | Physical Interaction Question Answering tasks to test physical commonsense reasoning. | English |
| [polemo2](polemo2/README.md) | Sentiment analysis and emotion detection tasks based on Polish language data. | Polish |
| [prost](prost/README.md) | Tasks requiring understanding of professional standards and ethics in various domains. | English |
| [pubmedqa](pubmedqa/README.md) | Question answering tasks based on PubMed research articles for biomedical understanding. | English |
| [qa4mre](qa4mre/README.md) | Question Answering for Machine Reading Evaluation, assessing comprehension and reasoning. | English |
| [qasper](qasper/README.md) | Question Answering dataset based on academic papers, testing in-depth scientific knowledge. | English |
| [race](race/README.md) | Reading comprehension assessment tasks based on English exams in China. | English |
| realtoxicityprompts | Tasks to evaluate language models for generating text with potential toxicity. | |
| [sciq](sciq/README.md) | Science Question Answering tasks to assess understanding of scientific concepts. | English |
| [scrolls](scrolls/README.md) | Tasks that involve long-form reading comprehension across various domains. | English |
| [siqa](siqa/README.md) | Social Interaction Question Answering to evaluate common sense and social reasoning.  | English |
| [squad_completion](squad_completion/README.md) | A variant of the SQuAD question answering task designed for zero-shot evaluation of small LMs. | English |
| [squadv2](squadv2/README.md) | Stanford Question Answering Dataset version 2, a reading comprehension benchmark. | English |
| [storycloze](storycloze/README.md) | Tasks to predict story endings, focusing on narrative logic and coherence. | English |
| [super_glue](super_glue/README.md) | A suite of challenging tasks designed to test a range of language understanding skills. | English |
| [swag](swag/README.md) | Situations With Adversarial Generations, predicting the next event in videos. | English |
| [swde](swde/README.md) | Information extraction tasks from semi-structured web pages. | English |
| [tinyBenchmarks](tinyBenchmarks/README.md) | Evaluation of large language models with fewer examples using tiny versions of popular benchmarks. | English |
| [tmmluplus](tmmluplus/README.md) | An extended set of tasks under the TMMLU framework for broader academic assessments. | Traditional Chinese |
| [toxigen](toxigen/README.md) | Tasks designed to evaluate language models on their propensity to generate toxic content. | English |
| [translation](translation/README.md) | Tasks focused on evaluating the language translation capabilities of models. | Arabic, English, Spanish, Basque, Hindi, Indonesian, Burmese, Russian, Swahili, Telugu, Chinese |
| [triviaqa](triviaqa/README.md) | A large-scale dataset for trivia question answering to test general knowledge. | English |
| [truthfulqa](truthfulqa/README.md) | A QA task aimed at evaluating the truthfulness and factual accuracy of model responses. | English |
| [turkishmmlu](turkishmmlu/README.md) | A multiple-choice QA test modeled after MMLU, written in Turkish based on Turkish high-school level exams. | Turkish |
| [unitxt](unitxt/README.md) | A number of tasks implemented using the unitxt library for flexible, shareable, and reusable data preparation and evaluation for generative AI. | English |
| [unscramble](unscramble/README.md) | Tasks involving the rearrangement of scrambled sentences to test syntactic understanding. | English |
| [webqs](webqs/README.md) | Web-based question answering tasks designed to evaluate internet search and retrieval. | English |
| [wikitext](wikitext/README.md) | Tasks based on text from Wikipedia articles to assess language modeling and generation. | English |
| [winogrande](winogrande/README.md) | A large-scale dataset for coreference resolution, inspired by the Winograd Schema Challenge. | English |
| [wmdp](wmdp/README.md) | A benchmark with the objective of minimizing performance, based on potentially-sensitive multiple-choice knowledge questions. | English |
| [wmt2016](wmt2016/README.md) | Tasks from the WMT 2016 shared task, focusing on translation between multiple languages. | English, Czech, German, Finnish, Russian, Romanian, Turkish |
| [wsc273](wsc273/README.md) | The Winograd Schema Challenge, a test of commonsense reasoning and coreference resolution. | English |
| [xcopa](xcopa/README.md) | Cross-lingual Choice of Plausible Alternatives, testing reasoning in multiple languages. | Estonian, Haitian, Indonesian, Italian, Quechua, Swahili, Tamil, Thai, Turkish, Vietnamese, Chinese |
| [xnli](xnli/README.md) | Cross-Lingual Natural Language Inference to test understanding across different languages. | Arabic, Bulgarian, German, Greek, English, Spanish, French, Hindi, Russian, Swahili, Thai, Turkish, Urdu, Vietnamese, Chinese |
| [xnli_eu](xnli_eu/README.md) | Cross-lingual Natural Language Inference tasks in Basque. | Basque |
| [xstorycloze](xstorycloze/README.md) | Cross-lingual narrative understanding tasks to predict story endings in multiple languages. | Russian, Simplified Chinese, Spanish, Arabic, Hindi, Indonesian, Telugu, Swahili, Basque, Burmese |
| [xwinograd](xwinograd/README.md) | Cross-lingual Winograd schema tasks for coreference resolution in multiple languages. | English, French, Japanese, Portuguese, Russian, Chinese |
<<<<<<< HEAD
| [spanish_bench](spanish_bench/README.md) | Collection of tasks in Spanish encompassing various evaluation areas. | Spanish |
=======
| [portuguese_bench](portuguese_bench/README.md) | Collection of tasks in European Portuguese encompassing various evaluation areas. | Portuguese |
>>>>>>> 15ffb0da
<|MERGE_RESOLUTION|>--- conflicted
+++ resolved
@@ -86,6 +86,7 @@
 | [pile_10k](pile_10k/README.md) | The first 10K elements of The Pile, useful for debugging models trained on it. | English |
 | [piqa](piqa/README.md) | Physical Interaction Question Answering tasks to test physical commonsense reasoning. | English |
 | [polemo2](polemo2/README.md) | Sentiment analysis and emotion detection tasks based on Polish language data. | Polish |
+| [portuguese_bench](portuguese_bench/README.md) | Collection of tasks in European Portuguese encompassing various evaluation areas. | Portuguese |
 | [prost](prost/README.md) | Tasks requiring understanding of professional standards and ethics in various domains. | English |
 | [pubmedqa](pubmedqa/README.md) | Question answering tasks based on PubMed research articles for biomedical understanding. | English |
 | [qa4mre](qa4mre/README.md) | Question Answering for Machine Reading Evaluation, assessing comprehension and reasoning. | English |
@@ -95,6 +96,7 @@
 | [sciq](sciq/README.md) | Science Question Answering tasks to assess understanding of scientific concepts. | English |
 | [scrolls](scrolls/README.md) | Tasks that involve long-form reading comprehension across various domains. | English |
 | [siqa](siqa/README.md) | Social Interaction Question Answering to evaluate common sense and social reasoning.  | English |
+| [spanish_bench](spanish_bench/README.md) | Collection of tasks in Spanish encompassing various evaluation areas. | Spanish |
 | [squad_completion](squad_completion/README.md) | A variant of the SQuAD question answering task designed for zero-shot evaluation of small LMs. | English |
 | [squadv2](squadv2/README.md) | Stanford Question Answering Dataset version 2, a reading comprehension benchmark. | English |
 | [storycloze](storycloze/README.md) | Tasks to predict story endings, focusing on narrative logic and coherence. | English |
@@ -121,8 +123,3 @@
 | [xnli_eu](xnli_eu/README.md) | Cross-lingual Natural Language Inference tasks in Basque. | Basque |
 | [xstorycloze](xstorycloze/README.md) | Cross-lingual narrative understanding tasks to predict story endings in multiple languages. | Russian, Simplified Chinese, Spanish, Arabic, Hindi, Indonesian, Telugu, Swahili, Basque, Burmese |
 | [xwinograd](xwinograd/README.md) | Cross-lingual Winograd schema tasks for coreference resolution in multiple languages. | English, French, Japanese, Portuguese, Russian, Chinese |
-<<<<<<< HEAD
-| [spanish_bench](spanish_bench/README.md) | Collection of tasks in Spanish encompassing various evaluation areas. | Spanish |
-=======
-| [portuguese_bench](portuguese_bench/README.md) | Collection of tasks in European Portuguese encompassing various evaluation areas. | Portuguese |
->>>>>>> 15ffb0da
