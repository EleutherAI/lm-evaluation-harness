--- conflicted
+++ resolved
@@ -18,6 +18,7 @@
 | [arithmetic](arithmetic/README.md) | Tasks involving numerical computations and arithmetic reasoning. | English |
 | [asdiv](asdiv/README.md) | Tasks involving arithmetic and mathematical reasoning challenges. | English |
 | [babi](babi/README.md) | Tasks designed as question and answering challenges based on simulated stories. | English |
+| [basque_bench](basque_bench/README.md) | Collection of tasks in Basque encompassing various evaluation areas. | Basque |
 | [basqueglue](basqueglue/README.md) | Tasks designed to evaluate language understanding in Basque language. | Basque |
 | [bbh](bbh/README.md) | Tasks focused on deep semantic understanding through hypothesization and reasoning. | English, German |
 | [belebele](belebele/README.md) | Language understanding tasks in a variety of languages and scripts. | Multiple (122 languages) |
@@ -124,7 +125,3 @@
 | [xnli_eu](xnli_eu/README.md) | Cross-lingual Natural Language Inference tasks in Basque. | Basque |
 | [xstorycloze](xstorycloze/README.md) | Cross-lingual narrative understanding tasks to predict story endings in multiple languages. | Russian, Simplified Chinese, Spanish, Arabic, Hindi, Indonesian, Telugu, Swahili, Basque, Burmese |
 | [xwinograd](xwinograd/README.md) | Cross-lingual Winograd schema tasks for coreference resolution in multiple languages. | English, French, Japanese, Portuguese, Russian, Chinese |
-<<<<<<< HEAD
-| [basque_bench](basque_bench/README.md) | Collection of tasks in Basque encompassing various evaluation areas. | Basque |
-=======
->>>>>>> 0e763862
