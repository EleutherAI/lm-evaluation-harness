
# Tasks

 A list of supported tasks and task groupings can be viewed with `lm-eval --tasks list`.

 For more information, including a full list of task names and their precise meanings or sources, follow the links provided to the individual README.md files for each subfolder.

| Task Family | Description | Language(s) |
|-------------|-------------|-------------|
| [aclue](aclue/README.md) | Tasks focusing on ancient Chinese language understanding and cultural aspects. | Ancient Chinese |
| [aexams](aexams/README.md) | Tasks in Arabic related to various academic exams covering a range of subjects. | Arabic |
| [agieval](agieval/README.md) | Tasks involving historical data or questions related to history and historical texts. | English, Chinese |
| [anli](anli/README.md) | Adversarial natural language inference tasks designed to test model robustness. | English |
| [arabic_leaderboard_complete](arabic_leaderboard_complete/README.md) | A full version of the tasks in the Open Arabic LLM Leaderboard, focusing on the evaluation of models that reflect the characteristics of Arabic language understanding and comprehension, culture, and heritage. Note that some of these tasks are machine-translated. | Arabic (Some MT) |
| [arabic_leaderboard_light](arabic_leaderboard_light/README.md) | A light version of the tasks in the Open Arabic LLM Leaderboard (i.e., 10% samples of the test set in the original benchmarks), focusing on the evaluation of models that reflect the characteristics of Arabic language understanding and comprehension, culture, and heritage. Note that some of these tasks are machine-translated. | Arabic (Some MT) |
| [arabicmmlu](arabicmmlu/README.md) | Localized Arabic version of MMLU with multiple-choice questions from 40 subjects. | Arabic |
| [arc](arc/README.md) | Tasks involving complex reasoning over a diverse set of questions.  | English |
| [arithmetic](arithmetic/README.md) | Tasks involving numerical computations and arithmetic reasoning. | English |
| [asdiv](asdiv/README.md) | Tasks involving arithmetic and mathematical reasoning challenges. | English |
| [babi](babi/README.md) | Tasks designed as question and answering challenges based on simulated stories. | English |
| [basqueglue](basqueglue/README.md) | Tasks designed to evaluate language understanding in Basque language. | Basque |
| [bbh](bbh/README.md) | Tasks focused on deep semantic understanding through hypothesization and reasoning. | English, German |
| [belebele](belebele/README.md) | Language understanding tasks in a variety of languages and scripts. | Multiple (122 languages) |
| benchmarks | General benchmarking tasks that test a wide range of language understanding capabilities. | |
| [bertaqa](bertaqa/README.md) | Local Basque cultural trivia QA tests in English and Basque languages. | English, Basque, Basque (MT) |
| [bigbench](bigbench/README.md) | Broad tasks from the BIG-bench benchmark designed to push the boundaries of large models. | Multiple |
| [blimp](blimp/README.md) | Tasks testing grammatical phenomena to evaluate language model's linguistic capabilities. | English |
| [ceval](ceval/README.md) | Tasks that evaluate language understanding and reasoning in an educational context. | Chinese |
| [cmmlu](cmmlu/README.md) | Multi-subject multiple choice question tasks for comprehensive academic assessment. | Chinese |
| code_x_glue | Tasks that involve understanding and generating code across multiple programming languages. | Go, Java, JS, PHP, Python, Ruby |
| [commonsense_qa](commonsense_qa/README.md) | CommonsenseQA, a multiple-choice QA dataset for measuring commonsense knowledge. | English |
| [copal_id](copal_id/README.md) | Indonesian causal commonsense reasoning dataset that captures local nuances. | Indonesian |
| [coqa](coqa/README.md) | Conversational question answering tasks to test dialog understanding. | English |
| [crows_pairs](crows_pairs/README.md) | Tasks designed to test model biases in various sociodemographic groups. | English, French |
| csatqa | Tasks related to SAT and other standardized testing questions for academic assessment. | Korean |
| [drop](drop/README.md) | Tasks requiring numerical reasoning, reading comprehension, and question answering. | English |
| [eq_bench](eq_bench/README.md) | Tasks focused on equality and ethics in question answering and decision-making. | English |
| [eus_exams](eus_exams/README.md) | Tasks based on various professional and academic exams in the Basque language. | Basque |
| [eus_proficiency](eus_proficiency/README.md) | Tasks designed to test proficiency in the Basque language across various topics. | Basque |
| [eus_reading](eus_reading/README.md) | Reading comprehension tasks specifically designed for the Basque language. | Basque |
| [eus_trivia](eus_trivia/README.md) | Trivia and knowledge testing tasks in the Basque language. | Basque |
| [fda](fda/README.md) | Tasks for extracting key-value pairs from FDA documents to test information extraction. | English |
| [fld](fld/README.md) | Tasks involving free-form and directed dialogue understanding. | English |
| [french_bench](french_bench/README.md) | Set of tasks designed to assess language model performance in French. | French|
| [glue](glue/README.md) | General Language Understanding Evaluation benchmark to test broad language abilities. | English |
| [gpqa](gpqa/README.md) | Tasks designed for general public question answering and knowledge verification. | English |
| [gsm8k](gsm8k/README.md) | A benchmark of grade school math problems aimed at evaluating reasoning capabilities. | English |
| [haerae](haerae/README.md) | Tasks focused on assessing detailed factual and historical knowledge. | Korean |
| [headqa](headqa/README.md) | A high-level education-based question answering dataset to test specialized knowledge. | Spanish, English |
| [hellaswag](hellaswag/README.md) | Tasks to predict the ending of stories or scenarios, testing comprehension and creativity. | English |
| [hendrycks_ethics](hendrycks_ethics/README.md)     | Tasks designed to evaluate the ethical reasoning capabilities of models. | English |
| [hendrycks_math](hendrycks_math/README.md) | Mathematical problem-solving tasks to test numerical reasoning and problem-solving. | English |
| [ifeval](ifeval/README.md) | Interactive fiction evaluation tasks for narrative understanding and reasoning. | English |
| [inverse_scaling](inverse_scaling/README.md) | Multiple-choice tasks from the Inverse Scaling Prize, designed to find settings where larger language models perform worse. | English |
| [kmmlu](kmmlu/README.md) | Knowledge-based multi-subject multiple choice questions for academic evaluation. | Korean |
| [kobest](kobest/README.md) | A collection of tasks designed to evaluate understanding in Korean language. | Korean |
| [kormedmcqa](kormedmcqa/README.md) | Medical question answering tasks in Korean to test specialized domain knowledge. | Korean |
| [lambada](lambada/README.md) | Tasks designed to predict the endings of text passages, testing language prediction skills. | English |
| [lambada_cloze](lambada_cloze/README.md) | Cloze-style LAMBADA dataset. | English |
| [lambada_multilingual](lambada_multilingual/README.md) | Multilingual LAMBADA dataset. This is a legacy version of the multilingual dataset, and users should instead use `lambada_multilingual_stablelm`. | German, English, Spanish, French, Italian |
| [lambada_multilingual_stablelm](lambada_multilingual_stablelm/README.md) | Multilingual LAMBADA dataset. Users should prefer evaluating on this version of the multilingual dataset instead of on `lambada_multilingual`. | German, English, Spanish, French, Italian, Dutch, Portuguese |
| [leaderboard](leaderboard/README.md) | Task group used by Hugging Face's [Open LLM Leaderboard v2](https://huggingface.co/spaces/open-llm-leaderboard/open_llm_leaderboard). Those tasks are static and will not change through time | English |
| [lingoly](lingoly/README.md) | Challenging logical reasoning benchmark in low-resource languages with controls for memorization | English, Multilingual |
| [logiqa](logiqa/README.md) | Logical reasoning tasks requiring advanced inference and deduction. | English, Chinese |
| [logiqa2](logiqa2/README.md) | Large-scale logical reasoning dataset adapted from the Chinese Civil Service Examination. | English, Chinese |
| [mathqa](mathqa/README.md) | Question answering tasks involving mathematical reasoning and problem-solving. | English |
| [mc_taco](mc_taco/README.md) | Question-answer pairs that require temporal commonsense comprehension. | English |
| [med_concepts_qa](med_concepts_qa/README.md) | Benchmark for evaluating LLMs on their abilities to interpret medical codes and distinguish between medical concept. | English |
| medmcqa | Medical multiple choice questions assessing detailed medical knowledge. | English |
| medqa | Multiple choice question answering based on the United States Medical License Exams. | |
| [mgsm](mgsm/README.md) | Benchmark of multilingual grade-school math problems. | Spanish, French, German, Russian, Chinese, Japanese, Thai, Swahili, Bengali, Telugu |
| [minerva_math](minerva_math/README.md) | Mathematics-focused tasks requiring numerical reasoning and problem-solving skills. | English |
| mmlu | Massive Multitask Language Understanding benchmark for broad domain language evaluation. Several variants are supported. | English |
| [mmlusr](mmlusr/README.md) | Variation of MMLU designed to be more rigorous. | English |
| model_written_evals | Evaluation tasks auto-generated for evaluating a collection of AI Safety concerns. | |
| [mutual](mutual/README.md) | A retrieval-based dataset for multi-turn dialogue reasoning. | English |
| [nq_open](nq_open/README.md) | Open domain question answering tasks based on the Natural Questions dataset. | English |
| [okapi/arc_multilingual](okapi/arc_multilingual/README.md) | Tasks that involve reading comprehension and information retrieval challenges. | Multiple (31 languages) **Machine Translated.** |
| [okapi/hellaswag_multilingual](okapi/hellaswag_multilingual/README.md) | Tasks that involve reading comprehension and information retrieval challenges. | Multiple (30 languages) **Machine Translated.** |
| okapi/mmlu_multilingual | Tasks that involve reading comprehension and information retrieval challenges. | Multiple (34 languages) **Machine Translated.** |
| [okapi/truthfulqa_multilingual](okapi/truthfulqa_multilingual/README.md) | Tasks that involve reading comprehension and information retrieval challenges. | Multiple (31 languages) **Machine Translated.** |
| [openbookqa](openbookqa/README.md) | Open-book question answering tasks that require external knowledge and reasoning. | English |
| [paloma](paloma/README.md) | Paloma is a comprehensive benchmark designed to evaluate open language models across a wide range of domains, ranging from niche artist communities to mental health forums on Reddit. | English |
| [paws-x](paws-x/README.md) | Paraphrase Adversaries from Word Scrambling, focusing on cross-lingual capabilities. | English, French, Spanish, German, Chinese, Japanese, Korean |
| [pile](pile/README.md) | Open source language modelling data set that consists of 22 smaller, high-quality datasets. | English |
| [pile_10k](pile_10k/README.md) | The first 10K elements of The Pile, useful for debugging models trained on it. | English |
| [piqa](piqa/README.md) | Physical Interaction Question Answering tasks to test physical commonsense reasoning. | English |
| [polemo2](polemo2/README.md) | Sentiment analysis and emotion detection tasks based on Polish language data. | Polish |
| [portuguese_bench](portuguese_bench/README.md) | Collection of tasks in European Portuguese encompassing various evaluation areas. | Portuguese |
| [prost](prost/README.md) | Tasks requiring understanding of professional standards and ethics in various domains. | English |
| [pubmedqa](pubmedqa/README.md) | Question answering tasks based on PubMed research articles for biomedical understanding. | English |
| [qa4mre](qa4mre/README.md) | Question Answering for Machine Reading Evaluation, assessing comprehension and reasoning. | English |
| [qasper](qasper/README.md) | Question Answering dataset based on academic papers, testing in-depth scientific knowledge. | English |
| [race](race/README.md) | Reading comprehension assessment tasks based on English exams in China. | English |
| realtoxicityprompts | Tasks to evaluate language models for generating text with potential toxicity. | |
| [sciq](sciq/README.md) | Science Question Answering tasks to assess understanding of scientific concepts. | English |
| [scrolls](scrolls/README.md) | Tasks that involve long-form reading comprehension across various domains. | English |
| [siqa](siqa/README.md) | Social Interaction Question Answering to evaluate common sense and social reasoning.  | English |
| [spanish_bench](spanish_bench/README.md) | Collection of tasks in Spanish encompassing various evaluation areas. | Spanish |
| [squad_completion](squad_completion/README.md) | A variant of the SQuAD question answering task designed for zero-shot evaluation of small LMs. | English |
| [squadv2](squadv2/README.md) | Stanford Question Answering Dataset version 2, a reading comprehension benchmark. | English |
| [storycloze](storycloze/README.md) | Tasks to predict story endings, focusing on narrative logic and coherence. | English |
| [super_glue](super_glue/README.md) | A suite of challenging tasks designed to test a range of language understanding skills. | English |
| [swag](swag/README.md) | Situations With Adversarial Generations, predicting the next event in videos. | English |
| [swde](swde/README.md) | Information extraction tasks from semi-structured web pages. | English |
| [tinyBenchmarks](tinyBenchmarks/README.md) | Evaluation of large language models with fewer examples using tiny versions of popular benchmarks. | English |
| [tmmluplus](tmmluplus/README.md) | An extended set of tasks under the TMMLU framework for broader academic assessments. | Traditional Chinese |
| [toxigen](toxigen/README.md) | Tasks designed to evaluate language models on their propensity to generate toxic content. | English |
| [translation](translation/README.md) | Tasks focused on evaluating the language translation capabilities of models. | Arabic, English, Spanish, Basque, Hindi, Indonesian, Burmese, Russian, Swahili, Telugu, Chinese |
| [triviaqa](triviaqa/README.md) | A large-scale dataset for trivia question answering to test general knowledge. | English |
| [truthfulqa](truthfulqa/README.md) | A QA task aimed at evaluating the truthfulness and factual accuracy of model responses. | English |
| [turkishmmlu](turkishmmlu/README.md) | A multiple-choice QA test modeled after MMLU, written in Turkish based on Turkish high-school level exams. | Turkish |
| [unitxt](unitxt/README.md) | A number of tasks implemented using the unitxt library for flexible, shareable, and reusable data preparation and evaluation for generative AI. | English |
| [unscramble](unscramble/README.md) | Tasks involving the rearrangement of scrambled sentences to test syntactic understanding. | English |
| [webqs](webqs/README.md) | Web-based question answering tasks designed to evaluate internet search and retrieval. | English |
| [wikitext](wikitext/README.md) | Tasks based on text from Wikipedia articles to assess language modeling and generation. | English |
| [winogrande](winogrande/README.md) | A large-scale dataset for coreference resolution, inspired by the Winograd Schema Challenge. | English |
| [wmdp](wmdp/README.md) | A benchmark with the objective of minimizing performance, based on potentially-sensitive multiple-choice knowledge questions. | English |
| [wmt2016](wmt2016/README.md) | Tasks from the WMT 2016 shared task, focusing on translation between multiple languages. | English, Czech, German, Finnish, Russian, Romanian, Turkish |
| [wsc273](wsc273/README.md) | The Winograd Schema Challenge, a test of commonsense reasoning and coreference resolution. | English |
| [xcopa](xcopa/README.md) | Cross-lingual Choice of Plausible Alternatives, testing reasoning in multiple languages. | Estonian, Haitian, Indonesian, Italian, Quechua, Swahili, Tamil, Thai, Turkish, Vietnamese, Chinese |
| [xnli](xnli/README.md) | Cross-Lingual Natural Language Inference to test understanding across different languages. | Arabic, Bulgarian, German, Greek, English, Spanish, French, Hindi, Russian, Swahili, Thai, Turkish, Urdu, Vietnamese, Chinese |
| [xnli_eu](xnli_eu/README.md) | Cross-lingual Natural Language Inference tasks in Basque. | Basque |
| [xstorycloze](xstorycloze/README.md) | Cross-lingual narrative understanding tasks to predict story endings in multiple languages. | Russian, Simplified Chinese, Spanish, Arabic, Hindi, Indonesian, Telugu, Swahili, Basque, Burmese |
| [xwinograd](xwinograd/README.md) | Cross-lingual Winograd schema tasks for coreference resolution in multiple languages. | English, French, Japanese, Portuguese, Russian, Chinese |
<<<<<<< HEAD
| [galician_bench](galician_bench/README.md) | Collection of tasks in Galician encompassing various evaluation areas. | Galician |
=======
>>>>>>> ea17b98e
<|MERGE_RESOLUTION|>--- conflicted
+++ resolved
@@ -42,6 +42,7 @@
 | [fda](fda/README.md) | Tasks for extracting key-value pairs from FDA documents to test information extraction. | English |
 | [fld](fld/README.md) | Tasks involving free-form and directed dialogue understanding. | English |
 | [french_bench](french_bench/README.md) | Set of tasks designed to assess language model performance in French. | French|
+| [galician_bench](galician_bench/README.md) | Collection of tasks in Galician encompassing various evaluation areas. | Galician |
 | [glue](glue/README.md) | General Language Understanding Evaluation benchmark to test broad language abilities. | English |
 | [gpqa](gpqa/README.md) | Tasks designed for general public question answering and knowledge verification. | English |
 | [gsm8k](gsm8k/README.md) | A benchmark of grade school math problems aimed at evaluating reasoning capabilities. | English |
@@ -123,7 +124,3 @@
 | [xnli_eu](xnli_eu/README.md) | Cross-lingual Natural Language Inference tasks in Basque. | Basque |
 | [xstorycloze](xstorycloze/README.md) | Cross-lingual narrative understanding tasks to predict story endings in multiple languages. | Russian, Simplified Chinese, Spanish, Arabic, Hindi, Indonesian, Telugu, Swahili, Basque, Burmese |
 | [xwinograd](xwinograd/README.md) | Cross-lingual Winograd schema tasks for coreference resolution in multiple languages. | English, French, Japanese, Portuguese, Russian, Chinese |
-<<<<<<< HEAD
-| [galician_bench](galician_bench/README.md) | Collection of tasks in Galician encompassing various evaluation areas. | Galician |
-=======
->>>>>>> ea17b98e
