import os
<<<<<<< HEAD
from typing import List, Union
=======
import yaml
from typing import List, Union, Dict
>>>>>>> 57b20eef

from lm_eval import utils
from lm_eval import prompts
from lm_eval.logger import eval_logger
from lm_eval.api.task import TaskConfig, Task, ConfigurableTask
from lm_eval.api.registry import (
    register_task,
    register_group,
    TASK_REGISTRY,
    GROUP_REGISTRY,
    ALL_TASKS,
)


def register_configurable_task(config: Dict[str, str]) -> int:
    SubClass = type(
        config["task"] + "ConfigurableTask",
        (ConfigurableTask,),
        {"CONFIG": TaskConfig(**config)},
    )

    if "task" in config:
        task_name = "{}".format(config["task"])
        register_task(task_name)(SubClass)

    if "group" in config:
        if type(config["group"]) == str:
            group_name = [config["group"]]
        else:
            group_name = config["group"]

        for group in group_name:
            register_group(group)(SubClass)

    return 0


def check_prompt_config(config: Dict[str, str]) -> List[Dict[str, str]]:
    all_configs = []
    if "use_prompt" in config:
        prompt_list = prompts.load_prompt_list(
            use_prompt=config["use_prompt"],
            dataset_name=config["dataset_path"],
            subset_name=config["dataset_name"] if "dataset_name" in config else None,
        )
        for idx, prompt_variation in enumerate(prompt_list):
            all_configs.append(
                {
                    **config,
                    **{"use_prompt": prompt_variation},
                    **{
                        "task": "_".join(
                            [
                                config["task"]
                                if "task" in config
                                else get_task_name_from_config(config),
                                prompt_variation,
                            ]
                        )
                    },
                    **{"output_type": "greedy_until"},
                }
            )
    else:
        all_configs.append(config)
    return all_configs


def get_task_name_from_config(task_config: Dict[str, str]) -> str:
    if "dataset_name" in task_config:
        return "{dataset_path}_{dataset_name}".format(**task_config)
    else:
        return "{dataset_path}".format(**task_config)


def include_task_folder(task_dir: str) -> None:
    """
    Calling this function
    """
    for root, subdirs, file_list in os.walk(task_dir):
        if (subdirs == [] or subdirs == ["__pycache__"]) and (len(file_list) > 0):
            for f in file_list:
                if f.endswith(".yaml"):
                    yaml_path = os.path.join(root, f)
                    try:
                        config = utils.load_yaml_config(yaml_path)
                        all_configs = check_prompt_config(config)
                        for config in all_configs:
                            register_configurable_task(config)

                    except Exception as error:
                        eval_logger.warning(
                            "Failed to load config in\n"
                            f"                                 {yaml_path}\n"
                            "                                 Config will not be added to registry\n"
                            f"                                 Error: {error}"
                        )


task_dir = os.path.dirname(os.path.abspath(__file__)) + "/"
include_task_folder(task_dir)


def get_task(task_name, config):
    try:
        return TASK_REGISTRY[task_name](config=config)
    except KeyError:
        eval_logger.info("Available tasks:")
        eval_logger.info(list(TASK_REGISTRY) + list(GROUP_REGISTRY))
        raise KeyError(f"Missing task {task_name}")


def get_task_name_from_object(task_object):
    for name, class_ in TASK_REGISTRY.items():
        if class_ is task_object:
            return name

    # TODO: scrap this
    # this gives a mechanism for non-registered tasks to have a custom name anyways when reporting
    return (
        task_object.EVAL_HARNESS_NAME
        if hasattr(task_object, "EVAL_HARNESS_NAME")
        else type(task_object).__name__
    )


# TODO: pass num_fewshot and other cmdline overrides in a better way
def get_task_dict(task_name_list: List[Union[str, Dict, Task]], **kwargs):

    config = {**kwargs}

    task_name_from_registry_dict = {}
    task_name_from_config_dict = {}
    task_name_from_object_dict = {}

    if type(task_name_list) != list:
        task_name_list = [task_name_list]

    for task_element in task_name_list:
        if isinstance(task_element, str):

            if task_element in GROUP_REGISTRY:
                group_name = task_element
                for task_name in GROUP_REGISTRY[task_element]:
                    if task_name not in task_name_from_registry_dict:
                        task_obj = get_task_dict(task_name)
                        if task_name in task_obj.keys():
                            task_dict = {
                                task_name: (group_name, task_obj[task_name]),
                            }
                        else:
                            task_dict = {
                                task_name: (group_name, None),
                                **task_obj,
                            }

                        task_name_from_registry_dict = {
                            **task_name_from_registry_dict,
                            **task_dict,
                        }
            else:
                task_name = task_element
                if task_name not in task_name_from_registry_dict:
                    task_name_from_registry_dict = {
                        **task_name_from_registry_dict,
                        task_name: get_task(task_name=task_element, config=config),
                    }

        elif isinstance(task_element, dict):
            task_element.update(config)
            task_name_from_config_dict = {
                **task_name_from_config_dict,
                get_task_name_from_config(task_element): ConfigurableTask(
                    config=task_element
                ),
            }

        elif isinstance(task_element, Task):

            task_name_from_object_dict = {
                **task_name_from_object_dict,
                get_task_name_from_object(task_element): task_element,
            }

    assert set(task_name_from_registry_dict.keys()).isdisjoint(
        set(task_name_from_object_dict.keys())
    )
    return {
        **task_name_from_registry_dict,
        **task_name_from_config_dict,
        **task_name_from_object_dict,
    }<|MERGE_RESOLUTION|>--- conflicted
+++ resolved
@@ -1,10 +1,7 @@
 import os
-<<<<<<< HEAD
-from typing import List, Union
-=======
+import os
 import yaml
 from typing import List, Union, Dict
->>>>>>> 57b20eef
 
 from lm_eval import utils
 from lm_eval import prompts
