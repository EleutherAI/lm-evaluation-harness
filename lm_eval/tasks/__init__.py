--- conflicted
+++ resolved
@@ -48,11 +48,8 @@
 from . import truthfulqa
 from . import blimp
 from . import asdiv
-<<<<<<< HEAD
 from . import xnli
-=======
 from . import gsm8k
->>>>>>> cef6aa8d
 
 ########################################
 # Translation tasks
