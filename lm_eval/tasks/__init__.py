from pprint import pprint
from typing import List, Union

import sacrebleu
import lm_eval.base

from . import superglue
from . import glue
from . import arc
from . import coqa
from . import race
from . import webqs
from . import anli
from . import wsc273
from . import winogrande
from . import quac
from . import hellaswag
from . import swag
from . import openbookqa
from . import squad
from . import naturalqs
from . import sat
from . import arithmetic
from . import lambada
from . import piqa
from . import prost
from . import mc_taco
from . import triviaqa
from . import pubmedqa
from . import sciq
from . import qasper
from . import qa4mre
from . import translation
from . import headqa
from . import mathqa
from . import hendrycks_ethics
from . import drop
from . import unscramble
from . import logiqa
from . import hendrycks_test
from . import hendrycks_math
from . import cbt
from . import lambada_cloze
from . import pile
from . import wikitext
from . import lambada_multilingual
from . import mutual
from . import truthfulqa
from . import blimp
from . import asdiv
from . import gsm8k
from . import storycloze
<<<<<<< HEAD
from . import xnli
from . import xquad
=======
from . import pawsx
>>>>>>> 78e95bec

########################################
# Translation tasks
########################################

# 6 total
gpt3_translation_benchmarks = {
    "wmt14": ["en-fr", "fr-en"],  # French
    "wmt16": ["en-ro", "ro-en", "de-en", "en-de"],  # German, Romanian
}


# 28 total
selected_translation_benchmarks = {
    **gpt3_translation_benchmarks,
    "wmt20": sacrebleu.get_langpairs_for_testset("wmt20"),
    "iwslt17": ["en-ar", "ar-en"],  # Arabic
}

# 319 total
all_translation_benchmarks = {
    ts: sacrebleu.get_langpairs_for_testset(ts)
    for ts in sacrebleu.get_available_testsets()
}


########################################
# All tasks
########################################


TASK_REGISTRY = {
    # GLUE
    "cola": glue.CoLA,
    "mnli": glue.MNLI,
    "mnli_mismatched": glue.MNLIMismatched,
    "mrpc": glue.MRPC,
    "rte": glue.RTE,
    "qnli": glue.QNLI,
    "qqp": glue.QQP,
    # "stsb": glue.STSB, # not implemented yet
    "sst": glue.SST,
    "wnli": glue.WNLI,
    # SuperGLUE
    "boolq": superglue.BoolQ,
    "cb": superglue.CommitmentBank,
    "copa": superglue.Copa,
    "multirc": superglue.MultiRC,
    "record": superglue.ReCoRD,
    "wic": superglue.WordsInContext,
    "wsc": superglue.SGWinogradSchemaChallenge,
    # Order by benchmark/genre?
    "coqa": coqa.CoQA,
    "drop": drop.DROP,
    "lambada": lambada.LAMBADA,
    "lambada_cloze": lambada_cloze.LAMBADA_cloze,
    # multilingual lambada
    **lambada_multilingual.construct_tasks(),
    "wikitext": wikitext.WikiText,
    # "cbt-cn": cbt.CBTCN, # disabled pending context length fix
    # "cbt-ne": cbt.CBTNE, # disabled pending context length fix
    "piqa": piqa.PiQA,
    "prost": prost.PROST,
    "mc_taco": mc_taco.MCTACO,
    # Science related
    "pubmedqa": pubmedqa.Pubmed_QA,
    "sciq": sciq.SciQ,
    "qasper": qasper.QASPER,
    "qa4mre_2011": qa4mre.QA4MRE_2011,
    "qa4mre_2012": qa4mre.QA4MRE_2012,
    "qa4mre_2013": qa4mre.QA4MRE_2013,
    "triviaqa": triviaqa.TriviaQA,
    "arc_easy": arc.ARCEasy,
    "arc_challenge": arc.ARCChallenge,
    # "quac": quac.QuAC, # not implemented yet
    "logiqa": logiqa.LogiQA,
    "hellaswag": hellaswag.HellaSwag,
    "swag": swag.SWAG,
    "openbookqa": openbookqa.OpenBookQA,
    "squad2": squad.SQuAD2,
    "race": race.RACE,
    # "naturalqs": naturalqs.NaturalQs, # not implemented yet
    "headqa": headqa.HeadQAEsDeprecated,  # for backwards compat - headqa used to default to es
    "headqa_es": headqa.HeadQAEs,
    "headqa_en": headqa.HeadQAEn,
    "mathqa": mathqa.MathQA,
    "webqs": webqs.WebQs,
    "wsc273": wsc273.WinogradSchemaChallenge273,
    "winogrande": winogrande.Winogrande,
    "anli_r1": anli.ANLIRound1,
    "anli_r2": anli.ANLIRound2,
    "anli_r3": anli.ANLIRound3,
    "ethics_cm": hendrycks_ethics.EthicsCM,
    "ethics_deontology": hendrycks_ethics.EthicsDeontology,
    "ethics_justice": hendrycks_ethics.EthicsJustice,
    "ethics_utilitarianism_original": hendrycks_ethics.EthicsUtilitarianismOriginal,
    "ethics_utilitarianism": hendrycks_ethics.EthicsUtilitarianism,
    "ethics_virtue": hendrycks_ethics.EthicsVirtue,
    "truthfulqa_mc": truthfulqa.TruthfulQAMultipleChoice,
    "truthfulqa_gen": truthfulqa.TruthfulQAGeneration,
    # dialogue
    "mutual": mutual.MuTual,
    "mutual_plus": mutual.MuTualPlus,
    # math
    "math_algebra": hendrycks_math.MathAlgebra,
    "math_counting_and_prob": hendrycks_math.MathCountingAndProbability,
    "math_geometry": hendrycks_math.MathGeometry,
    "math_intermediate_algebra": hendrycks_math.MathIntermediateAlgebra,
    "math_num_theory": hendrycks_math.MathNumberTheory,
    "math_prealgebra": hendrycks_math.MathPrealgebra,
    "math_precalc": hendrycks_math.MathPrecalculus,
    "math_asdiv": asdiv.Asdiv,
    "gsm8k": gsm8k.GradeSchoolMath8K,
    # arithmetic
    "arithmetic_2da": arithmetic.Arithmetic2DPlus,
    "arithmetic_2ds": arithmetic.Arithmetic2DMinus,
    "arithmetic_3da": arithmetic.Arithmetic3DPlus,
    "arithmetic_3ds": arithmetic.Arithmetic3DMinus,
    "arithmetic_4da": arithmetic.Arithmetic4DPlus,
    "arithmetic_4ds": arithmetic.Arithmetic4DMinus,
    "arithmetic_5da": arithmetic.Arithmetic5DPlus,
    "arithmetic_5ds": arithmetic.Arithmetic5DMinus,
    "arithmetic_2dm": arithmetic.Arithmetic2DMultiplication,
    "arithmetic_1dc": arithmetic.Arithmetic1DComposite,
    # TODO Perhaps make these groups of tasks
    #   e.g. anli, arithmetic, openai_translations, harness_translations
    # hendrycksTest (57 tasks)
    **hendrycks_test.create_all_tasks(),
    # e.g. wmt14-fr-en
    **translation.create_tasks_from_benchmarks(gpt3_translation_benchmarks),
    # chef's selection, mostly wmt20
    **translation.create_tasks_from_benchmarks(selected_translation_benchmarks),
    # Word Scrambling and Manipulation Tasks
    "anagrams1": unscramble.Anagrams1,
    "anagrams2": unscramble.Anagrams2,
    "cycle_letters": unscramble.CycleLetters,
    "random_insertion": unscramble.RandomInsertion,
    "reversed_words": unscramble.ReversedWords,
    # Pile
    "pile_arxiv": pile.PileArxiv,
    "pile_books3": pile.PileBooks3,
    "pile_bookcorpus2": pile.PileBookCorpus2,
    "pile_dm-mathematics": pile.PileDmMathematics,
    "pile_enron": pile.PileEnron,
    "pile_europarl": pile.PileEuroparl,
    "pile_freelaw": pile.PileFreeLaw,
    "pile_github": pile.PileGithub,
    "pile_gutenberg": pile.PileGutenberg,
    "pile_hackernews": pile.PileHackernews,
    "pile_nih-exporter": pile.PileNIHExporter,
    "pile_opensubtitles": pile.PileOpenSubtitles,
    "pile_openwebtext2": pile.PileOpenWebText2,
    "pile_philpapers": pile.PilePhilPapers,
    "pile_pile-cc": pile.PilePileCc,
    "pile_pubmed-abstracts": pile.PilePubmedAbstracts,
    "pile_pubmed-central": pile.PilePubmedCentral,
    "pile_stackexchange": pile.PileStackExchange,
    "pile_uspto": pile.PileUspto,
    "pile_ubuntu-irc": pile.PileUbuntuIrc,
    "pile_wikipedia": pile.PileWikipedia,
    "pile_youtubesubtitles": pile.PileYoutubeSubtitles,
    # BLiMP
    "blimp_adjunct_island": blimp.BlimpAdjunctIsland,
    "blimp_anaphor_gender_agreement": blimp.BlimpAnaphorGenderAgreement,
    "blimp_anaphor_number_agreement": blimp.BlimpAnaphorNumberAgreement,
    "blimp_animate_subject_passive": blimp.BlimpAnimateSubjectPassive,
    "blimp_animate_subject_trans": blimp.BlimpAnimateSubjectTrans,
    "blimp_causative": blimp.BlimpCausative,
    "blimp_complex_NP_island": blimp.BlimpComplex_NPIsland,
    "blimp_coordinate_structure_constraint_complex_left_branch": blimp.BlimpCoordinateStructureConstraintComplexLeftBranch,
    "blimp_coordinate_structure_constraint_object_extraction": blimp.BlimpCoordinateStructureConstraintObjectExtraction,
    "blimp_determiner_noun_agreement_1": blimp.BlimpDeterminerNounAgreement_1,
    "blimp_determiner_noun_agreement_2": blimp.BlimpDeterminerNounAgreement_2,
    "blimp_determiner_noun_agreement_irregular_1": blimp.BlimpDeterminerNounAgreementIrregular_1,
    "blimp_determiner_noun_agreement_irregular_2": blimp.BlimpDeterminerNounAgreementIrregular_2,
    "blimp_determiner_noun_agreement_with_adj_2": blimp.BlimpDeterminerNounAgreementWithAdj_2,
    "blimp_determiner_noun_agreement_with_adj_irregular_1": blimp.BlimpDeterminerNounAgreementWithAdjIrregular_1,
    "blimp_determiner_noun_agreement_with_adj_irregular_2": blimp.BlimpDeterminerNounAgreementWithAdjIrregular_2,
    "blimp_determiner_noun_agreement_with_adjective_1": blimp.BlimpDeterminerNounAgreementWithAdjective_1,
    "blimp_distractor_agreement_relational_noun": blimp.BlimpDistractorAgreementRelationalNoun,
    "blimp_distractor_agreement_relative_clause": blimp.BlimpDistractorAgreementRelativeClause,
    "blimp_drop_argument": blimp.BlimpDropArgument,
    "blimp_ellipsis_n_bar_1": blimp.BlimpEllipsisNBar_1,
    "blimp_ellipsis_n_bar_2": blimp.BlimpEllipsisNBar_2,
    "blimp_existential_there_object_raising": blimp.BlimpExistentialThereObjectRaising,
    "blimp_existential_there_quantifiers_1": blimp.BlimpExistentialThereQuantifiers_1,
    "blimp_existential_there_quantifiers_2": blimp.BlimpExistentialThereQuantifiers_2,
    "blimp_existential_there_subject_raising": blimp.BlimpExistentialThereSubjectRaising,
    "blimp_expletive_it_object_raising": blimp.BlimpExpletiveItObjectRaising,
    "blimp_inchoative": blimp.BlimpInchoative,
    "blimp_intransitive": blimp.BlimpIntransitive,
    "blimp_irregular_past_participle_adjectives": blimp.BlimpIrregularPastParticipleAdjectives,
    "blimp_irregular_past_participle_verbs": blimp.BlimpIrregularPastParticipleVerbs,
    "blimp_irregular_plural_subject_verb_agreement_1": blimp.BlimpIrregularPluralSubjectVerbAgreement_1,
    "blimp_irregular_plural_subject_verb_agreement_2": blimp.BlimpIrregularPluralSubjectVerbAgreement_2,
    "blimp_left_branch_island_echo_question": blimp.BlimpLeftBranchIslandEchoQuestion,
    "blimp_left_branch_island_simple_question": blimp.BlimpLeftBranchIslandSimpleQuestion,
    "blimp_matrix_question_npi_licensor_present": blimp.BlimpMatrixQuestionNpiLicensorPresent,
    "blimp_npi_present_1": blimp.BlimpNpiPresent_1,
    "blimp_npi_present_2": blimp.BlimpNpiPresent_2,
    "blimp_only_npi_licensor_present": blimp.BlimpOnlyNpiLicensorPresent,
    "blimp_only_npi_scope": blimp.BlimpOnlyNpiScope,
    "blimp_passive_1": blimp.BlimpPassive_1,
    "blimp_passive_2": blimp.BlimpPassive_2,
    "blimp_principle_A_c_command": blimp.BlimpPrinciple_ACCommand,
    "blimp_principle_A_case_1": blimp.BlimpPrinciple_ACase_1,
    "blimp_principle_A_case_2": blimp.BlimpPrinciple_ACase_2,
    "blimp_principle_A_domain_1": blimp.BlimpPrinciple_ADomain_1,
    "blimp_principle_A_domain_2": blimp.BlimpPrinciple_ADomain_2,
    "blimp_principle_A_domain_3": blimp.BlimpPrinciple_ADomain_3,
    "blimp_principle_A_reconstruction": blimp.BlimpPrinciple_AReconstruction,
    "blimp_regular_plural_subject_verb_agreement_1": blimp.BlimpRegularPluralSubjectVerbAgreement_1,
    "blimp_regular_plural_subject_verb_agreement_2": blimp.BlimpRegularPluralSubjectVerbAgreement_2,
    "blimp_sentential_negation_npi_licensor_present": blimp.BlimpSententialNegationNpiLicensorPresent,
    "blimp_sentential_negation_npi_scope": blimp.BlimpSententialNegationNpiScope,
    "blimp_sentential_subject_island": blimp.BlimpSententialSubjectIsland,
    "blimp_superlative_quantifiers_1": blimp.BlimpSuperlativeQuantifiers_1,
    "blimp_superlative_quantifiers_2": blimp.BlimpSuperlativeQuantifiers_2,
    "blimp_tough_vs_raising_1": blimp.BlimpToughVsRaising_1,
    "blimp_tough_vs_raising_2": blimp.BlimpToughVsRaising_2,
    "blimp_transitive": blimp.BlimpTransitive,
    "blimp_wh_island": blimp.BlimpWhIsland,
    "blimp_wh_questions_object_gap": blimp.BlimpWhQuestionsObjectGap,
    "blimp_wh_questions_subject_gap": blimp.BlimpWhQuestionsSubjectGap,
    "blimp_wh_questions_subject_gap_long_distance": blimp.BlimpWhQuestionsSubjectGapLongDistance,
    "blimp_wh_vs_that_no_gap": blimp.BlimpWhVsThatNoGap,
    "blimp_wh_vs_that_no_gap_long_distance": blimp.BlimpWhVsThatNoGapLongDistance,
    "blimp_wh_vs_that_with_gap": blimp.BlimpWhVsThatWithGap,
    "blimp_wh_vs_that_with_gap_long_distance": blimp.BlimpWhVsThatWithGapLongDistance,
    # Requires manual download of data.
    # "storycloze_2016": storycloze.StoryCloze2016,
    # "storycloze_2018": storycloze.StoryCloze2018,
    # "sat": sat.SATAnalogies,
<<<<<<< HEAD
    **xquad.construct_tasks(),
    **xnli.construct_tasks(),
=======
    **pawsx.construct_tasks(),
>>>>>>> 78e95bec
}


ALL_TASKS = sorted(list(TASK_REGISTRY))


def get_task(task_name):
    try:
        return TASK_REGISTRY[task_name]
    except KeyError:
        print("Available tasks:")
        pprint(TASK_REGISTRY)
        raise KeyError(f"Missing task {task_name}")


def get_task_name_from_object(task_object):
    for name, class_ in TASK_REGISTRY.items():
        if class_ is task_object:
            return name

    # this gives a mechanism for non-registered tasks to have a custom name anyways when reporting
    return (
        task_object.EVAL_HARNESS_NAME
        if hasattr(task_object, "EVAL_HARNESS_NAME")
        else type(task_object).__name__
    )


def get_task_dict(task_name_list: List[Union[str, lm_eval.base.Task]]):
    task_name_dict = {
        task_name: get_task(task_name)()
        for task_name in task_name_list
        if isinstance(task_name, str)
    }
    task_name_from_object_dict = {
        get_task_name_from_object(task_object): task_object
        for task_object in task_name_list
        if not isinstance(task_object, str)
    }
    assert set(task_name_dict.keys()).isdisjoint(set(task_name_from_object_dict.keys()))
    return {**task_name_dict, **task_name_from_object_dict}<|MERGE_RESOLUTION|>--- conflicted
+++ resolved
@@ -50,12 +50,9 @@
 from . import asdiv
 from . import gsm8k
 from . import storycloze
-<<<<<<< HEAD
 from . import xnli
 from . import xquad
-=======
 from . import pawsx
->>>>>>> 78e95bec
 
 ########################################
 # Translation tasks
@@ -289,12 +286,9 @@
     # "storycloze_2016": storycloze.StoryCloze2016,
     # "storycloze_2018": storycloze.StoryCloze2018,
     # "sat": sat.SATAnalogies,
-<<<<<<< HEAD
     **xquad.construct_tasks(),
     **xnli.construct_tasks(),
-=======
     **pawsx.construct_tasks(),
->>>>>>> 78e95bec
 }
 
 
