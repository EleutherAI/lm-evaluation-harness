--- conflicted
+++ resolved
@@ -10,52 +10,21 @@
 
 import logging
 
-<<<<<<< HEAD
-# import python tasks
-from .squadv2.task import SQuAD2
-from .scrolls.task import (
-    QuALITY,
-    NarrativeQA,
-    ContractNLI,
-    GovReport,
-    SummScreenFD,
-    QMSum,
-)
-
-from lm_eval.caching.cache import save_to_cache, load_from_cache
-from tqdm import tqdm
-
-eval_logger = utils.eval_logger
-
-
-def register_configurable_task(config: Dict[str, str]) -> int:
-    SubClass = type(
-        config["task"] + "ConfigurableTask",
-        (ConfigurableTask,),
-        {"CONFIG": TaskConfig(**config)},
-    )
-=======
->>>>>>> 4d7d2f64
 
 class TaskManager:
     """TaskManager indexes all tasks from the default `lm_eval/tasks/`
     and an optional directory if provided.
 
     """
-    def __init__(
-        self,
-        verbosity="INFO",
-        include_path=None
-        ) -> None:
+
+    def __init__(self, verbosity="INFO", include_path=None) -> None:
 
         self.verbosity = verbosity
         self.include_path = include_path
         self.logger = utils.eval_logger
         self.logger.setLevel(getattr(logging, f"{verbosity}"))
 
-        self._task_index = self.initialize_tasks(
-            include_path=include_path
-            )
+        self._task_index = self.initialize_tasks(include_path=include_path)
         self._all_tasks = sorted(list(self._task_index.keys()))
 
         self.task_group_map = collections.defaultdict(list)
@@ -80,37 +49,6 @@
             tasks = self._get_task_and_group(task_dir)
             task_index = {**tasks, **task_index}
 
-<<<<<<< HEAD
-def register_configurable_group(config: Dict[str, str], yaml_path: str = None) -> int:
-    group = config["group"]
-    all_task_list = config["task"]
-    config_list = [task for task in all_task_list if not isinstance(task, str)]
-    task_list = [task for task in all_task_list if isinstance(task, str)]
-
-    for task_config in config_list:
-        base_config = {}
-        task_name_config = {}
-        if "task" in task_config:
-            task_name = task_config["task"]
-            if task_name in ALL_TASKS:
-                task_obj = TASK_REGISTRY[task_name]
-                if isinstance(task_obj, tuple):
-                    _, task_obj = task_obj
-
-                if task_obj is not None:
-                    base_config = task_obj.CONFIG.to_dict(keep_callable=True)
-                    task_name_config["task"] = f"{group}_{task_name}"
-
-        task_config = utils.load_yaml_config(yaml_path, task_config)
-        var_configs = check_prompt_config(
-            {
-                **base_config,
-                **task_config,
-                **{"group": group},
-                **task_name_config,
-            },
-            yaml_path=os.path.dirname(yaml_path),
-=======
         return task_index
 
     @property
@@ -122,10 +60,7 @@
         return self._task_index
 
     def match_tasks(self, task_list):
-        return utils.pattern_match(
-            task_list, self.all_tasks
->>>>>>> 4d7d2f64
-        )
+        return utils.pattern_match(task_list, self.all_tasks)
 
     def _name_is_registered(self, name):
         if name in self.all_tasks:
@@ -138,12 +73,16 @@
         return False
 
     def _name_is_group(self, name):
-        if self._name_is_registered(name) and (self.task_index[name]["type"] == "group"):
+        if self._name_is_registered(name) and (
+            self.task_index[name]["type"] == "group"
+        ):
             return True
         return False
 
     def _name_is_python_task(self, name):
-        if self._name_is_registered(name) and (self.task_index[name]["type"] == "python_task"):
+        if self._name_is_registered(name) and (
+            self.task_index[name]["type"] == "python_task"
+        ):
             return True
         return False
 
@@ -188,12 +127,12 @@
         return config
 
     def _load_individual_task_or_group(
-            self,
-            name_or_config: Union[str, dict] = None,
-            parent_name: str = None,
-            update_config: dict = None,
-            yaml_path: str = None,
-        ) -> ConfigurableTask:
+        self,
+        name_or_config: Union[str, dict] = None,
+        parent_name: str = None,
+        update_config: dict = None,
+        yaml_path: str = None,
+    ) -> ConfigurableTask:
         def load_task(config, task, group=None, yaml_path=None):
             if "include" in config:
                 assert yaml_path is not None
@@ -232,7 +171,9 @@
                     group_config = self._get_config(name_or_config)
                     if set(group_config.keys()) > set(["task", "group"]):
                         update_config = {
-                            k:v for k,v in group_config.items() if k not in ["task", "group"]
+                            k: v
+                            for k, v in group_config.items()
+                            if k not in ["task", "group"]
                         }
                     yaml_path = self._get_yaml_path(group_name)
 
@@ -243,7 +184,7 @@
         if isinstance(name_or_config, dict):
 
             if update_config is not None:
-                name_or_config={
+                name_or_config = {
                     **name_or_config,
                     **update_config,
                 }
@@ -254,7 +195,9 @@
                 # if self._name_is_task(name) is False:
                 if self._name_is_group(name):
                     group_name = name
-                    update_config = {k:v for k,v in name_or_config.items() if k != "task"}
+                    update_config = {
+                        k: v for k, v in name_or_config.items() if k != "task"
+                    }
                     subtask_list = self._get_tasklist(name)
                     if subtask_list == -1:
                         subtask_list = self._get_config(name)["task"]
@@ -265,152 +208,60 @@
                         # Check if this is a duplicate.
                         if parent_name is not None:
                             name_or_config["group"] = parent_name
-                            num_duplicate = len(list(filter(lambda x: x.startswith(name), self.task_group_map[parent_name])))
+                            num_duplicate = len(
+                                list(
+                                    filter(
+                                        lambda x: x.startswith(name),
+                                        self.task_group_map[parent_name],
+                                    )
+                                )
+                            )
                             if num_duplicate > 0:
                                 name = f"{name}-{num_duplicate}"
                             self.task_group_map[parent_name].append(name)
 
-                        task_config={
-                                **base_task_config,
-                                **name_or_config,
-                            }
+                        task_config = {
+                            **base_task_config,
+                            **name_or_config,
+                        }
                     else:
                         task_config = name_or_config
-                    return load_task(task_config, task=name, group=parent_name, yaml_path=yaml_path)
+                    return load_task(
+                        task_config, task=name, group=parent_name, yaml_path=yaml_path
+                    )
             else:
                 group_name = name_or_config["group"]
                 subtask_list = name_or_config["task"]
                 # update_config = {k:v for k,v in name_or_config.items() if k != "task"}
                 if set(name_or_config.keys()) > set(["task", "group"]):
                     update_config = {
-                        k:v for k,v in name_or_config.items() if k not in ["task", "group"]
+                        k: v
+                        for k, v in name_or_config.items()
+                        if k not in ["task", "group"]
                     }
 
         all_subtasks = {}
-        if (parent_name is not None):
+        if parent_name is not None:
             all_subtasks = {group_name: (parent_name, None)}
 
-        fn = partial(self._load_individual_task_or_group, parent_name=group_name, update_config=update_config, yaml_path=yaml_path)
-        all_subtasks = {**all_subtasks, **dict(collections.ChainMap(*map(fn, subtask_list)))}
+        fn = partial(
+            self._load_individual_task_or_group,
+            parent_name=group_name,
+            update_config=update_config,
+            yaml_path=yaml_path,
+        )
+        all_subtasks = {
+            **all_subtasks,
+            **dict(collections.ChainMap(*map(fn, subtask_list))),
+        }
         return all_subtasks
-
-<<<<<<< HEAD
-    # Track whether any tasks failed during loading
-    import_fail = False
-    # Convert os.walk to a list
-    walk_list = list(os.walk(task_dir))
-
-    # Now use tqdm to iterate over the list
-    for root, subdirs, file_list in tqdm(
-        walk_list, desc="Processing task configuration directories", unit="dir"
-    ):
-        # if (subdirs == [] or subdirs == ["__pycache__"]) and (len(file_list) > 0):
-        for f in file_list:
-            if f.endswith(".yaml"):
-                yaml_path = os.path.join(root, f)
-                try:
-                    config = utils.load_yaml_config(yaml_path)
-
-                    if "task" not in config:
-                        continue
-
-                    all_configs = check_prompt_config(
-                        config, yaml_path=os.path.dirname(yaml_path)
-                    )
-                    for config in all_configs:
-                        if register_task:
-                            if isinstance(config["task"], str):
-                                register_configurable_task(config)
-                        else:
-                            if isinstance(config["task"], list):
-                                register_configurable_group(config, yaml_path)
-
-                # Log this silently and show it only when
-                # the user defines the appropriate verbosity.
-                except (ImportError, ModuleNotFoundError) as e:
-                    import_fail = True
-                    eval_logger.debug(
-                        f"{yaml_path}: {e}. Config will not be added to registry."
-                    )
-                except Exception as error:
-                    import traceback
-
-                    eval_logger.warning(
-                        "Unexpected error loading config in\n"
-                        f"                                 {yaml_path}\n"
-                        "                                 Config will not be added to registry\n"
-                        f"                                 Error: {error}\n"
-                        f"                                 Traceback: {traceback.format_exc()}"
-                    )
-
-    if import_fail:
-        eval_logger.warning(
-            "Some tasks could not be loaded due to missing dependencies."
-            " Run with `--verbosity DEBUG` for full details."
-        )
-    return 0
-=======
 
     def load_task_or_group(self, task_list: Union[str, list] = None) -> dict:
         """Loads a dictionary of task objects from a list
->>>>>>> 4d7d2f64
 
         :param task_list: Union[str, list] = None
             Single string or list of string of task names to be loaded
 
-<<<<<<< HEAD
-def include_path(task_dir, use_cache=False, rewrite_cache=False) -> None:
-    prefix = "registry-"
-
-    task_registry_file_name = f"{prefix}TASK_REGISTRY"
-    cached_group_registry_file_name = f"{prefix}GROUP_REGISTRY"
-    cached_all_tasks_file_name = f"{prefix}ALL_TASKS"
-
-    cached_task_registry: dict = load_from_cache(file_name=task_registry_file_name)
-    cached_group_registry: dict = load_from_cache(
-        file_name=cached_group_registry_file_name
-    )
-    cached_all_tasks: set = load_from_cache(file_name=cached_all_tasks_file_name)
-
-    caches_exist = cached_task_registry and cached_group_registry and cached_all_tasks
-
-    if not rewrite_cache and caches_exist:
-        for key, value in cached_task_registry.items():
-            TASK_REGISTRY[key] = value
-
-        for key, value in cached_group_registry.items():
-            GROUP_REGISTRY[key] = value
-
-        for key in cached_all_tasks:
-            ALL_TASKS.add(key)
-
-        return
-
-    include_task_folder(task_dir)
-    # Register Benchmarks after all tasks have been added
-    include_task_folder(task_dir, register_task=False)
-
-    if use_cache and (
-        # if not already cached, cache
-        not caches_exist
-        or rewrite_cache
-    ):
-        print("Rewriting tasks caches...")
-        save_to_cache(file_name=task_registry_file_name, obj=TASK_REGISTRY)
-        save_to_cache(file_name=cached_group_registry_file_name, obj=GROUP_REGISTRY)
-        save_to_cache(file_name=cached_all_tasks_file_name, obj=ALL_TASKS)
-
-    return
-
-
-def initialize_tasks(
-    verbosity="INFO", use_cache: bool = False, rewrite_cache: bool = False
-):
-    eval_logger.setLevel(getattr(logging, f"{verbosity}"))
-
-    task_dir = os.path.dirname(os.path.abspath(__file__)) + "/"
-    include_path(task_dir, use_cache, rewrite_cache)
-=======
         :return
             Dictionary of task objects
         """
@@ -418,12 +269,7 @@
             task_list = [task_list]
 
         all_loaded_tasks = dict(
-            collections.ChainMap(
-                *map(
-                    self._load_individual_task_or_group,
-                    task_list
-                )
-            )
+            collections.ChainMap(*map(self._load_individual_task_or_group, task_list))
         )
         return all_loaded_tasks
 
@@ -467,11 +313,11 @@
                         # This is a group config
                         tasks_and_groups[config["group"]] = {
                             "type": "group",
-                            "task": -1, # This signals that
-                                        # we don't need to know
-                                        # the task list for indexing
-                                        # as it can be loaded
-                                        # when called.
+                            "task": -1,  # This signals that
+                            # we don't need to know
+                            # the task list for indexing
+                            # as it can be loaded
+                            # when called.
                             "yaml_path": yaml_path,
                         }
 
@@ -490,7 +336,7 @@
                         tasks_and_groups[task] = {
                             "type": "task",
                             "yaml_path": yaml_path,
-                            }
+                        }
 
                         if "group" in config:
                             groups = config["group"]
@@ -510,7 +356,7 @@
                         self.logger.debug(f"File {f} in {root} could not be loaded")
 
         return tasks_and_groups
->>>>>>> 4d7d2f64
+
 
 def include_path(task_dir):
     logger = utils.eval_logger
@@ -521,24 +367,7 @@
     )
     return 0
 
-<<<<<<< HEAD
-def get_task(task_name, config):
-    try:
-        configurable_task_factory = TASK_REGISTRY[task_name]
-
-        task = configurable_task_factory(config=config)
-
-        return task
-    except KeyError:
-        eval_logger.info("Available tasks:")
-
-        all_tasks = list(TASK_REGISTRY) + list(GROUP_REGISTRY)
-
-        all_tasks.sort()
-
-        eval_logger.info(all_tasks)
-        raise KeyError(f"Missing task {task_name}")
-=======
+
 def initialize_tasks(verbosity="INFO"):
     logger = utils.eval_logger
     logger.setLevel(getattr(logging, f"{verbosity}"))
@@ -548,7 +377,7 @@
         "TaskManager will instead be used."
     )
     return 0
->>>>>>> 4d7d2f64
+
 
 def get_task_name_from_config(task_config: Dict[str, str]) -> str:
     if "task" in task_config:
@@ -558,6 +387,7 @@
     else:
         return "{dataset_path}".format(**task_config)
 
+
 def get_task_name_from_object(task_object):
     if hasattr(task_object, "config"):
         return task_object._config["task"]
@@ -570,7 +400,10 @@
         else type(task_object).__name__
     )
 
-def get_task_dict(task_name_list: List[Union[str, Dict, Task]], task_manager: TaskManager = None):
+
+def get_task_dict(
+    task_name_list: List[Union[str, Dict, Task]], task_manager: TaskManager = None
+):
     """Creates a dictionary of task objects from either a name of task, config, or prepared Task object.
 
     :param task_name_list: List[Union[str, Dict, Task]]
@@ -597,48 +430,12 @@
         if task_manager is None:
             task_manager = TaskManager()
 
-<<<<<<< HEAD
-                        task_name_from_registry_dict = {
-                            **task_name_from_registry_dict,
-                            **task_dict,
-                        }
-            else:
-                task_name = task_element
-                if task_name not in task_name_from_registry_dict:
-                    cache_key = f"raw-{task_name}"
-
-                    if task_name == "lambada_openai":
-                        a = 2
-
-                    cached_task_name_from_registry_dict = load_from_cache(
-                        file_name=cache_key
-                    )
-
-                    if cached_task_name_from_registry_dict:
-                        task_name_from_registry_dict = {
-                            **task_name_from_registry_dict,
-                            **cached_task_name_from_registry_dict,
-                        }
-
-                        continue
-
-                    task_name_from_registry_dict = {
-                        **task_name_from_registry_dict,
-                        task_name: get_task(task_name=task_element, config=config),
-                    }
-
-                    save_to_cache(file_name=cache_key, obj=task_name_from_registry_dict)
-
-                    pass
-
-        elif isinstance(task_element, dict):
-            task_element.update(config)
-=======
-        task_name_from_string_dict = task_manager.load_task_or_group(string_task_name_list)
+        task_name_from_string_dict = task_manager.load_task_or_group(
+            string_task_name_list
+        )
 
     for task_element in others_task_name_list:
         if isinstance(task_element, dict):
->>>>>>> 4d7d2f64
             task_name_from_config_dict = {
                 **task_name_from_config_dict,
                 **task_manager.load_config(config=task_element),
