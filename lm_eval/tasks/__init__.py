--- conflicted
+++ resolved
@@ -14,11 +14,6 @@
     and an optional directory if provided.
 
     """
-<<<<<<< HEAD
-
-    def __init__(self, verbosity="INFO", include_path=None) -> None:
-=======
->>>>>>> f6befdb9
 
     def __init__(self, verbosity="INFO", include_path=None) -> None:
         self.verbosity = verbosity
