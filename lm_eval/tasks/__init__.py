from promptsource.templates import DatasetTemplates
from pprint import pprint
from typing import List, Union

import lm_eval.base

from . import anli
from . import blimp
from . import coqa
from . import crows_pairs_multilingual
from . import drop
from . import e2e_nlg_cleaned
from . import flores_101
from . import gem_asset_turk
from . import gem_mlsum
from . import gem_webnlg
from . import gem_xsum
from . import glue
from . import hans
from . import huff_post
from . import lama
from . import lince
from . import race
from . import superglue
from . import wino_bias
from . import wmt
from . import crd3
from . import cnn_dailymail
from . import diabla
<<<<<<< HEAD
from . import xquad
=======
from . import schema_guided_dstc8
from . import piaf

>>>>>>> 9e31788e

########################################
# All tasks
########################################


TASK_REGISTRY = {
    # GLUE
    "cola": glue.CoLA,
    "mnli": glue.MNLI,
    "mnli_mismatched": glue.MNLIMismatched,
    "mrpc": glue.MRPC,
    "rte": glue.RTE,
    "qnli": glue.QNLI,
    "qqp": glue.QQP,
    # "stsb": glue.STSB, # not implemented yet
    "sst": glue.SST,
    "wnli": glue.WNLI,
    # SuperGLUE
    "boolq": superglue.BoolQ,
    "cb": superglue.CommitmentBank,
    "copa": superglue.Copa,
    "multirc": superglue.MultiRC,
    "record": superglue.ReCoRD,
    "wic": superglue.WordsInContext,
    "wsc": superglue.SGWinogradSchemaChallenge,
    "axg": superglue.WinogenderSchemaDiagnostics,
    "axb": superglue.BroadcoverageDiagnostics,
    # Order by benchmark/genre?
    "coqa": coqa.CoQA,
    "drop": drop.DROP,
    **gem_webnlg.construct_tasks(),
    # multilingual lambada
    **gem_asset_turk.construct_tasks(),
    "e2e_nlg_cleaned": e2e_nlg_cleaned.E2E_NLG_Cleaned,
    "schema_guided_dstc8": schema_guided_dstc8.Schema_Guided_DSTC8,
    # formatted as gsarti/flores_101_[LANG]
    **flores_101.construct_tasks(),
    "lama_trex": lama.Trex,
    "lama_squad": lama.Squad,
    "lama_google_re": lama.google_re,
    "lama_concptnet": lama.Conceptnet,
    "race": race.RACE,
    # "naturalqs": naturalqs.NaturalQs, # not implemented yet
    "anli_r1": anli.ANLIRound1,
    "anli_r2": anli.ANLIRound2,
    "anli_r3": anli.ANLIRound3,
    "hans": hans.HANS,
    # BLiMP
    "blimp_adjunct_island": blimp.BlimpAdjunctIsland,
    "blimp_anaphor_gender_agreement": blimp.BlimpAnaphorGenderAgreement,
    "blimp_anaphor_number_agreement": blimp.BlimpAnaphorNumberAgreement,
    "blimp_animate_subject_passive": blimp.BlimpAnimateSubjectPassive,
    "blimp_animate_subject_trans": blimp.BlimpAnimateSubjectTrans,
    "blimp_causative": blimp.BlimpCausative,
    "blimp_complex_NP_island": blimp.BlimpComplex_NPIsland,
    "blimp_coordinate_structure_constraint_complex_left_branch": blimp.BlimpCoordinateStructureConstraintComplexLeftBranch,
    "blimp_coordinate_structure_constraint_object_extraction": blimp.BlimpCoordinateStructureConstraintObjectExtraction,
    "blimp_determiner_noun_agreement_1": blimp.BlimpDeterminerNounAgreement_1,
    "blimp_determiner_noun_agreement_2": blimp.BlimpDeterminerNounAgreement_2,
    "blimp_determiner_noun_agreement_irregular_1": blimp.BlimpDeterminerNounAgreementIrregular_1,
    "blimp_determiner_noun_agreement_irregular_2": blimp.BlimpDeterminerNounAgreementIrregular_2,
    "blimp_determiner_noun_agreement_with_adj_2": blimp.BlimpDeterminerNounAgreementWithAdj_2,
    "blimp_determiner_noun_agreement_with_adj_irregular_1": blimp.BlimpDeterminerNounAgreementWithAdjIrregular_1,
    "blimp_determiner_noun_agreement_with_adj_irregular_2": blimp.BlimpDeterminerNounAgreementWithAdjIrregular_2,
    "blimp_determiner_noun_agreement_with_adjective_1": blimp.BlimpDeterminerNounAgreementWithAdjective_1,
    "blimp_distractor_agreement_relational_noun": blimp.BlimpDistractorAgreementRelationalNoun,
    "blimp_distractor_agreement_relative_clause": blimp.BlimpDistractorAgreementRelativeClause,
    "blimp_drop_argument": blimp.BlimpDropArgument,
    "blimp_ellipsis_n_bar_1": blimp.BlimpEllipsisNBar_1,
    "blimp_ellipsis_n_bar_2": blimp.BlimpEllipsisNBar_2,
    "blimp_existential_there_object_raising": blimp.BlimpExistentialThereObjectRaising,
    "blimp_existential_there_quantifiers_1": blimp.BlimpExistentialThereQuantifiers_1,
    "blimp_existential_there_quantifiers_2": blimp.BlimpExistentialThereQuantifiers_2,
    "blimp_existential_there_subject_raising": blimp.BlimpExistentialThereSubjectRaising,
    "blimp_expletive_it_object_raising": blimp.BlimpExpletiveItObjectRaising,
    "blimp_inchoative": blimp.BlimpInchoative,
    "blimp_intransitive": blimp.BlimpIntransitive,
    "blimp_irregular_past_participle_adjectives": blimp.BlimpIrregularPastParticipleAdjectives,
    "blimp_irregular_past_participle_verbs": blimp.BlimpIrregularPastParticipleVerbs,
    "blimp_irregular_plural_subject_verb_agreement_1": blimp.BlimpIrregularPluralSubjectVerbAgreement_1,
    "blimp_irregular_plural_subject_verb_agreement_2": blimp.BlimpIrregularPluralSubjectVerbAgreement_2,
    "blimp_left_branch_island_echo_question": blimp.BlimpLeftBranchIslandEchoQuestion,
    "blimp_left_branch_island_simple_question": blimp.BlimpLeftBranchIslandSimpleQuestion,
    "blimp_matrix_question_npi_licensor_present": blimp.BlimpMatrixQuestionNpiLicensorPresent,
    "blimp_npi_present_1": blimp.BlimpNpiPresent_1,
    "blimp_npi_present_2": blimp.BlimpNpiPresent_2,
    "blimp_only_npi_licensor_present": blimp.BlimpOnlyNpiLicensorPresent,
    "blimp_only_npi_scope": blimp.BlimpOnlyNpiScope,
    "blimp_passive_1": blimp.BlimpPassive_1,
    "blimp_passive_2": blimp.BlimpPassive_2,
    "blimp_principle_A_c_command": blimp.BlimpPrinciple_ACCommand,
    "blimp_principle_A_case_1": blimp.BlimpPrinciple_ACase_1,
    "blimp_principle_A_case_2": blimp.BlimpPrinciple_ACase_2,
    "blimp_principle_A_domain_1": blimp.BlimpPrinciple_ADomain_1,
    "blimp_principle_A_domain_2": blimp.BlimpPrinciple_ADomain_2,
    "blimp_principle_A_domain_3": blimp.BlimpPrinciple_ADomain_3,
    "blimp_principle_A_reconstruction": blimp.BlimpPrinciple_AReconstruction,
    "blimp_regular_plural_subject_verb_agreement_1": blimp.BlimpRegularPluralSubjectVerbAgreement_1,
    "blimp_regular_plural_subject_verb_agreement_2": blimp.BlimpRegularPluralSubjectVerbAgreement_2,
    "blimp_sentential_negation_npi_licensor_present": blimp.BlimpSententialNegationNpiLicensorPresent,
    "blimp_sentential_negation_npi_scope": blimp.BlimpSententialNegationNpiScope,
    "blimp_sentential_subject_island": blimp.BlimpSententialSubjectIsland,
    "blimp_superlative_quantifiers_1": blimp.BlimpSuperlativeQuantifiers_1,
    "blimp_superlative_quantifiers_2": blimp.BlimpSuperlativeQuantifiers_2,
    "blimp_tough_vs_raising_1": blimp.BlimpToughVsRaising_1,
    "blimp_tough_vs_raising_2": blimp.BlimpToughVsRaising_2,
    "blimp_transitive": blimp.BlimpTransitive,
    "blimp_wh_island": blimp.BlimpWhIsland,
    "blimp_wh_questions_object_gap": blimp.BlimpWhQuestionsObjectGap,
    "blimp_wh_questions_subject_gap": blimp.BlimpWhQuestionsSubjectGap,
    "blimp_wh_questions_subject_gap_long_distance": blimp.BlimpWhQuestionsSubjectGapLongDistance,
    "blimp_wh_vs_that_no_gap": blimp.BlimpWhVsThatNoGap,
    "blimp_wh_vs_that_no_gap_long_distance": blimp.BlimpWhVsThatNoGapLongDistance,
    "blimp_wh_vs_that_with_gap": blimp.BlimpWhVsThatWithGap,
    "blimp_wh_vs_that_with_gap_long_distance": blimp.BlimpWhVsThatWithGapLongDistance,
    "cnn_dailymail": cnn_dailymail.CnnDailyMail,
    # GEM/mlsum
    "mlsum_es": gem_mlsum.GEMMLSUMEs,
    "mlsum_de": gem_mlsum.GEMMLSUMDe,
    "mlsum_es_covid_challenge_set": gem_mlsum.GEMMLSUMEsChallgeTestCovid,
    "mlsum_de_covid_challenge_set": gem_mlsum.GEMMLSUMDeChallgeTestCovid,
    # Requires manual download of data.
    # "storycloze_2016": storycloze.StoryCloze2016,
    # "storycloze_2018": storycloze.StoryCloze2018,
    # "sat": sat.SATAnalogies,
    # GEM/xum
    "gem_xsum": gem_xsum.GEMXSUM,
    "gem_xsum_challenge_sample": gem_xsum.GEMXSUMChallgeSample,
    "gem_xsum_challenge_test_backtranslation": gem_xsum.GEMXSUMChallgeTestBacktranslation,
    "gem_xsum_challenge_test_bfp_02": gem_xsum.GEMXSUMChallgeTestBFP02,
    "gem_xsum_challenge_test_bfp_05": gem_xsum.GEMXSUMChallgeTestBFP05,
    "gem_xsum_challenge_test_nopunc": gem_xsum.GEMXSUMChallgeTestNopunc,
    "gem_xsum_challenge_test_covid": gem_xsum.GEMXSUMChallgeTestCovid,
    # LAMA
    "lama-trex": lama.Trex,
    "lama-squad": lama.Squad,
    "lama-google_re": lama.google_re,
    "lama-concptnet": lama.Conceptnet,
    "bigscience-lama": lama.BigScienceLAMA,
    # WinoBias
    "wino_bias_type1_pro": wino_bias.WinoBiasType1Pro,
    "wino_bias_type1_anti": wino_bias.WinoBiasType1Anti,
    "wino_bias_type2_pro": wino_bias.WinoBiasType2Pro,
    "wino_bias_type2_anti": wino_bias.WinoBiasType2Anti,
    # Crows-Pairs
    "crows_pairs_english": crows_pairs_multilingual.CrowsPairsEnglish,
    "crows_pairs_french": crows_pairs_multilingual.CrowsPairsFrench,
    # News
    "huffpost": huff_post.HuffPost,
    # Code-switching
    "lince_sa": lince.LinCESentimentAnalysis,
    # CRD3
    "crd3": crd3.CRD3,
    # WMT
    **wmt.create_year_tasks(wmt.WMT14_TASKS),
    # DiaBLa
    "diabla": diabla.DiaBLa,
<<<<<<< HEAD
    
    "xquad.en": xquad.xquad_en,
    "xquad.ar": xquad.xquad_ar,
=======
    # piaf
    "piaf": piaf.PIAF,
>>>>>>> 9e31788e
}


ALL_TASKS = sorted(list(TASK_REGISTRY))


def get_task(task_name):
    try:
        return TASK_REGISTRY[task_name]
    except KeyError as e:
        print("Available tasks:")
        pprint(TASK_REGISTRY)
        raise KeyError(f"Missing task {task_name}")


def get_task_name_from_object(task_object):
    for name, class_ in TASK_REGISTRY.items():
        if class_ is task_object:
            return name

    # this gives a mechanism for non-registered tasks to have a custom name anyways when reporting
    return (
        task_object.EVAL_HARNESS_NAME
        if hasattr(task_object, "EVAL_HARNESS_NAME")
        else type(task_object).__name__
    )


def get_task_dict(task_name_list: List[Union[str, lm_eval.base.Task]]):
    task_name_dict = {
        task_name: get_task(task_name)()
        for task_name in task_name_list
        if isinstance(task_name, str)
    }
    task_name_from_object_dict = {
        get_task_name_from_object(task_object): task_object
        for task_object in task_name_list
        if not isinstance(task_object, str)
    }
    assert set(task_name_dict.keys()).isdisjoint(set(task_name_from_object_dict.keys()))
    return {**task_name_dict, **task_name_from_object_dict}


def get_task_dict_promptsource(task_name_list: List[str]):
    """Loads a task instance for each prompt written for that task."""
    task_name_dict = {}

    for task_name in task_name_list:
        assert isinstance(task_name, str)

        # Static version of the Task Use this to get HF dataset path / name.
        static_task_obj = get_task(task_name)
        if issubclass(static_task_obj, lm_eval.base.PromptSourceTask):
            # Create the proper task name arg for DatasetTemplates.
            sub_task = (
                f"/{static_task_obj.DATASET_NAME}"
                if static_task_obj.DATASET_NAME
                else ""
            )
            ps_task_name = f"{static_task_obj.DATASET_PATH}{sub_task}"

            task_prompts = DatasetTemplates(ps_task_name)
            for prompt_name in task_prompts.all_template_names:
                prompt = task_prompts[prompt_name]
                # NOTE: We choose a sep that can be easily split.
                task_name_dict[f"{task_name}+{prompt_name}"] = get_task(task_name)(
                    prompt=prompt
                )
        else:
            # This is a task with a null prompt.
            # Right now, the only use case are `PerplexityTask`s.
            task_name_dict[f"{task_name}+null"] = static_task_obj()
    return task_name_dict<|MERGE_RESOLUTION|>--- conflicted
+++ resolved
@@ -27,13 +27,9 @@
 from . import crd3
 from . import cnn_dailymail
 from . import diabla
-<<<<<<< HEAD
 from . import xquad
-=======
 from . import schema_guided_dstc8
 from . import piaf
-
->>>>>>> 9e31788e
 
 ########################################
 # All tasks
@@ -192,14 +188,12 @@
     **wmt.create_year_tasks(wmt.WMT14_TASKS),
     # DiaBLa
     "diabla": diabla.DiaBLa,
-<<<<<<< HEAD
-    
+   # add_xquad 
     "xquad.en": xquad.xquad_en,
     "xquad.ar": xquad.xquad_ar,
-=======
-    # piaf
+
+  # piaf
     "piaf": piaf.PIAF,
->>>>>>> 9e31788e
 }
 
 
