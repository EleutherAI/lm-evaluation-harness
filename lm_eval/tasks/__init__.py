--- conflicted
+++ resolved
@@ -58,14 +58,11 @@
 from . import mlqa
 from . import gnad10
 from . import mlsum
-<<<<<<< HEAD
 from . import germeval_2018
-=======
 from . import germeval2017
 from . import german_ler_ppl
 from . import german_europarl_ppl
 from . import oscar_ppl
->>>>>>> 04ffb502
 
 ########################################
 # Translation tasks
@@ -310,15 +307,12 @@
     **stereoset.construct_tasks(),
     **mlqa.construct_tasks(),
     **mlsum.construct_tasks(),
-<<<<<<< HEAD
     "germeval18_coarse": germeval_2018.GermEval2018,
     "germeval18_fine": germeval_2018.GermEval2018_fine,
-=======
     "germeval2017": germeval2017.GermEval2017,
     "german_ler_ppl": german_ler_ppl.GermanLERPerplexity,
     "german_europarl_ppl": german_europarl_ppl.GermanEuroparlPerplexity,
     "oscar_ppl_de": oscar_ppl.OscarPerplexityGerman,
->>>>>>> 04ffb502
 }
 
 
