from pprint import pprint
from typing import List, Union

import sacrebleu
import lm_eval.base

from . import superglue
from . import glue
from . import arc
from . import coqa
from . import race
from . import webqs
from . import anli
from . import wsc273
from . import winogrande
from . import quac
from . import hellaswag
from . import swag
from . import openbookqa
from . import squad
from . import naturalqs
from . import sat
from . import arithmetic
from . import lambada
from . import piqa
from . import prost
from . import mc_taco
from . import triviaqa
from . import pubmedqa
from . import sciq
from . import qasper
from . import qa4mre
from . import translation
from . import headqa
from . import mathqa
from . import hendrycks_ethics
from . import drop
from . import unscramble
from . import logiqa
from . import hendrycks_test
from . import hendrycks_math
from . import cbt
from . import lambada_cloze
from . import pile
from . import wikitext
from . import lambada_multilingual
from . import mutual
from . import truthfulqa
from . import blimp
from . import asdiv
from . import gsm8k
from . import storycloze
<<<<<<< HEAD
from . import xnli
=======
from . import xquad
>>>>>>> 821ef09d

########################################
# Translation tasks
########################################

# 6 total
gpt3_translation_benchmarks = {
    "wmt14": ["en-fr", "fr-en"],  # French
    "wmt16": ["en-ro", "ro-en", "de-en", "en-de"],  # German, Romanian
}


# 28 total
selected_translation_benchmarks = {
    **gpt3_translation_benchmarks,
    "wmt20": sacrebleu.get_langpairs_for_testset("wmt20"),
    "iwslt17": ["en-ar", "ar-en"],  # Arabic
}

# 319 total
all_translation_benchmarks = {
    ts: sacrebleu.get_langpairs_for_testset(ts)
    for ts in sacrebleu.get_available_testsets()
}


########################################
# All tasks
########################################


TASK_REGISTRY = {
    # GLUE
    "cola": glue.CoLA,
    "mnli": glue.MNLI,
    "mnli_mismatched": glue.MNLIMismatched,
    "mrpc": glue.MRPC,
    "rte": glue.RTE,
    "qnli": glue.QNLI,
    "qqp": glue.QQP,
    # "stsb": glue.STSB, # not implemented yet
    "sst": glue.SST,
    "wnli": glue.WNLI,
    # SuperGLUE
    "boolq": superglue.BoolQ,
    "cb": superglue.CommitmentBank,
    "copa": superglue.Copa,
    "multirc": superglue.MultiRC,
    "record": superglue.ReCoRD,
    "wic": superglue.WordsInContext,
    "wsc": superglue.SGWinogradSchemaChallenge,
    # Order by benchmark/genre?
    "coqa": coqa.CoQA,
    "drop": drop.DROP,
    "lambada": lambada.LAMBADA,
    "lambada_cloze": lambada_cloze.LAMBADA_cloze,
    # multilingual lambada
    **lambada_multilingual.construct_tasks(),
    "wikitext": wikitext.WikiText,
    # "cbt-cn": cbt.CBTCN, # disabled pending context length fix
    # "cbt-ne": cbt.CBTNE, # disabled pending context length fix
    "piqa": piqa.PiQA,
    "prost": prost.PROST,
    "mc_taco": mc_taco.MCTACO,
    # Science related
    "pubmedqa": pubmedqa.Pubmed_QA,
    "sciq": sciq.SciQ,
    "qasper": qasper.QASPER,
    "qa4mre_2011": qa4mre.QA4MRE_2011,
    "qa4mre_2012": qa4mre.QA4MRE_2012,
    "qa4mre_2013": qa4mre.QA4MRE_2013,
    "triviaqa": triviaqa.TriviaQA,
    "arc_easy": arc.ARCEasy,
    "arc_challenge": arc.ARCChallenge,
    # "quac": quac.QuAC, # not implemented yet
    "logiqa": logiqa.LogiQA,
    "hellaswag": hellaswag.HellaSwag,
    "swag": swag.SWAG,
    "openbookqa": openbookqa.OpenBookQA,
    "squad2": squad.SQuAD2,
    "race": race.RACE,
    # "naturalqs": naturalqs.NaturalQs, # not implemented yet
    "headqa": headqa.HeadQAEsDeprecated,  # for backwards compat - headqa used to default to es
    "headqa_es": headqa.HeadQAEs,
    "headqa_en": headqa.HeadQAEn,
    "mathqa": mathqa.MathQA,
    "webqs": webqs.WebQs,
    "wsc273": wsc273.WinogradSchemaChallenge273,
    "winogrande": winogrande.Winogrande,
    "anli_r1": anli.ANLIRound1,
    "anli_r2": anli.ANLIRound2,
    "anli_r3": anli.ANLIRound3,
    "ethics_cm": hendrycks_ethics.EthicsCM,
    "ethics_deontology": hendrycks_ethics.EthicsDeontology,
    "ethics_justice": hendrycks_ethics.EthicsJustice,
    "ethics_utilitarianism_original": hendrycks_ethics.EthicsUtilitarianismOriginal,
    "ethics_utilitarianism": hendrycks_ethics.EthicsUtilitarianism,
    "ethics_virtue": hendrycks_ethics.EthicsVirtue,
    "truthfulqa_mc": truthfulqa.TruthfulQAMultipleChoice,
    "truthfulqa_gen": truthfulqa.TruthfulQAGeneration,
    # dialogue
    "mutual": mutual.MuTual,
    "mutual_plus": mutual.MuTualPlus,
    # math
    "math_algebra": hendrycks_math.MathAlgebra,
    "math_counting_and_prob": hendrycks_math.MathCountingAndProbability,
    "math_geometry": hendrycks_math.MathGeometry,
    "math_intermediate_algebra": hendrycks_math.MathIntermediateAlgebra,
    "math_num_theory": hendrycks_math.MathNumberTheory,
    "math_prealgebra": hendrycks_math.MathPrealgebra,
    "math_precalc": hendrycks_math.MathPrecalculus,
    "math_asdiv": asdiv.Asdiv,
    "gsm8k": gsm8k.GradeSchoolMath8K,
    # arithmetic
    "arithmetic_2da": arithmetic.Arithmetic2DPlus,
    "arithmetic_2ds": arithmetic.Arithmetic2DMinus,
    "arithmetic_3da": arithmetic.Arithmetic3DPlus,
    "arithmetic_3ds": arithmetic.Arithmetic3DMinus,
    "arithmetic_4da": arithmetic.Arithmetic4DPlus,
    "arithmetic_4ds": arithmetic.Arithmetic4DMinus,
    "arithmetic_5da": arithmetic.Arithmetic5DPlus,
    "arithmetic_5ds": arithmetic.Arithmetic5DMinus,
    "arithmetic_2dm": arithmetic.Arithmetic2DMultiplication,
    "arithmetic_1dc": arithmetic.Arithmetic1DComposite,
    # TODO Perhaps make these groups of tasks
    #   e.g. anli, arithmetic, openai_translations, harness_translations
    # hendrycksTest (57 tasks)
    **hendrycks_test.create_all_tasks(),
    # e.g. wmt14-fr-en
    **translation.create_tasks_from_benchmarks(gpt3_translation_benchmarks),
    # chef's selection, mostly wmt20
    **translation.create_tasks_from_benchmarks(selected_translation_benchmarks),
    # Word Scrambling and Manipulation Tasks
    "anagrams1": unscramble.Anagrams1,
    "anagrams2": unscramble.Anagrams2,
    "cycle_letters": unscramble.CycleLetters,
    "random_insertion": unscramble.RandomInsertion,
    "reversed_words": unscramble.ReversedWords,
    # Pile
    "pile_arxiv": pile.PileArxiv,
    "pile_books3": pile.PileBooks3,
    "pile_bookcorpus2": pile.PileBookCorpus2,
    "pile_dm-mathematics": pile.PileDmMathematics,
    "pile_enron": pile.PileEnron,
    "pile_europarl": pile.PileEuroparl,
    "pile_freelaw": pile.PileFreeLaw,
    "pile_github": pile.PileGithub,
    "pile_gutenberg": pile.PileGutenberg,
    "pile_hackernews": pile.PileHackernews,
    "pile_nih-exporter": pile.PileNIHExporter,
    "pile_opensubtitles": pile.PileOpenSubtitles,
    "pile_openwebtext2": pile.PileOpenWebText2,
    "pile_philpapers": pile.PilePhilPapers,
    "pile_pile-cc": pile.PilePileCc,
    "pile_pubmed-abstracts": pile.PilePubmedAbstracts,
    "pile_pubmed-central": pile.PilePubmedCentral,
    "pile_stackexchange": pile.PileStackExchange,
    "pile_uspto": pile.PileUspto,
    "pile_ubuntu-irc": pile.PileUbuntuIrc,
    "pile_wikipedia": pile.PileWikipedia,
    "pile_youtubesubtitles": pile.PileYoutubeSubtitles,
    # BLiMP
    "blimp_adjunct_island": blimp.BlimpAdjunctIsland,
    "blimp_anaphor_gender_agreement": blimp.BlimpAnaphorGenderAgreement,
    "blimp_anaphor_number_agreement": blimp.BlimpAnaphorNumberAgreement,
    "blimp_animate_subject_passive": blimp.BlimpAnimateSubjectPassive,
    "blimp_animate_subject_trans": blimp.BlimpAnimateSubjectTrans,
    "blimp_causative": blimp.BlimpCausative,
    "blimp_complex_NP_island": blimp.BlimpComplex_NPIsland,
    "blimp_coordinate_structure_constraint_complex_left_branch": blimp.BlimpCoordinateStructureConstraintComplexLeftBranch,
    "blimp_coordinate_structure_constraint_object_extraction": blimp.BlimpCoordinateStructureConstraintObjectExtraction,
    "blimp_determiner_noun_agreement_1": blimp.BlimpDeterminerNounAgreement_1,
    "blimp_determiner_noun_agreement_2": blimp.BlimpDeterminerNounAgreement_2,
    "blimp_determiner_noun_agreement_irregular_1": blimp.BlimpDeterminerNounAgreementIrregular_1,
    "blimp_determiner_noun_agreement_irregular_2": blimp.BlimpDeterminerNounAgreementIrregular_2,
    "blimp_determiner_noun_agreement_with_adj_2": blimp.BlimpDeterminerNounAgreementWithAdj_2,
    "blimp_determiner_noun_agreement_with_adj_irregular_1": blimp.BlimpDeterminerNounAgreementWithAdjIrregular_1,
    "blimp_determiner_noun_agreement_with_adj_irregular_2": blimp.BlimpDeterminerNounAgreementWithAdjIrregular_2,
    "blimp_determiner_noun_agreement_with_adjective_1": blimp.BlimpDeterminerNounAgreementWithAdjective_1,
    "blimp_distractor_agreement_relational_noun": blimp.BlimpDistractorAgreementRelationalNoun,
    "blimp_distractor_agreement_relative_clause": blimp.BlimpDistractorAgreementRelativeClause,
    "blimp_drop_argument": blimp.BlimpDropArgument,
    "blimp_ellipsis_n_bar_1": blimp.BlimpEllipsisNBar_1,
    "blimp_ellipsis_n_bar_2": blimp.BlimpEllipsisNBar_2,
    "blimp_existential_there_object_raising": blimp.BlimpExistentialThereObjectRaising,
    "blimp_existential_there_quantifiers_1": blimp.BlimpExistentialThereQuantifiers_1,
    "blimp_existential_there_quantifiers_2": blimp.BlimpExistentialThereQuantifiers_2,
    "blimp_existential_there_subject_raising": blimp.BlimpExistentialThereSubjectRaising,
    "blimp_expletive_it_object_raising": blimp.BlimpExpletiveItObjectRaising,
    "blimp_inchoative": blimp.BlimpInchoative,
    "blimp_intransitive": blimp.BlimpIntransitive,
    "blimp_irregular_past_participle_adjectives": blimp.BlimpIrregularPastParticipleAdjectives,
    "blimp_irregular_past_participle_verbs": blimp.BlimpIrregularPastParticipleVerbs,
    "blimp_irregular_plural_subject_verb_agreement_1": blimp.BlimpIrregularPluralSubjectVerbAgreement_1,
    "blimp_irregular_plural_subject_verb_agreement_2": blimp.BlimpIrregularPluralSubjectVerbAgreement_2,
    "blimp_left_branch_island_echo_question": blimp.BlimpLeftBranchIslandEchoQuestion,
    "blimp_left_branch_island_simple_question": blimp.BlimpLeftBranchIslandSimpleQuestion,
    "blimp_matrix_question_npi_licensor_present": blimp.BlimpMatrixQuestionNpiLicensorPresent,
    "blimp_npi_present_1": blimp.BlimpNpiPresent_1,
    "blimp_npi_present_2": blimp.BlimpNpiPresent_2,
    "blimp_only_npi_licensor_present": blimp.BlimpOnlyNpiLicensorPresent,
    "blimp_only_npi_scope": blimp.BlimpOnlyNpiScope,
    "blimp_passive_1": blimp.BlimpPassive_1,
    "blimp_passive_2": blimp.BlimpPassive_2,
    "blimp_principle_A_c_command": blimp.BlimpPrinciple_ACCommand,
    "blimp_principle_A_case_1": blimp.BlimpPrinciple_ACase_1,
    "blimp_principle_A_case_2": blimp.BlimpPrinciple_ACase_2,
    "blimp_principle_A_domain_1": blimp.BlimpPrinciple_ADomain_1,
    "blimp_principle_A_domain_2": blimp.BlimpPrinciple_ADomain_2,
    "blimp_principle_A_domain_3": blimp.BlimpPrinciple_ADomain_3,
    "blimp_principle_A_reconstruction": blimp.BlimpPrinciple_AReconstruction,
    "blimp_regular_plural_subject_verb_agreement_1": blimp.BlimpRegularPluralSubjectVerbAgreement_1,
    "blimp_regular_plural_subject_verb_agreement_2": blimp.BlimpRegularPluralSubjectVerbAgreement_2,
    "blimp_sentential_negation_npi_licensor_present": blimp.BlimpSententialNegationNpiLicensorPresent,
    "blimp_sentential_negation_npi_scope": blimp.BlimpSententialNegationNpiScope,
    "blimp_sentential_subject_island": blimp.BlimpSententialSubjectIsland,
    "blimp_superlative_quantifiers_1": blimp.BlimpSuperlativeQuantifiers_1,
    "blimp_superlative_quantifiers_2": blimp.BlimpSuperlativeQuantifiers_2,
    "blimp_tough_vs_raising_1": blimp.BlimpToughVsRaising_1,
    "blimp_tough_vs_raising_2": blimp.BlimpToughVsRaising_2,
    "blimp_transitive": blimp.BlimpTransitive,
    "blimp_wh_island": blimp.BlimpWhIsland,
    "blimp_wh_questions_object_gap": blimp.BlimpWhQuestionsObjectGap,
    "blimp_wh_questions_subject_gap": blimp.BlimpWhQuestionsSubjectGap,
    "blimp_wh_questions_subject_gap_long_distance": blimp.BlimpWhQuestionsSubjectGapLongDistance,
    "blimp_wh_vs_that_no_gap": blimp.BlimpWhVsThatNoGap,
    "blimp_wh_vs_that_no_gap_long_distance": blimp.BlimpWhVsThatNoGapLongDistance,
    "blimp_wh_vs_that_with_gap": blimp.BlimpWhVsThatWithGap,
    "blimp_wh_vs_that_with_gap_long_distance": blimp.BlimpWhVsThatWithGapLongDistance,
    # Requires manual download of data.
    # "storycloze_2016": storycloze.StoryCloze2016,
    # "storycloze_2018": storycloze.StoryCloze2018,
    # "sat": sat.SATAnalogies,
<<<<<<< HEAD
    **xnli.construct_tasks(),
=======
    **xquad.construct_tasks(),
>>>>>>> 821ef09d
}


ALL_TASKS = sorted(list(TASK_REGISTRY))


def get_task(task_name):
    try:
        return TASK_REGISTRY[task_name]
    except KeyError:
        print("Available tasks:")
        pprint(TASK_REGISTRY)
        raise KeyError(f"Missing task {task_name}")


def get_task_name_from_object(task_object):
    for name, class_ in TASK_REGISTRY.items():
        if class_ is task_object:
            return name

    # this gives a mechanism for non-registered tasks to have a custom name anyways when reporting
    return (
        task_object.EVAL_HARNESS_NAME
        if hasattr(task_object, "EVAL_HARNESS_NAME")
        else type(task_object).__name__
    )


def get_task_dict(task_name_list: List[Union[str, lm_eval.base.Task]]):
    task_name_dict = {
        task_name: get_task(task_name)()
        for task_name in task_name_list
        if isinstance(task_name, str)
    }
    task_name_from_object_dict = {
        get_task_name_from_object(task_object): task_object
        for task_object in task_name_list
        if not isinstance(task_object, str)
    }
    assert set(task_name_dict.keys()).isdisjoint(set(task_name_from_object_dict.keys()))
    return {**task_name_dict, **task_name_from_object_dict}<|MERGE_RESOLUTION|>--- conflicted
+++ resolved
@@ -50,11 +50,8 @@
 from . import asdiv
 from . import gsm8k
 from . import storycloze
-<<<<<<< HEAD
 from . import xnli
-=======
 from . import xquad
->>>>>>> 821ef09d
 
 ########################################
 # Translation tasks
@@ -288,11 +285,8 @@
     # "storycloze_2016": storycloze.StoryCloze2016,
     # "storycloze_2018": storycloze.StoryCloze2018,
     # "sat": sat.SATAnalogies,
-<<<<<<< HEAD
+    **xquad.construct_tasks(),
     **xnli.construct_tasks(),
-=======
-    **xquad.construct_tasks(),
->>>>>>> 821ef09d
 }
 
 
