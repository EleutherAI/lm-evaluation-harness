--- conflicted
+++ resolved
@@ -177,20 +177,13 @@
                     **config,
                 }
             if self._config_is_python_task(config):
-<<<<<<< HEAD
                 if self._class_has_config_in_constructor(config["class"]):
                     task_object = config["class"](config=config)
                 else:
                     task_object = config["class"]()
-=======
-                task_object = (
-                    config["class"](config=config)
-                    if issubclass(config["class"], ConfigurableTask)
-                    else config["class"]()
-                )
-                # very scuffed: set task name here. TODO: fixme?
-                task_object.config.task = config["task"]
->>>>>>> cb43ad4e
+                if isinstance(task_object, ConfigurableTask):
+                    # very scuffed: set task name here. TODO: fixme?
+                    task_object.config.task = config["task"]
             else:
                 task_object = ConfigurableTask(config=config)
 
