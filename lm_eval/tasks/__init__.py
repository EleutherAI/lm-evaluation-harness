from promptsource.templates import DatasetTemplates
from pprint import pprint
from typing import List, Union

import sacrebleu
import lm_eval.base

from . import superglue
from . import glue
from . import arc
from . import coqa
from . import race
from . import webqs
from . import anli
from . import wsc273
from . import winogrande
from . import quac
from . import hellaswag
from . import openbookqa
from . import squad
from . import naturalqs
from . import sat
from . import arithmetic
from . import lambada
from . import race
from . import piqa
from . import prost
from . import mc_taco
from . import triviaqa
from . import pubmedqa
from . import sciq
from . import webqs
from . import qasper
from . import qa4mre
from . import translation
from . import headqa
from . import mathqa
from . import hendrycks_ethics
from . import drop
from . import unscramble
from . import logiqa
from . import hendrycks_test
from . import hendrycks_math
from . import cbt
from . import lambada_cloze
from . import pile
from . import wikitext
from . import lambada_multilingual
from . import mutual
from . import truthfulqa
from . import blimp
from . import asdiv
from . import gsm8k
from . import storycloze
from . import hans
from . import e2e_nlg_cleaned
from . import gem_webnlg
from . import gem_xsum
from . import gem_mlsum
<<<<<<< HEAD
from . import wino_bias
from . import e2e_nlg_cleaned
from . import schema_guided_dstc8
from . import gem_asset_turk
from . import crows_pairs_multilingual
=======
>>>>>>> e4a1b0eb

########################################
# Translation tasks
########################################

# 6 total
gpt3_translation_benchmarks = {
    "wmt14": ["en-fr", "fr-en"],  # French
    "wmt16": ["en-ro", "ro-en", "de-en", "en-de"],  # German, Romanian
}


# 28 total
selected_translation_benchmarks = {
    **gpt3_translation_benchmarks,
    "wmt20": sacrebleu.get_langpairs_for_testset("wmt20"),
    "iwslt17": ["en-ar", "ar-en"],  # Arabic
}

# 319 total
all_translation_benchmarks = {
    ts: sacrebleu.get_langpairs_for_testset(ts)
    for ts in sacrebleu.get_available_testsets()
}


########################################
# All tasks
########################################


TASK_REGISTRY = {
    # GLUE
    "cola": glue.CoLA,
    "mnli": glue.MNLI,
    "mnli_mismatched": glue.MNLIMismatched,
    "mrpc": glue.MRPC,
    "rte": glue.RTE,
    "qnli": glue.QNLI,
    "qqp": glue.QQP,
    # "stsb": glue.STSB, # not implemented yet
    "sst": glue.SST,
    "wnli": glue.WNLI,
    # SuperGLUE
    "boolq": superglue.BoolQ,
    "cb": superglue.CommitmentBank,
    "copa": superglue.Copa,
    "multirc": superglue.MultiRC,
    "record": superglue.ReCoRD,
    "wic": superglue.WordsInContext,
    "wsc": superglue.SGWinogradSchemaChallenge,
    # Order by benchmark/genre?
    "coqa": coqa.CoQA,
    "drop": drop.DROP,
    "lambada": lambada.LAMBADA,
    "lambada_cloze": lambada_cloze.LAMBADA_cloze,
    **gem_webnlg.construct_tasks(),
    # multilingual lambada
    **gem_asset_turk.construct_tasks(),
    **lambada_multilingual.construct_tasks(),
    "wikitext": wikitext.WikiText,
    # "cbt-cn": cbt.CBTCN, # disabled pending context length fix
    # "cbt-ne": cbt.CBTNE, # disabled pending context length fix
    "piqa": piqa.PiQA,
    "prost": prost.PROST,
    "mc_taco": mc_taco.MCTACO,
    # Science related
    "pubmedqa": pubmedqa.Pubmed_QA,
    "sciq": sciq.SciQ,
    "e2e_nlg_cleaned": e2e_nlg_cleaned.E2E_NLG_Cleaned,
<<<<<<< HEAD
    "schema_guided_dstc8": schema_guided_dstc8.Schema_Guided_DSTC8,
=======
>>>>>>> e4a1b0eb
    "qasper": qasper.QASPER,
    "qa4mre_2011": qa4mre.QA4MRE_2011,
    "qa4mre_2012": qa4mre.QA4MRE_2012,
    "qa4mre_2013": qa4mre.QA4MRE_2013,
    "triviaqa": triviaqa.TriviaQA,
    "arc_easy": arc.ARCEasy,
    "arc_challenge": arc.ARCChallenge,
    # "quac": quac.QuAC, # not implemented yet
    "logiqa": logiqa.LogiQA,
    "hellaswag": hellaswag.HellaSwag,
    "openbookqa": openbookqa.OpenBookQA,
    "squad2": squad.SQuAD2,
    "race": race.RACE,
    # "naturalqs": naturalqs.NaturalQs, # not implemented yet
    "headqa": headqa.HeadQAEsDeprecated,  # for backwards compat - headqa used to default to es
    "headqa_es": headqa.HeadQAEs,
    "headqa_en": headqa.HeadQAEn,
    "mathqa": mathqa.MathQA,
    "webqs": webqs.WebQs,
    "wsc273": wsc273.WinogradSchemaChallenge273,
    "winogrande": winogrande.Winogrande,
    "anli_r1": anli.ANLIRound1,
    "anli_r2": anli.ANLIRound2,
    "anli_r3": anli.ANLIRound3,
    "hans": hans.HANS,
    "ethics_cm": hendrycks_ethics.EthicsCM,
    "ethics_deontology": hendrycks_ethics.EthicsDeontology,
    "ethics_justice": hendrycks_ethics.EthicsJustice,
    "ethics_utilitarianism_original": hendrycks_ethics.EthicsUtilitarianismOriginal,
    "ethics_utilitarianism": hendrycks_ethics.EthicsUtilitarianism,
    "ethics_virtue": hendrycks_ethics.EthicsVirtue,
    "truthfulqa_mc": truthfulqa.TruthfulQAMultipleChoice,
    "truthfulqa_gen": truthfulqa.TruthfulQAGeneration,
    # dialogue
    "mutual": mutual.MuTual,
    "mutual_plus": mutual.MuTualPlus,
    # math
    "math_algebra": hendrycks_math.MathAlgebra,
    "math_counting_and_prob": hendrycks_math.MathCountingAndProbability,
    "math_geometry": hendrycks_math.MathGeometry,
    "math_intermediate_algebra": hendrycks_math.MathIntermediateAlgebra,
    "math_num_theory": hendrycks_math.MathNumberTheory,
    "math_prealgebra": hendrycks_math.MathPrealgebra,
    "math_precalc": hendrycks_math.MathPrecalculus,
    "math_asdiv": asdiv.Asdiv,
    "gsm8k": gsm8k.GradeSchoolMath8K,
    # arithmetic
    "arithmetic_2da": arithmetic.Arithmetic2DPlus,
    "arithmetic_2ds": arithmetic.Arithmetic2DMinus,
    "arithmetic_3da": arithmetic.Arithmetic3DPlus,
    "arithmetic_3ds": arithmetic.Arithmetic3DMinus,
    "arithmetic_4da": arithmetic.Arithmetic4DPlus,
    "arithmetic_4ds": arithmetic.Arithmetic4DMinus,
    "arithmetic_5da": arithmetic.Arithmetic5DPlus,
    "arithmetic_5ds": arithmetic.Arithmetic5DMinus,
    "arithmetic_2dm": arithmetic.Arithmetic2DMultiplication,
    "arithmetic_1dc": arithmetic.Arithmetic1DComposite,
    # TODO Perhaps make these groups of tasks
    #   e.g. anli, arithmetic, openai_translations, harness_translations
    # hendrycksTest (57 tasks)
    **hendrycks_test.create_all_tasks(),
    # e.g. wmt14-fr-en
    **translation.create_tasks_from_benchmarks(gpt3_translation_benchmarks),
    # chef's selection, mostly wmt20
    **translation.create_tasks_from_benchmarks(selected_translation_benchmarks),
    # Word Scrambling and Manipulation Tasks
    "anagrams1": unscramble.Anagrams1,
    "anagrams2": unscramble.Anagrams2,
    "cycle_letters": unscramble.CycleLetters,
    "random_insertion": unscramble.RandomInsertion,
    "reversed_words": unscramble.ReversedWords,
    # Pile
    "pile_arxiv": pile.PileArxiv,
    "pile_books3": pile.PileBooks3,
    "pile_bookcorpus2": pile.PileBookCorpus2,
    "pile_dm-mathematics": pile.PileDmMathematics,
    "pile_enron": pile.PileEnron,
    "pile_europarl": pile.PileEuroparl,
    "pile_freelaw": pile.PileFreeLaw,
    "pile_github": pile.PileGithub,
    "pile_gutenberg": pile.PileGutenberg,
    "pile_hackernews": pile.PileHackernews,
    "pile_nih-exporter": pile.PileNIHExporter,
    "pile_opensubtitles": pile.PileOpenSubtitles,
    "pile_openwebtext2": pile.PileOpenWebText2,
    "pile_philpapers": pile.PilePhilPapers,
    "pile_pile-cc": pile.PilePileCc,
    "pile_pubmed-abstracts": pile.PilePubmedAbstracts,
    "pile_pubmed-central": pile.PilePubmedCentral,
    "pile_stackexchange": pile.PileStackExchange,
    "pile_uspto": pile.PileUspto,
    "pile_ubuntu-irc": pile.PileUbuntuIrc,
    "pile_wikipedia": pile.PileWikipedia,
    "pile_youtubesubtitles": pile.PileYoutubeSubtitles,
    # BLiMP
    "blimp_adjunct_island": blimp.BlimpAdjunctIsland,
    "blimp_anaphor_gender_agreement": blimp.BlimpAnaphorGenderAgreement,
    "blimp_anaphor_number_agreement": blimp.BlimpAnaphorNumberAgreement,
    "blimp_animate_subject_passive": blimp.BlimpAnimateSubjectPassive,
    "blimp_animate_subject_trans": blimp.BlimpAnimateSubjectTrans,
    "blimp_causative": blimp.BlimpCausative,
    "blimp_complex_NP_island": blimp.BlimpComplex_NPIsland,
    "blimp_coordinate_structure_constraint_complex_left_branch": blimp.BlimpCoordinateStructureConstraintComplexLeftBranch,
    "blimp_coordinate_structure_constraint_object_extraction": blimp.BlimpCoordinateStructureConstraintObjectExtraction,
    "blimp_determiner_noun_agreement_1": blimp.BlimpDeterminerNounAgreement_1,
    "blimp_determiner_noun_agreement_2": blimp.BlimpDeterminerNounAgreement_2,
    "blimp_determiner_noun_agreement_irregular_1": blimp.BlimpDeterminerNounAgreementIrregular_1,
    "blimp_determiner_noun_agreement_irregular_2": blimp.BlimpDeterminerNounAgreementIrregular_2,
    "blimp_determiner_noun_agreement_with_adj_2": blimp.BlimpDeterminerNounAgreementWithAdj_2,
    "blimp_determiner_noun_agreement_with_adj_irregular_1": blimp.BlimpDeterminerNounAgreementWithAdjIrregular_1,
    "blimp_determiner_noun_agreement_with_adj_irregular_2": blimp.BlimpDeterminerNounAgreementWithAdjIrregular_2,
    "blimp_determiner_noun_agreement_with_adjective_1": blimp.BlimpDeterminerNounAgreementWithAdjective_1,
    "blimp_distractor_agreement_relational_noun": blimp.BlimpDistractorAgreementRelationalNoun,
    "blimp_distractor_agreement_relative_clause": blimp.BlimpDistractorAgreementRelativeClause,
    "blimp_drop_argument": blimp.BlimpDropArgument,
    "blimp_ellipsis_n_bar_1": blimp.BlimpEllipsisNBar_1,
    "blimp_ellipsis_n_bar_2": blimp.BlimpEllipsisNBar_2,
    "blimp_existential_there_object_raising": blimp.BlimpExistentialThereObjectRaising,
    "blimp_existential_there_quantifiers_1": blimp.BlimpExistentialThereQuantifiers_1,
    "blimp_existential_there_quantifiers_2": blimp.BlimpExistentialThereQuantifiers_2,
    "blimp_existential_there_subject_raising": blimp.BlimpExistentialThereSubjectRaising,
    "blimp_expletive_it_object_raising": blimp.BlimpExpletiveItObjectRaising,
    "blimp_inchoative": blimp.BlimpInchoative,
    "blimp_intransitive": blimp.BlimpIntransitive,
    "blimp_irregular_past_participle_adjectives": blimp.BlimpIrregularPastParticipleAdjectives,
    "blimp_irregular_past_participle_verbs": blimp.BlimpIrregularPastParticipleVerbs,
    "blimp_irregular_plural_subject_verb_agreement_1": blimp.BlimpIrregularPluralSubjectVerbAgreement_1,
    "blimp_irregular_plural_subject_verb_agreement_2": blimp.BlimpIrregularPluralSubjectVerbAgreement_2,
    "blimp_left_branch_island_echo_question": blimp.BlimpLeftBranchIslandEchoQuestion,
    "blimp_left_branch_island_simple_question": blimp.BlimpLeftBranchIslandSimpleQuestion,
    "blimp_matrix_question_npi_licensor_present": blimp.BlimpMatrixQuestionNpiLicensorPresent,
    "blimp_npi_present_1": blimp.BlimpNpiPresent_1,
    "blimp_npi_present_2": blimp.BlimpNpiPresent_2,
    "blimp_only_npi_licensor_present": blimp.BlimpOnlyNpiLicensorPresent,
    "blimp_only_npi_scope": blimp.BlimpOnlyNpiScope,
    "blimp_passive_1": blimp.BlimpPassive_1,
    "blimp_passive_2": blimp.BlimpPassive_2,
    "blimp_principle_A_c_command": blimp.BlimpPrinciple_ACCommand,
    "blimp_principle_A_case_1": blimp.BlimpPrinciple_ACase_1,
    "blimp_principle_A_case_2": blimp.BlimpPrinciple_ACase_2,
    "blimp_principle_A_domain_1": blimp.BlimpPrinciple_ADomain_1,
    "blimp_principle_A_domain_2": blimp.BlimpPrinciple_ADomain_2,
    "blimp_principle_A_domain_3": blimp.BlimpPrinciple_ADomain_3,
    "blimp_principle_A_reconstruction": blimp.BlimpPrinciple_AReconstruction,
    "blimp_regular_plural_subject_verb_agreement_1": blimp.BlimpRegularPluralSubjectVerbAgreement_1,
    "blimp_regular_plural_subject_verb_agreement_2": blimp.BlimpRegularPluralSubjectVerbAgreement_2,
    "blimp_sentential_negation_npi_licensor_present": blimp.BlimpSententialNegationNpiLicensorPresent,
    "blimp_sentential_negation_npi_scope": blimp.BlimpSententialNegationNpiScope,
    "blimp_sentential_subject_island": blimp.BlimpSententialSubjectIsland,
    "blimp_superlative_quantifiers_1": blimp.BlimpSuperlativeQuantifiers_1,
    "blimp_superlative_quantifiers_2": blimp.BlimpSuperlativeQuantifiers_2,
    "blimp_tough_vs_raising_1": blimp.BlimpToughVsRaising_1,
    "blimp_tough_vs_raising_2": blimp.BlimpToughVsRaising_2,
    "blimp_transitive": blimp.BlimpTransitive,
    "blimp_wh_island": blimp.BlimpWhIsland,
    "blimp_wh_questions_object_gap": blimp.BlimpWhQuestionsObjectGap,
    "blimp_wh_questions_subject_gap": blimp.BlimpWhQuestionsSubjectGap,
    "blimp_wh_questions_subject_gap_long_distance": blimp.BlimpWhQuestionsSubjectGapLongDistance,
    "blimp_wh_vs_that_no_gap": blimp.BlimpWhVsThatNoGap,
    "blimp_wh_vs_that_no_gap_long_distance": blimp.BlimpWhVsThatNoGapLongDistance,
    "blimp_wh_vs_that_with_gap": blimp.BlimpWhVsThatWithGap,
    "blimp_wh_vs_that_with_gap_long_distance": blimp.BlimpWhVsThatWithGapLongDistance,
    
    #GEM/mlsum
    "mlsum_es":gem_mlsum.GEMMLSUMEs,
    "mlsum_de":gem_mlsum.GEMMLSUMDe,
    "mlsum_es_covid_challenge_set":gem_mlsum.GEMMLSUMEsChallgeTestCovid,
    "mlsum_de_covid_challenge_set":gem_mlsum.GEMMLSUMDeChallgeTestCovid,

    # Requires manual download of data.
    # "storycloze_2016": storycloze.StoryCloze2016,
    # "storycloze_2018": storycloze.StoryCloze2018,
    # "sat": sat.SATAnalogies,

    #GEM/xum
    "gem_xsum": gem_xsum.GEMXSUM,
    "gem_xsum_challenge_sample": gem_xsum.GEMXSUMChallgeSample,
    "gem_xsum_challenge_test_backtranslation": gem_xsum.GEMXSUMChallgeTestBacktranslation,
    "gem_xsum_challenge_test_bfp_02": gem_xsum.GEMXSUMChallgeTestBFP02,
    "gem_xsum_challenge_test_bfp_05": gem_xsum.GEMXSUMChallgeTestBFP05,
    "gem_xsum_challenge_test_nopunc": gem_xsum.GEMXSUMChallgeTestNopunc,
    "gem_xsum_challenge_test_covid": gem_xsum.GEMXSUMChallgeTestCovid,

    # WinoBias
    "wino_bias_type1_pro": wino_bias.WinoBiasType1Pro,
    "wino_bias_type1_anti": wino_bias.WinoBiasType1Anti,
    "wino_bias_type2_pro": wino_bias.WinoBiasType2Pro,
    "wino_bias_type2_anti": wino_bias.WinoBiasType2Anti,

    # Crows-Pairs
    "crows_pairs_english": crows_pairs_multilingual.CrowsPairsEnglish,
    "crows_pairs_french": crows_pairs_multilingual.CrowsPairsFrench,
}


ALL_TASKS = sorted(list(TASK_REGISTRY))


def get_task(task_name):
    try:
        return TASK_REGISTRY[task_name]
    except KeyError as e:
        print("Available tasks:")
        pprint(TASK_REGISTRY)
        raise KeyError(f"Missing task {task_name}")


def get_task_name_from_object(task_object):
    for name, class_ in TASK_REGISTRY.items():
        if class_ is task_object:
            return name

    # this gives a mechanism for non-registered tasks to have a custom name anyways when reporting
    return (
        task_object.EVAL_HARNESS_NAME
        if hasattr(task_object, "EVAL_HARNESS_NAME")
        else type(task_object).__name__
    )


def get_task_dict(task_name_list: List[Union[str, lm_eval.base.Task]]):
    task_name_dict = {
        task_name: get_task(task_name)()
        for task_name in task_name_list
        if isinstance(task_name, str)
    }
    task_name_from_object_dict = {
        get_task_name_from_object(task_object): task_object
        for task_object in task_name_list
        if not isinstance(task_object, str)
    }
    assert set(task_name_dict.keys()).isdisjoint(set(task_name_from_object_dict.keys()))
    return {**task_name_dict, **task_name_from_object_dict}


def get_task_dict_promptsource(task_name_list: List[str]):
    """Loads a task instance for each prompt written for that task."""
    task_name_dict = {}

    for task_name in task_name_list:
        assert isinstance(task_name, str)

        # Static version of the Task Use this to get HF dataset path / name.
        static_task_obj = get_task(task_name)
        # Create the proper task name arg for DatasetTemplates.
        sub_task = (
            f"/{static_task_obj.DATASET_NAME}" if static_task_obj.DATASET_NAME else ""
        )
        ps_task_name = f"{static_task_obj.DATASET_PATH}{sub_task}"

        task_prompts = DatasetTemplates(ps_task_name)
        for prompt_name in task_prompts.all_template_names:
            prompt = task_prompts[prompt_name]
            # NOTE: We choose a sep that can be easily split.
            task_name_dict[f"{task_name}+{prompt_name}"] = get_task(task_name)(
                prompt=prompt
            )

    return task_name_dict<|MERGE_RESOLUTION|>--- conflicted
+++ resolved
@@ -57,14 +57,6 @@
 from . import gem_webnlg
 from . import gem_xsum
 from . import gem_mlsum
-<<<<<<< HEAD
-from . import wino_bias
-from . import e2e_nlg_cleaned
-from . import schema_guided_dstc8
-from . import gem_asset_turk
-from . import crows_pairs_multilingual
-=======
->>>>>>> e4a1b0eb
 
 ########################################
 # Translation tasks
@@ -135,10 +127,7 @@
     "pubmedqa": pubmedqa.Pubmed_QA,
     "sciq": sciq.SciQ,
     "e2e_nlg_cleaned": e2e_nlg_cleaned.E2E_NLG_Cleaned,
-<<<<<<< HEAD
     "schema_guided_dstc8": schema_guided_dstc8.Schema_Guided_DSTC8,
-=======
->>>>>>> e4a1b0eb
     "qasper": qasper.QASPER,
     "qa4mre_2011": qa4mre.QA4MRE_2011,
     "qa4mre_2012": qa4mre.QA4MRE_2012,
