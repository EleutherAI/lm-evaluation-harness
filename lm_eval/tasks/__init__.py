--- conflicted
+++ resolved
@@ -58,16 +58,12 @@
 from . import mlqa
 from . import gnad10
 from . import mlsum
-<<<<<<< HEAD
-from . import germeval18
-from . import germeval18_fine
+from . import germeval_2018
 from . import germanquad
-=======
 from . import germeval2017
 from . import german_ler_ppl
 from . import german_europarl_ppl
 from . import oscar_ppl
->>>>>>> 04ffb502
 
 ########################################
 # Translation tasks
@@ -312,16 +308,13 @@
     **stereoset.construct_tasks(),
     **mlqa.construct_tasks(),
     **mlsum.construct_tasks(),
-<<<<<<< HEAD
-    "germeval18": germeval18.GermEval2018,
-    "germeval18_fine": germeval18_fine.GermEval2018_fine,
+    "germeval2018_coarse": germeval_2018.GermEval2018,
+    "germeval2018_fine": germeval_2018.GermEval2018_fine,
     "germanquad": germanquad.GermanQuAD,
-=======
     "germeval2017": germeval2017.GermEval2017,
     "german_ler_ppl": german_ler_ppl.GermanLERPerplexity,
     "german_europarl_ppl": german_europarl_ppl.GermanEuroparlPerplexity,
     "oscar_ppl_de": oscar_ppl.OscarPerplexityGerman,
->>>>>>> 04ffb502
 }
 
 
