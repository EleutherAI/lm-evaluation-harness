--- conflicted
+++ resolved
@@ -6,40 +6,6 @@
 
 from . import anli
 from . import blimp
-<<<<<<< HEAD
-from . import asdiv
-from . import gsm8k
-from . import storycloze
-from . import hans
-from . import e2e_nlg_cleaned
-from . import gem_webnlg
-from . import gem_xsum
-from . import gem_mlsum
-
-########################################
-# Translation tasks
-########################################
-
-# 6 total
-gpt3_translation_benchmarks = {
-    "wmt14": ["en-fr", "fr-en"],  # French
-    "wmt16": ["en-ro", "ro-en", "de-en", "en-de"],  # German, Romanian
-}
-
-
-# 28 total
-selected_translation_benchmarks = {
-    **gpt3_translation_benchmarks,
-    "wmt20": sacrebleu.get_langpairs_for_testset("wmt20"),
-    "iwslt17": ["en-ar", "ar-en"],  # Arabic
-}
-
-# 319 total
-all_translation_benchmarks = {
-    ts: sacrebleu.get_langpairs_for_testset(ts)
-    for ts in sacrebleu.get_available_testsets()
-}
-=======
 from . import coqa
 from . import crows_pairs_multilingual
 from . import drop
@@ -60,7 +26,7 @@
 from . import wmt
 from . import cnn_dailymail
 from . import diabla
->>>>>>> 4a78c75c
+from . import schema_guided_dstc8
 
 
 ########################################
@@ -97,28 +63,13 @@
     # multilingual lambada
     **gem_asset_turk.construct_tasks(),
     "e2e_nlg_cleaned": e2e_nlg_cleaned.E2E_NLG_Cleaned,
-<<<<<<< HEAD
     "schema_guided_dstc8": schema_guided_dstc8.Schema_Guided_DSTC8,
-    "qasper": qasper.QASPER,
-    "qa4mre_2011": qa4mre.QA4MRE_2011,
-    "qa4mre_2012": qa4mre.QA4MRE_2012,
-    "qa4mre_2013": qa4mre.QA4MRE_2013,
-    "triviaqa": triviaqa.TriviaQA,
-    "arc_easy": arc.ARCEasy,
-    "arc_challenge": arc.ARCChallenge,
-    # "quac": quac.QuAC, # not implemented yet
-    "logiqa": logiqa.LogiQA,
-    "hellaswag": hellaswag.HellaSwag,
-    "openbookqa": openbookqa.OpenBookQA,
-    "squad2": squad.SQuAD2,
-=======
     # formatted as gsarti/flores_101_[LANG]
     **flores_101.construct_tasks(),
     "lama_trex": lama.Trex,
     "lama_squad": lama.Squad,
     "lama_google_re": lama.google_re,
     "lama_concptnet": lama.Conceptnet,
->>>>>>> 4a78c75c
     "race": race.RACE,
     # "naturalqs": naturalqs.NaturalQs, # not implemented yet
     "anli_r1": anli.ANLIRound1,
