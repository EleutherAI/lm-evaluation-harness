from pprint import pprint
from typing import List, Union

import sacrebleu
import lm_eval.base

from . import superglue
from . import glue
from . import arc
from . import coqa
from . import race
from . import webqs
from . import anli
from . import wsc273
from . import winogrande
from . import quac
from . import hellaswag
from . import swag
from . import openbookqa
from . import squad
from . import naturalqs
from . import sat
from . import arithmetic
from . import lambada
from . import piqa
from . import prost
from . import mc_taco
from . import triviaqa
from . import pubmedqa
from . import sciq
from . import qasper
from . import qa4mre
from . import translation
from . import headqa
from . import mathqa
from . import hendrycks_ethics
from . import drop
from . import unscramble
from . import logiqa
from . import hendrycks_test
from . import hendrycks_math
from . import hendrycks_math_ppl
from . import minerva_math
from . import sympy_math
from . import cbt
from . import lambada_cloze
from . import pile
from . import wikitext
from . import lambada_multilingual
from . import mutual
from . import truthfulqa
from . import blimp
from . import asdiv
from . import gsm8k
from . import gsm8k_ppl
from . import storycloze
from . import toxigen
from . import crowspairs
from . import lila
from . import proofnet
from . import hendrycks_test_cot
<<<<<<< HEAD
from . import math_sat_cot
=======
from . import identify_math_theorems
>>>>>>> 2c42c720

########################################
# Translation tasks
########################################

# 6 total
gpt3_translation_benchmarks = {
    "wmt14": ["en-fr", "fr-en"],  # French
    "wmt16": ["en-ro", "ro-en", "de-en", "en-de"],  # German, Romanian
}


# 28 total
selected_translation_benchmarks = {
    **gpt3_translation_benchmarks,
    "wmt20": sacrebleu.get_langpairs_for_testset("wmt20"),
    "iwslt17": ["en-ar", "ar-en"],  # Arabic
}

# 319 total
all_translation_benchmarks = {
    ts: sacrebleu.get_langpairs_for_testset(ts)
    for ts in sacrebleu.get_available_testsets()
}


########################################
# All tasks
########################################


TASK_REGISTRY = {
    # GLUE
    "cola": glue.CoLA,
    "mnli": glue.MNLI,
    "mnli_mismatched": glue.MNLIMismatched,
    "mrpc": glue.MRPC,
    "rte": glue.RTE,
    "qnli": glue.QNLI,
    "qqp": glue.QQP,
    # "stsb": glue.STSB, # not implemented yet
    "sst": glue.SST,
    "wnli": glue.WNLI,
    # SuperGLUE
    "boolq": superglue.BoolQ,
    "cb": superglue.CommitmentBank,
    "copa": superglue.Copa,
    "multirc": superglue.MultiRC,
    "record": superglue.ReCoRD,
    "wic": superglue.WordsInContext,
    "wsc": superglue.SGWinogradSchemaChallenge,
    # Order by benchmark/genre?
    "coqa": coqa.CoQA,
    "drop": drop.DROP,
    "lambada_openai": lambada.LambadaOpenAI,
    "lambada_standard": lambada.LambadaStandard,
    "lambada_openai_cloze": lambada_cloze.LambadaOpenAICloze,
    "lambada_standard_cloze": lambada_cloze.LambadaStandardCloze,
    # multilingual lambada
    **lambada_multilingual.construct_tasks(),
    "wikitext": wikitext.WikiText,
    # "cbt-cn": cbt.CBTCN, # disabled pending context length fix
    # "cbt-ne": cbt.CBTNE, # disabled pending context length fix
    "piqa": piqa.PiQA,
    "prost": prost.PROST,
    "mc_taco": mc_taco.MCTACO,
    # Science related
    "pubmedqa": pubmedqa.Pubmed_QA,
    "sciq": sciq.SciQ,
    "qasper": qasper.QASPER,
    "qa4mre_2011": qa4mre.QA4MRE_2011,
    "qa4mre_2012": qa4mre.QA4MRE_2012,
    "qa4mre_2013": qa4mre.QA4MRE_2013,
    "triviaqa": triviaqa.TriviaQA,
    "arc_easy": arc.ARCEasy,
    "arc_challenge": arc.ARCChallenge,
    # "quac": quac.QuAC, # not implemented yet
    "logiqa": logiqa.LogiQA,
    "hellaswag": hellaswag.HellaSwag,
    "swag": swag.SWAG,
    "openbookqa": openbookqa.OpenBookQA,
    "squad2": squad.SQuAD2,
    "race": race.RACE,
    # "naturalqs": naturalqs.NaturalQs, # not implemented yet
    "headqa": headqa.HeadQAEsDeprecated,  # for backwards compat - headqa used to default to es
    "headqa_es": headqa.HeadQAEs,
    "headqa_en": headqa.HeadQAEn,
    "mathqa": mathqa.MathQA,
    "webqs": webqs.WebQs,
    "wsc273": wsc273.WinogradSchemaChallenge273,
    "winogrande": winogrande.Winogrande,
    "anli_r1": anli.ANLIRound1,
    "anli_r2": anli.ANLIRound2,
    "anli_r3": anli.ANLIRound3,
    "ethics_cm": hendrycks_ethics.EthicsCM,
    "ethics_deontology": hendrycks_ethics.EthicsDeontology,
    "ethics_justice": hendrycks_ethics.EthicsJustice,
    "ethics_utilitarianism_original": hendrycks_ethics.EthicsUtilitarianismOriginal,
    "ethics_utilitarianism": hendrycks_ethics.EthicsUtilitarianism,
    "ethics_virtue": hendrycks_ethics.EthicsVirtue,
    "truthfulqa_mc": truthfulqa.TruthfulQAMultipleChoice,
    "truthfulqa_gen": truthfulqa.TruthfulQAGeneration,
    # dialogue
    "mutual": mutual.MuTual,
    "mutual_plus": mutual.MuTualPlus,
    # math
    "math_algebra_ppl": hendrycks_math_ppl.MathAlgebra,
    "math_algebra_easy_ppl": hendrycks_math_ppl.MathAlgebraEasy,
    "math_counting_and_prob_ppl": hendrycks_math_ppl.MathCountingAndProbability,
    "math_geometry_ppl": hendrycks_math_ppl.MathGeometry,
    "math_intermediate_algebra_ppl": hendrycks_math_ppl.MathIntermediateAlgebra,
    "math_num_theory_ppl": hendrycks_math_ppl.MathNumberTheory,
    "math_prealgebra_ppl": hendrycks_math_ppl.MathPrealgebra,
    "math_precalc_ppl": hendrycks_math_ppl.MathPrecalculus,
    "math_algebra": hendrycks_math.MathAlgebra,
    "math_algebra_easy": hendrycks_math.MathAlgebraEasy,
    "math_counting_and_prob": hendrycks_math.MathCountingAndProbability,
    "math_geometry": hendrycks_math.MathGeometry,
    "math_intermediate_algebra": hendrycks_math.MathIntermediateAlgebra,
    "math_num_theory": hendrycks_math.MathNumberTheory,
    "math_prealgebra": hendrycks_math.MathPrealgebra,
    "math_precalc": hendrycks_math.MathPrecalculus,
    "minerva_math_algebra": minerva_math.MinervaMathAlgebra,
    "minerva_math_algebra_easy": minerva_math.MinervaMathAlgebraEasy,
    "minerva_math_counting_and_prob": minerva_math.MinervaMathCountingAndProbability,
    "minerva_math_geometry": minerva_math.MinervaMathGeometry,
    "minerva_math_intermediate_algebra": minerva_math.MinervaMathIntermediateAlgebra,
    "minerva_math_num_theory": minerva_math.MinervaMathNumberTheory,
    "minerva_math_prealgebra": minerva_math.MinervaMathPrealgebra,
    "minerva_math_precalc": minerva_math.MinervaMathPrecalculus,
    "sympy_math_algebra_easy": sympy_math.SympyMathAlgebraEasy,
    "sympy_math_algebra": sympy_math.SympyMathAlgebra,
    "sympy_math_algebra_easy": sympy_math.SympyMathAlgebraEasy,
    "sympy_math_counting_and_prob": sympy_math.SympyMathCountingAndProbability,
    "sympy_math_geometry": sympy_math.SympyMathGeometry,
    "sympy_math_intermediate_algebra": sympy_math.SympyMathIntermediateAlgebra,
    "sympy_math_num_theory": sympy_math.SympyMathNumberTheory,
    "sympy_math_prealgebra": sympy_math.SympyMathPrealgebra,
    "sympy_math_precalc": sympy_math.SympyMathPrecalculus,
    "math_asdiv": asdiv.Asdiv,
    "gsm8k": gsm8k.GradeSchoolMath8K,
    "gsm8k_ppl": gsm8k_ppl.GradeSchoolMath8K,
    # arithmetic
    "arithmetic_2da": arithmetic.Arithmetic2DPlus,
    "arithmetic_2ds": arithmetic.Arithmetic2DMinus,
    "arithmetic_3da": arithmetic.Arithmetic3DPlus,
    "arithmetic_3ds": arithmetic.Arithmetic3DMinus,
    "arithmetic_4da": arithmetic.Arithmetic4DPlus,
    "arithmetic_4ds": arithmetic.Arithmetic4DMinus,
    "arithmetic_5da": arithmetic.Arithmetic5DPlus,
    "arithmetic_5ds": arithmetic.Arithmetic5DMinus,
    "arithmetic_2dm": arithmetic.Arithmetic2DMultiplication,
    "arithmetic_1dc": arithmetic.Arithmetic1DComposite,
    # TODO Perhaps make these groups of tasks
    #   e.g. anli, arithmetic, openai_translations, harness_translations
    # hendrycksTest (57 tasks)
    **hendrycks_test.create_all_tasks(),
    # e.g. wmt14-fr-en
    **translation.create_tasks_from_benchmarks(gpt3_translation_benchmarks),
    # chef's selection, mostly wmt20
    **translation.create_tasks_from_benchmarks(selected_translation_benchmarks),
    # Word Scrambling and Manipulation Tasks
    "anagrams1": unscramble.Anagrams1,
    "anagrams2": unscramble.Anagrams2,
    "cycle_letters": unscramble.CycleLetters,
    "random_insertion": unscramble.RandomInsertion,
    "reversed_words": unscramble.ReversedWords,
    # Pile
    "pile_arxiv": pile.PileArxiv,
    "pile_books3": pile.PileBooks3,
    "pile_bookcorpus2": pile.PileBookCorpus2,
    "pile_dm-mathematics": pile.PileDmMathematics,
    "pile_enron": pile.PileEnron,
    "pile_europarl": pile.PileEuroparl,
    "pile_freelaw": pile.PileFreeLaw,
    "pile_github": pile.PileGithub,
    "pile_gutenberg": pile.PileGutenberg,
    "pile_hackernews": pile.PileHackernews,
    "pile_nih-exporter": pile.PileNIHExporter,
    "pile_opensubtitles": pile.PileOpenSubtitles,
    "pile_openwebtext2": pile.PileOpenWebText2,
    "pile_philpapers": pile.PilePhilPapers,
    "pile_pile-cc": pile.PilePileCc,
    "pile_pubmed-abstracts": pile.PilePubmedAbstracts,
    "pile_pubmed-central": pile.PilePubmedCentral,
    "pile_stackexchange": pile.PileStackExchange,
    "pile_uspto": pile.PileUspto,
    "pile_ubuntu-irc": pile.PileUbuntuIrc,
    "pile_wikipedia": pile.PileWikipedia,
    "pile_youtubesubtitles": pile.PileYoutubeSubtitles,
    # BLiMP
    "blimp_adjunct_island": blimp.BlimpAdjunctIsland,
    "blimp_anaphor_gender_agreement": blimp.BlimpAnaphorGenderAgreement,
    "blimp_anaphor_number_agreement": blimp.BlimpAnaphorNumberAgreement,
    "blimp_animate_subject_passive": blimp.BlimpAnimateSubjectPassive,
    "blimp_animate_subject_trans": blimp.BlimpAnimateSubjectTrans,
    "blimp_causative": blimp.BlimpCausative,
    "blimp_complex_NP_island": blimp.BlimpComplex_NPIsland,
    "blimp_coordinate_structure_constraint_complex_left_branch": blimp.BlimpCoordinateStructureConstraintComplexLeftBranch,
    "blimp_coordinate_structure_constraint_object_extraction": blimp.BlimpCoordinateStructureConstraintObjectExtraction,
    "blimp_determiner_noun_agreement_1": blimp.BlimpDeterminerNounAgreement_1,
    "blimp_determiner_noun_agreement_2": blimp.BlimpDeterminerNounAgreement_2,
    "blimp_determiner_noun_agreement_irregular_1": blimp.BlimpDeterminerNounAgreementIrregular_1,
    "blimp_determiner_noun_agreement_irregular_2": blimp.BlimpDeterminerNounAgreementIrregular_2,
    "blimp_determiner_noun_agreement_with_adj_2": blimp.BlimpDeterminerNounAgreementWithAdj_2,
    "blimp_determiner_noun_agreement_with_adj_irregular_1": blimp.BlimpDeterminerNounAgreementWithAdjIrregular_1,
    "blimp_determiner_noun_agreement_with_adj_irregular_2": blimp.BlimpDeterminerNounAgreementWithAdjIrregular_2,
    "blimp_determiner_noun_agreement_with_adjective_1": blimp.BlimpDeterminerNounAgreementWithAdjective_1,
    "blimp_distractor_agreement_relational_noun": blimp.BlimpDistractorAgreementRelationalNoun,
    "blimp_distractor_agreement_relative_clause": blimp.BlimpDistractorAgreementRelativeClause,
    "blimp_drop_argument": blimp.BlimpDropArgument,
    "blimp_ellipsis_n_bar_1": blimp.BlimpEllipsisNBar_1,
    "blimp_ellipsis_n_bar_2": blimp.BlimpEllipsisNBar_2,
    "blimp_existential_there_object_raising": blimp.BlimpExistentialThereObjectRaising,
    "blimp_existential_there_quantifiers_1": blimp.BlimpExistentialThereQuantifiers_1,
    "blimp_existential_there_quantifiers_2": blimp.BlimpExistentialThereQuantifiers_2,
    "blimp_existential_there_subject_raising": blimp.BlimpExistentialThereSubjectRaising,
    "blimp_expletive_it_object_raising": blimp.BlimpExpletiveItObjectRaising,
    "blimp_inchoative": blimp.BlimpInchoative,
    "blimp_intransitive": blimp.BlimpIntransitive,
    "blimp_irregular_past_participle_adjectives": blimp.BlimpIrregularPastParticipleAdjectives,
    "blimp_irregular_past_participle_verbs": blimp.BlimpIrregularPastParticipleVerbs,
    "blimp_irregular_plural_subject_verb_agreement_1": blimp.BlimpIrregularPluralSubjectVerbAgreement_1,
    "blimp_irregular_plural_subject_verb_agreement_2": blimp.BlimpIrregularPluralSubjectVerbAgreement_2,
    "blimp_left_branch_island_echo_question": blimp.BlimpLeftBranchIslandEchoQuestion,
    "blimp_left_branch_island_simple_question": blimp.BlimpLeftBranchIslandSimpleQuestion,
    "blimp_matrix_question_npi_licensor_present": blimp.BlimpMatrixQuestionNpiLicensorPresent,
    "blimp_npi_present_1": blimp.BlimpNpiPresent_1,
    "blimp_npi_present_2": blimp.BlimpNpiPresent_2,
    "blimp_only_npi_licensor_present": blimp.BlimpOnlyNpiLicensorPresent,
    "blimp_only_npi_scope": blimp.BlimpOnlyNpiScope,
    "blimp_passive_1": blimp.BlimpPassive_1,
    "blimp_passive_2": blimp.BlimpPassive_2,
    "blimp_principle_A_c_command": blimp.BlimpPrinciple_ACCommand,
    "blimp_principle_A_case_1": blimp.BlimpPrinciple_ACase_1,
    "blimp_principle_A_case_2": blimp.BlimpPrinciple_ACase_2,
    "blimp_principle_A_domain_1": blimp.BlimpPrinciple_ADomain_1,
    "blimp_principle_A_domain_2": blimp.BlimpPrinciple_ADomain_2,
    "blimp_principle_A_domain_3": blimp.BlimpPrinciple_ADomain_3,
    "blimp_principle_A_reconstruction": blimp.BlimpPrinciple_AReconstruction,
    "blimp_regular_plural_subject_verb_agreement_1": blimp.BlimpRegularPluralSubjectVerbAgreement_1,
    "blimp_regular_plural_subject_verb_agreement_2": blimp.BlimpRegularPluralSubjectVerbAgreement_2,
    "blimp_sentential_negation_npi_licensor_present": blimp.BlimpSententialNegationNpiLicensorPresent,
    "blimp_sentential_negation_npi_scope": blimp.BlimpSententialNegationNpiScope,
    "blimp_sentential_subject_island": blimp.BlimpSententialSubjectIsland,
    "blimp_superlative_quantifiers_1": blimp.BlimpSuperlativeQuantifiers_1,
    "blimp_superlative_quantifiers_2": blimp.BlimpSuperlativeQuantifiers_2,
    "blimp_tough_vs_raising_1": blimp.BlimpToughVsRaising_1,
    "blimp_tough_vs_raising_2": blimp.BlimpToughVsRaising_2,
    "blimp_transitive": blimp.BlimpTransitive,
    "blimp_wh_island": blimp.BlimpWhIsland,
    "blimp_wh_questions_object_gap": blimp.BlimpWhQuestionsObjectGap,
    "blimp_wh_questions_subject_gap": blimp.BlimpWhQuestionsSubjectGap,
    "blimp_wh_questions_subject_gap_long_distance": blimp.BlimpWhQuestionsSubjectGapLongDistance,
    "blimp_wh_vs_that_no_gap": blimp.BlimpWhVsThatNoGap,
    "blimp_wh_vs_that_no_gap_long_distance": blimp.BlimpWhVsThatNoGapLongDistance,
    "blimp_wh_vs_that_with_gap": blimp.BlimpWhVsThatWithGap,
    "blimp_wh_vs_that_with_gap_long_distance": blimp.BlimpWhVsThatWithGapLongDistance,
    "toxigen": toxigen.ToxiGen,
    "crows_pairs_english": crowspairs.CrowsPairsEnglish,
    "crows_pairs_english_race_color": crowspairs.CrowsPairsEnglishRaceColor,
    "crows_pairs_english_socioeconomic": crowspairs.CrowsPairsEnglishSocioeconomic,
    "crows_pairs_english_gender": crowspairs.CrowsPairsEnglishGender,
    "crows_pairs_english_age": crowspairs.CrowsPairsEnglishAge,
    "crows_pairs_english_religion": crowspairs.CrowsPairsEnglishReligion,
    "crows_pairs_english_disability": crowspairs.CrowsPairsEnglishDisability,
    "crows_pairs_english_sexual_orientation": crowspairs.CrowsPairsEnglishSexualOrientation,
    "crows_pairs_english_nationality": crowspairs.CrowsPairsEnglishNationality,
    "crows_pairs_english_physical_appearance": crowspairs.CrowsPairsEnglishPhysicalAppearance,
    "crows_pairs_english_autre": crowspairs.CrowsPairsEnglishAutre,
    "crows_pairs_french": crowspairs.CrowsPairsFrench,
    "crows_pairs_french_race_color": crowspairs.CrowsPairsFrenchRaceColor,
    "crows_pairs_french_socioeconomic": crowspairs.CrowsPairsFrenchSocioeconomic,
    "crows_pairs_french_gender": crowspairs.CrowsPairsFrenchGender,
    "crows_pairs_french_age": crowspairs.CrowsPairsFrenchAge,
    "crows_pairs_french_religion": crowspairs.CrowsPairsFrenchReligion,
    "crows_pairs_french_disability": crowspairs.CrowsPairsFrenchDisability,
    "crows_pairs_french_sexual_orientation": crowspairs.CrowsPairsFrenchSexualOrientation,
    "crows_pairs_french_nationality": crowspairs.CrowsPairsFrenchNationality,
    "crows_pairs_french_physical_appearance": crowspairs.CrowsPairsFrenchPhysicalAppearance,
    "crows_pairs_french_autre": crowspairs.CrowsPairsFrenchAutre,
    # Lila
    "lila_iid": lila.Lila,
    "lila_ood": lila.LilaOOD,
    "lila_addsub": lila.LilaAddSub,
    "lila_amps_algebra": lila.LilaAmpsAlgebra,
    "lila_amps_calculus": lila.LilaAmpsCalculus,
    "lila_amps_counting_and_stats": lila.LilaAmpsCountingAndStats,
    "lila_amps_geometry": lila.LilaAmpsGeometry,
    "lila_amps_linear_algebra": lila.LilaAmpsLinearAlgebra,
    "lila_amps_number_theory": lila.LilaAmpsNumberTheory,
    "lila_APPS_structured": lila.LilaAPPSStructured,
    "lila_asdiv": lila.LilaASDiv,
    "lila_conala_structured": lila.LilaConalaStructured,
    "lila_deepmind_mathematics_algebra": lila.LilaDeepmindMathematicsAlgebra,
    "lila_deepmind_mathematics_basicmath": lila.LilaDeepmindMathematicsBasicmath,
    "lila_deepmind_mathematics_calculus": lila.LilaDeepmindMathematicsCalculus,
    "lila_deepmind_mathematics_muldiv": lila.LilaDeepmindMathematicsMuldiv,
    "lila_deepmind_mathematics_numbertheory": lila.LilaDeepmindMathematicsNumbertheory,
    "lila_dolphin_t2_final": lila.LilaDolphinT2Final,
    "lila_draw_structured": lila.LilaDrawStructured,
    "lila_GSM8k_structured": lila.LilaGSM8kStructured,
    "lila_MATH_algebra_crowdsourced": lila.LilaMATHAlgebraCrowdsourced,
    "lila_MATH_counting_and_probability_crowdsourced": lila.LilaMATHCountingAndProbabilityCrowdsourced,
    "lila_MATH_intermediate_algebra_crowdsourced": lila.LilaMATHIntermediateAlgebraCrowdsourced,
    "lila_mathqa_gain": lila.LilaMathqaGain,
    "lila_mathqa_general": lila.LilaMathqaGeneral,
    "lila_mathqa_geometry": lila.LilaMathqaGeometry,
    "lila_mathqa_other": lila.LilaMathqaOther,
    "lila_mathqa_physics": lila.LilaMathqaPhysics,
    "lila_mathqa_probability": lila.LilaMathqaProbability,
    "lila_mbpp_structured": lila.LilaMbppStructured,
    "lila_MCTaco_event_duration": lila.LilaMCTacoEventDurationStructured,
    "lila_MCTaco_event_ordering": lila.LilaMCTacoEventOrderingStructured,
    "lila_MCTaco_event_typical_time": lila.LilaMCTacoEventTypicalTimeStructured,
    "lila_MCTaco_frequency": lila.LilaMCTacoFrequencyStructured,
    "lila_MCTaco_stationarity": lila.LilaMCTacoStationarityStructured,
    "lila_multiarith": lila.LilaMultiArith,
    "lila_Numersense_structured": lila.LilaNumersenseStructured,
    "lila_NumGLUE_Type_1_crowdsourced": lila.LilaNumGLUEType1Crowdsourced,
    "lila_NumGLUE_Type_2_crowdsourced": lila.LilaNumGLUEType2Crowdsourced,
    "lila_NumGLUE_Type_3_crowdsourced": lila.LilaNumGLUEType3Crowdsourced,
    "lila_NumGLUE_Type_4_crowdsourced": lila.LilaNumGLUEType4Crowdsourced,
    "lila_NumGLUE_Type_5_crowdsourced": lila.LilaNumGLUEType5Crowdsourced,
    "lila_NumGLUE_Type_6_crowdsourced": lila.LilaNumGLUEType6Crowdsourced,
    "lila_NumGLUE_Type_7_crowdsourced": lila.LilaNumGLUEType7Crowdsourced,
    "lila_NumGLUE_Type_8_crowdsourced": lila.LilaNumGLUEType8Crowdsourced,
    "lila_simuleq": lila.LilaSimulEq,
    "lila_singleop": lila.LilaSingleOp,
    "lila_singleq": lila.LilaSinglEq,
    "lila_svamp_structured": lila.LilaSvampStructured,
    # ProofNet
    "proofnet_autoformalize_statements": proofnet.ProofNetAutoformalizeStatements,
    "proofnet_informalize_statements": proofnet.ProofNetInformalizeStatements,
    **hendrycks_test_cot.create_all_mcqa_tasks(),
<<<<<<< HEAD
    "math_sat_cot": math_sat_cot.MinervaCoTMMLU,
=======
    "identify_math_theorems": identify_math_theorems.IdentifyMathThms,
>>>>>>> 2c42c720
    #
    # Requires manual download of data.
    # "storycloze_2016": storycloze.StoryCloze2016,
    # "storycloze_2018": storycloze.StoryCloze2018,
    # "sat": sat.SATAnalogies,
}


ALL_TASKS = sorted(list(TASK_REGISTRY))


def get_task(task_name):
    try:
        return TASK_REGISTRY[task_name]
    except KeyError:
        print("Available tasks:")
        pprint(TASK_REGISTRY)
        raise KeyError(f"Missing task {task_name}")


def get_task_name_from_object(task_object):
    for name, class_ in TASK_REGISTRY.items():
        if class_ is task_object:
            return name

    # this gives a mechanism for non-registered tasks to have a custom name anyways when reporting
    return (
        task_object.EVAL_HARNESS_NAME
        if hasattr(task_object, "EVAL_HARNESS_NAME")
        else type(task_object).__name__
    )


def get_task_dict(task_name_list: List[Union[str, lm_eval.base.Task]]):
    task_name_dict = {
        task_name: get_task(task_name)()
        for task_name in task_name_list
        if isinstance(task_name, str)
    }
    task_name_from_object_dict = {
        get_task_name_from_object(task_object): task_object
        for task_object in task_name_list
        if not isinstance(task_object, str)
    }
    assert set(task_name_dict.keys()).isdisjoint(set(task_name_from_object_dict.keys()))
    return {**task_name_dict, **task_name_from_object_dict}<|MERGE_RESOLUTION|>--- conflicted
+++ resolved
@@ -59,11 +59,8 @@
 from . import lila
 from . import proofnet
 from . import hendrycks_test_cot
-<<<<<<< HEAD
 from . import math_sat_cot
-=======
 from . import identify_math_theorems
->>>>>>> 2c42c720
 
 ########################################
 # Translation tasks
@@ -399,11 +396,8 @@
     "proofnet_autoformalize_statements": proofnet.ProofNetAutoformalizeStatements,
     "proofnet_informalize_statements": proofnet.ProofNetInformalizeStatements,
     **hendrycks_test_cot.create_all_mcqa_tasks(),
-<<<<<<< HEAD
     "math_sat_cot": math_sat_cot.MinervaCoTMMLU,
-=======
     "identify_math_theorems": identify_math_theorems.IdentifyMathThms,
->>>>>>> 2c42c720
     #
     # Requires manual download of data.
     # "storycloze_2016": storycloze.StoryCloze2016,
