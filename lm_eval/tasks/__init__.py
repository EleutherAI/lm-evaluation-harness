--- conflicted
+++ resolved
@@ -45,11 +45,8 @@
 from . import mutual
 from . import truthfulqa
 from . import blimp
-<<<<<<< HEAD
 from . import apps
-=======
-from . import asdiv
->>>>>>> 8728710c
+from . import asdi
 
 ########################################
 # Translation tasks
