from pprint import pprint
from typing import List, Union

import sacrebleu
import lm_eval.base

from . import superglue
from . import glue
from . import arc
from . import coqa
from . import race
from . import webqs
from . import anli
from . import wsc273
from . import winogrande
from . import quac
from . import hellaswag
from . import swag
from . import openbookqa
from . import squad
from . import naturalqs
from . import sat
from . import arithmetic
from . import lambada
from . import piqa
from . import prost
from . import mc_taco
from . import triviaqa
from . import pubmedqa
from . import sciq
from . import qasper
from . import qa4mre
from . import translation
from . import headqa
from . import mathqa
from . import hendrycks_ethics
from . import drop
from . import unscramble
from . import logiqa
from . import hendrycks_test
from . import hendrycks_math
from . import cbt
from . import lambada_cloze
from . import pile
from . import wikitext
from . import lambada_multilingual
from . import mutual
from . import truthfulqa
from . import blimp
from . import asdiv
from . import gsm8k
from . import storycloze
from . import xnli
from . import xquad
from . import pawsx
from . import x_stance
from . import stereoset

# GNAD10 task
from . import gnad10

########################################
# Translation tasks
########################################

# 6 total
gpt3_translation_benchmarks = {
    "wmt14": ["en-fr", "fr-en"],  # French
    "wmt16": ["en-ro", "ro-en", "de-en", "en-de"],  # German, Romanian
}


# 28 total
selected_translation_benchmarks = {
    **gpt3_translation_benchmarks,
    "wmt20": sacrebleu.get_langpairs_for_testset("wmt20"),
    "iwslt17": ["en-ar", "ar-en"],  # Arabic
}

# 319 total
all_translation_benchmarks = {
    ts: sacrebleu.get_langpairs_for_testset(ts)
    for ts in sacrebleu.get_available_testsets()
}


########################################
# All tasks
########################################


TASK_REGISTRY = {
    # GLUE
    "cola": glue.CoLA,
    "mnli": glue.MNLI,
    "mnli_mismatched": glue.MNLIMismatched,
    "mrpc": glue.MRPC,
    "rte": glue.RTE,
    "qnli": glue.QNLI,
    "qqp": glue.QQP,
    # "stsb": glue.STSB, # not implemented yet
    "sst": glue.SST,
    "wnli": glue.WNLI,
    # SuperGLUE
    "boolq": superglue.BoolQ,
    "cb": superglue.CommitmentBank,
    "copa": superglue.Copa,
    "multirc": superglue.MultiRC,
    "record": superglue.ReCoRD,
    "wic": superglue.WordsInContext,
    "wsc": superglue.SGWinogradSchemaChallenge,
    # Order by benchmark/genre?
    "coqa": coqa.CoQA,
    "drop": drop.DROP,
    "lambada": lambada.LAMBADA,
    "lambada_cloze": lambada_cloze.LAMBADA_cloze,
    # multilingual lambada
    **lambada_multilingual.construct_tasks(),
    "wikitext": wikitext.WikiText,
    # "cbt-cn": cbt.CBTCN, # disabled pending context length fix
    # "cbt-ne": cbt.CBTNE, # disabled pending context length fix
    "piqa": piqa.PiQA,
    "prost": prost.PROST,
    "mc_taco": mc_taco.MCTACO,
    # Science related
    "pubmedqa": pubmedqa.Pubmed_QA,
    "sciq": sciq.SciQ,
    "qasper": qasper.QASPER,
    "qa4mre_2011": qa4mre.QA4MRE_2011,
    "qa4mre_2012": qa4mre.QA4MRE_2012,
    "qa4mre_2013": qa4mre.QA4MRE_2013,
    "triviaqa": triviaqa.TriviaQA,
    "arc_easy": arc.ARCEasy,
    "arc_challenge": arc.ARCChallenge,
    # "quac": quac.QuAC, # not implemented yet
    "logiqa": logiqa.LogiQA,
    "hellaswag": hellaswag.HellaSwag,
    "swag": swag.SWAG,
    "openbookqa": openbookqa.OpenBookQA,
    "squad2": squad.SQuAD2,
    "race": race.RACE,
    # "naturalqs": naturalqs.NaturalQs, # not implemented yet
    "headqa": headqa.HeadQAEsDeprecated,  # for backwards compat - headqa used to default to es
    "headqa_es": headqa.HeadQAEs,
    "headqa_en": headqa.HeadQAEn,
    "mathqa": mathqa.MathQA,
    "webqs": webqs.WebQs,
    "wsc273": wsc273.WinogradSchemaChallenge273,
    "winogrande": winogrande.Winogrande,
    "anli_r1": anli.ANLIRound1,
    "anli_r2": anli.ANLIRound2,
    "anli_r3": anli.ANLIRound3,
    "ethics_cm": hendrycks_ethics.EthicsCM,
    "ethics_deontology": hendrycks_ethics.EthicsDeontology,
    "ethics_justice": hendrycks_ethics.EthicsJustice,
    "ethics_utilitarianism_original": hendrycks_ethics.EthicsUtilitarianismOriginal,
    "ethics_utilitarianism": hendrycks_ethics.EthicsUtilitarianism,
    "ethics_virtue": hendrycks_ethics.EthicsVirtue,
    "truthfulqa_mc": truthfulqa.TruthfulQAMultipleChoice,
    "truthfulqa_gen": truthfulqa.TruthfulQAGeneration,
    # dialogue
    "mutual": mutual.MuTual,
    "mutual_plus": mutual.MuTualPlus,
    # math
    "math_algebra": hendrycks_math.MathAlgebra,
    "math_counting_and_prob": hendrycks_math.MathCountingAndProbability,
    "math_geometry": hendrycks_math.MathGeometry,
    "math_intermediate_algebra": hendrycks_math.MathIntermediateAlgebra,
    "math_num_theory": hendrycks_math.MathNumberTheory,
    "math_prealgebra": hendrycks_math.MathPrealgebra,
    "math_precalc": hendrycks_math.MathPrecalculus,
    "math_asdiv": asdiv.Asdiv,
    "gsm8k": gsm8k.GradeSchoolMath8K,
    # arithmetic
    "arithmetic_2da": arithmetic.Arithmetic2DPlus,
    "arithmetic_2ds": arithmetic.Arithmetic2DMinus,
    "arithmetic_3da": arithmetic.Arithmetic3DPlus,
    "arithmetic_3ds": arithmetic.Arithmetic3DMinus,
    "arithmetic_4da": arithmetic.Arithmetic4DPlus,
    "arithmetic_4ds": arithmetic.Arithmetic4DMinus,
    "arithmetic_5da": arithmetic.Arithmetic5DPlus,
    "arithmetic_5ds": arithmetic.Arithmetic5DMinus,
    "arithmetic_2dm": arithmetic.Arithmetic2DMultiplication,
    "arithmetic_1dc": arithmetic.Arithmetic1DComposite,
    # TODO Perhaps make these groups of tasks
    #   e.g. anli, arithmetic, openai_translations, harness_translations
    # hendrycksTest (57 tasks)
    **hendrycks_test.create_all_tasks(),
    # e.g. wmt14-fr-en
    **translation.create_tasks_from_benchmarks(gpt3_translation_benchmarks),
    # chef's selection, mostly wmt20
    **translation.create_tasks_from_benchmarks(selected_translation_benchmarks),
    # Word Scrambling and Manipulation Tasks
    "anagrams1": unscramble.Anagrams1,
    "anagrams2": unscramble.Anagrams2,
    "cycle_letters": unscramble.CycleLetters,
    "random_insertion": unscramble.RandomInsertion,
    "reversed_words": unscramble.ReversedWords,
    # Pile
    "pile_arxiv": pile.PileArxiv,
    "pile_books3": pile.PileBooks3,
    "pile_bookcorpus2": pile.PileBookCorpus2,
    "pile_dm-mathematics": pile.PileDmMathematics,
    "pile_enron": pile.PileEnron,
    "pile_europarl": pile.PileEuroparl,
    "pile_freelaw": pile.PileFreeLaw,
    "pile_github": pile.PileGithub,
    "pile_gutenberg": pile.PileGutenberg,
    "pile_hackernews": pile.PileHackernews,
    "pile_nih-exporter": pile.PileNIHExporter,
    "pile_opensubtitles": pile.PileOpenSubtitles,
    "pile_openwebtext2": pile.PileOpenWebText2,
    "pile_philpapers": pile.PilePhilPapers,
    "pile_pile-cc": pile.PilePileCc,
    "pile_pubmed-abstracts": pile.PilePubmedAbstracts,
    "pile_pubmed-central": pile.PilePubmedCentral,
    "pile_stackexchange": pile.PileStackExchange,
    "pile_uspto": pile.PileUspto,
    "pile_ubuntu-irc": pile.PileUbuntuIrc,
    "pile_wikipedia": pile.PileWikipedia,
    "pile_youtubesubtitles": pile.PileYoutubeSubtitles,
    # BLiMP
    "blimp_adjunct_island": blimp.BlimpAdjunctIsland,
    "blimp_anaphor_gender_agreement": blimp.BlimpAnaphorGenderAgreement,
    "blimp_anaphor_number_agreement": blimp.BlimpAnaphorNumberAgreement,
    "blimp_animate_subject_passive": blimp.BlimpAnimateSubjectPassive,
    "blimp_animate_subject_trans": blimp.BlimpAnimateSubjectTrans,
    "blimp_causative": blimp.BlimpCausative,
    "blimp_complex_NP_island": blimp.BlimpComplex_NPIsland,
    "blimp_coordinate_structure_constraint_complex_left_branch": blimp.BlimpCoordinateStructureConstraintComplexLeftBranch,
    "blimp_coordinate_structure_constraint_object_extraction": blimp.BlimpCoordinateStructureConstraintObjectExtraction,
    "blimp_determiner_noun_agreement_1": blimp.BlimpDeterminerNounAgreement_1,
    "blimp_determiner_noun_agreement_2": blimp.BlimpDeterminerNounAgreement_2,
    "blimp_determiner_noun_agreement_irregular_1": blimp.BlimpDeterminerNounAgreementIrregular_1,
    "blimp_determiner_noun_agreement_irregular_2": blimp.BlimpDeterminerNounAgreementIrregular_2,
    "blimp_determiner_noun_agreement_with_adj_2": blimp.BlimpDeterminerNounAgreementWithAdj_2,
    "blimp_determiner_noun_agreement_with_adj_irregular_1": blimp.BlimpDeterminerNounAgreementWithAdjIrregular_1,
    "blimp_determiner_noun_agreement_with_adj_irregular_2": blimp.BlimpDeterminerNounAgreementWithAdjIrregular_2,
    "blimp_determiner_noun_agreement_with_adjective_1": blimp.BlimpDeterminerNounAgreementWithAdjective_1,
    "blimp_distractor_agreement_relational_noun": blimp.BlimpDistractorAgreementRelationalNoun,
    "blimp_distractor_agreement_relative_clause": blimp.BlimpDistractorAgreementRelativeClause,
    "blimp_drop_argument": blimp.BlimpDropArgument,
    "blimp_ellipsis_n_bar_1": blimp.BlimpEllipsisNBar_1,
    "blimp_ellipsis_n_bar_2": blimp.BlimpEllipsisNBar_2,
    "blimp_existential_there_object_raising": blimp.BlimpExistentialThereObjectRaising,
    "blimp_existential_there_quantifiers_1": blimp.BlimpExistentialThereQuantifiers_1,
    "blimp_existential_there_quantifiers_2": blimp.BlimpExistentialThereQuantifiers_2,
    "blimp_existential_there_subject_raising": blimp.BlimpExistentialThereSubjectRaising,
    "blimp_expletive_it_object_raising": blimp.BlimpExpletiveItObjectRaising,
    "blimp_inchoative": blimp.BlimpInchoative,
    "blimp_intransitive": blimp.BlimpIntransitive,
    "blimp_irregular_past_participle_adjectives": blimp.BlimpIrregularPastParticipleAdjectives,
    "blimp_irregular_past_participle_verbs": blimp.BlimpIrregularPastParticipleVerbs,
    "blimp_irregular_plural_subject_verb_agreement_1": blimp.BlimpIrregularPluralSubjectVerbAgreement_1,
    "blimp_irregular_plural_subject_verb_agreement_2": blimp.BlimpIrregularPluralSubjectVerbAgreement_2,
    "blimp_left_branch_island_echo_question": blimp.BlimpLeftBranchIslandEchoQuestion,
    "blimp_left_branch_island_simple_question": blimp.BlimpLeftBranchIslandSimpleQuestion,
    "blimp_matrix_question_npi_licensor_present": blimp.BlimpMatrixQuestionNpiLicensorPresent,
    "blimp_npi_present_1": blimp.BlimpNpiPresent_1,
    "blimp_npi_present_2": blimp.BlimpNpiPresent_2,
    "blimp_only_npi_licensor_present": blimp.BlimpOnlyNpiLicensorPresent,
    "blimp_only_npi_scope": blimp.BlimpOnlyNpiScope,
    "blimp_passive_1": blimp.BlimpPassive_1,
    "blimp_passive_2": blimp.BlimpPassive_2,
    "blimp_principle_A_c_command": blimp.BlimpPrinciple_ACCommand,
    "blimp_principle_A_case_1": blimp.BlimpPrinciple_ACase_1,
    "blimp_principle_A_case_2": blimp.BlimpPrinciple_ACase_2,
    "blimp_principle_A_domain_1": blimp.BlimpPrinciple_ADomain_1,
    "blimp_principle_A_domain_2": blimp.BlimpPrinciple_ADomain_2,
    "blimp_principle_A_domain_3": blimp.BlimpPrinciple_ADomain_3,
    "blimp_principle_A_reconstruction": blimp.BlimpPrinciple_AReconstruction,
    "blimp_regular_plural_subject_verb_agreement_1": blimp.BlimpRegularPluralSubjectVerbAgreement_1,
    "blimp_regular_plural_subject_verb_agreement_2": blimp.BlimpRegularPluralSubjectVerbAgreement_2,
    "blimp_sentential_negation_npi_licensor_present": blimp.BlimpSententialNegationNpiLicensorPresent,
    "blimp_sentential_negation_npi_scope": blimp.BlimpSententialNegationNpiScope,
    "blimp_sentential_subject_island": blimp.BlimpSententialSubjectIsland,
    "blimp_superlative_quantifiers_1": blimp.BlimpSuperlativeQuantifiers_1,
    "blimp_superlative_quantifiers_2": blimp.BlimpSuperlativeQuantifiers_2,
    "blimp_tough_vs_raising_1": blimp.BlimpToughVsRaising_1,
    "blimp_tough_vs_raising_2": blimp.BlimpToughVsRaising_2,
    "blimp_transitive": blimp.BlimpTransitive,
    "blimp_wh_island": blimp.BlimpWhIsland,
    "blimp_wh_questions_object_gap": blimp.BlimpWhQuestionsObjectGap,
    "blimp_wh_questions_subject_gap": blimp.BlimpWhQuestionsSubjectGap,
    "blimp_wh_questions_subject_gap_long_distance": blimp.BlimpWhQuestionsSubjectGapLongDistance,
    "blimp_wh_vs_that_no_gap": blimp.BlimpWhVsThatNoGap,
    "blimp_wh_vs_that_no_gap_long_distance": blimp.BlimpWhVsThatNoGapLongDistance,
    "blimp_wh_vs_that_with_gap": blimp.BlimpWhVsThatWithGap,
    "blimp_wh_vs_that_with_gap_long_distance": blimp.BlimpWhVsThatWithGapLongDistance,
    # Requires manual download of data.
    # "storycloze_2016": storycloze.StoryCloze2016,
    # "storycloze_2018": storycloze.StoryCloze2018,
    # "sat": sat.SATAnalogies,
    "x_stance_de": x_stance.XStanceDE,
    "x_stance_fr": x_stance.XStanceFR,
    **xquad.construct_tasks(),
    **xnli.construct_tasks(),
    **pawsx.construct_tasks(),
<<<<<<< HEAD
    # GNAD10 task
    "gnad10": gnad10.GNAD10,
=======
    **stereoset.construct_tasks(),
>>>>>>> a44632db
}


ALL_TASKS = sorted(list(TASK_REGISTRY))


def get_task(task_name):
    try:
        return TASK_REGISTRY[task_name]
    except KeyError:
        print("Available tasks:")
        pprint(TASK_REGISTRY)
        raise KeyError(f"Missing task {task_name}")


def get_task_name_from_object(task_object):
    for name, class_ in TASK_REGISTRY.items():
        if class_ is task_object:
            return name

    # this gives a mechanism for non-registered tasks to have a custom name anyways when reporting
    return (
        task_object.EVAL_HARNESS_NAME
        if hasattr(task_object, "EVAL_HARNESS_NAME")
        else type(task_object).__name__
    )


def get_task_dict(task_name_list: List[Union[str, lm_eval.base.Task]]):
    task_name_dict = {
        task_name: get_task(task_name)()
        for task_name in task_name_list
        if isinstance(task_name, str)
    }
    task_name_from_object_dict = {
        get_task_name_from_object(task_object): task_object
        for task_object in task_name_list
        if not isinstance(task_object, str)
    }
    assert set(task_name_dict.keys()).isdisjoint(set(task_name_from_object_dict.keys()))
    return {**task_name_dict, **task_name_from_object_dict}<|MERGE_RESOLUTION|>--- conflicted
+++ resolved
@@ -55,8 +55,6 @@
 from . import pawsx
 from . import x_stance
 from . import stereoset
-
-# GNAD10 task
 from . import gnad10
 
 ########################################
@@ -296,12 +294,8 @@
     **xquad.construct_tasks(),
     **xnli.construct_tasks(),
     **pawsx.construct_tasks(),
-<<<<<<< HEAD
-    # GNAD10 task
     "gnad10": gnad10.GNAD10,
-=======
     **stereoset.construct_tasks(),
->>>>>>> a44632db
 }
 
 
