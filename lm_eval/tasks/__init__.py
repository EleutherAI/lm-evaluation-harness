--- conflicted
+++ resolved
@@ -198,29 +198,22 @@
     
     # Code-switching
     "lince_sa": lince.LinCESentimentAnalysis,
-<<<<<<< HEAD
     # CRD3
     "crd3": crd3.CRD3,
-=======
-    
->>>>>>> ea1afe62
     # WMT
     **wmt.create_year_tasks(wmt.WMT14_TASKS),
     
     # DiaBLa
     "diabla": diabla.DiaBLa,
-<<<<<<< HEAD
     # XQuAD
     "xquad_en": xquad.XQuADEnglish,
     "xquad_ar": xquad.XQuADArabic,
 
     # piaf
     "piaf": piaf.PIAF,
-=======
     
     # SciTail
     "scitail": scitail.SciTailTE,
->>>>>>> ea1afe62
 }
 
 
