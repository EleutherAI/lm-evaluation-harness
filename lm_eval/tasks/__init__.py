from promptsource.templates import DatasetTemplates
from pprint import pprint
from typing import List, Union

import sacrebleu
import lm_eval.base

from . import anli
<<<<<<< HEAD
from . import wsc273
from . import winogrande
from . import quac
from . import hellaswag
from . import swag
from . import openbookqa
from . import squad
from . import naturalqs
from . import sat
from . import arithmetic
from . import lambada
from . import race
from . import piqa
from . import prost
from . import mc_taco
from . import triviaqa
from . import pubmedqa
from . import sciq
from . import webqs
from . import qasper
from . import qa4mre
from . import headqa
from . import mathqa
from . import hendrycks_ethics
from . import drop
from . import unscramble
from . import logiqa
from . import hendrycks_test
from . import hendrycks_math
from . import cbt
from . import lambada_cloze
from . import pile
from . import wikitext
from . import lambada_multilingual
from . import mutual
from . import truthfulqa
=======
>>>>>>> 9331cbb6
from . import blimp
from . import coqa
from . import crows_pairs_multilingual
from . import drop
from . import e2e_nlg_cleaned
from . import gem_asset_turk
from . import gem_mlsum
from . import gem_webnlg
from . import gem_xsum
from . import glue
from . import hans
from . import huff_post
from . import lama
from . import lince
<<<<<<< HEAD
from . import HuffPost
from . import wmt
=======
from . import race
from . import superglue
from . import wino_bias

########################################
# Translation tasks
########################################

# 6 total
gpt3_translation_benchmarks = {
    "wmt14": ["en-fr", "fr-en"],  # French
    "wmt16": ["en-ro", "ro-en", "de-en", "en-de"],  # German, Romanian
}


# 28 total
selected_translation_benchmarks = {
    **gpt3_translation_benchmarks,
    "wmt20": sacrebleu.get_langpairs_for_testset("wmt20"),
    "iwslt17": ["en-ar", "ar-en"],  # Arabic
}

# 319 total
all_translation_benchmarks = {
    ts: sacrebleu.get_langpairs_for_testset(ts)
    for ts in sacrebleu.get_available_testsets()
}
>>>>>>> 9331cbb6


########################################
# All tasks
########################################


TASK_REGISTRY = {
    # GLUE
    "cola": glue.CoLA,
    "mnli": glue.MNLI,
    "mnli_mismatched": glue.MNLIMismatched,
    "mrpc": glue.MRPC,
    "rte": glue.RTE,
    "qnli": glue.QNLI,
    "qqp": glue.QQP,
    # "stsb": glue.STSB, # not implemented yet
    "sst": glue.SST,
    "wnli": glue.WNLI,
    # SuperGLUE
    "boolq": superglue.BoolQ,
    "cb": superglue.CommitmentBank,
    "copa": superglue.Copa,
    "multirc": superglue.MultiRC,
    "record": superglue.ReCoRD,
    "wic": superglue.WordsInContext,
    "wsc": superglue.SGWinogradSchemaChallenge,
    "axg": superglue.WinogenderSchemaDiagnostics,
    "axb": superglue.BroadcoverageDiagnostics,
    # Order by benchmark/genre?
    "coqa": coqa.CoQA,
    "drop": drop.DROP,
    **gem_webnlg.construct_tasks(),
    # multilingual lambada
    **gem_asset_turk.construct_tasks(),
    "e2e_nlg_cleaned": e2e_nlg_cleaned.E2E_NLG_Cleaned,
    "lama_trex": lama.Trex,
    "lama_squad": lama.Squad,
    "lama_google_re": lama.google_re,
    "lama_concptnet": lama.Conceptnet,
    "race": race.RACE,
    # "naturalqs": naturalqs.NaturalQs, # not implemented yet
    "anli_r1": anli.ANLIRound1,
    "anli_r2": anli.ANLIRound2,
    "anli_r3": anli.ANLIRound3,
    "hans": hans.HANS,
<<<<<<< HEAD
    "ethics_cm": hendrycks_ethics.EthicsCM,
    "ethics_deontology": hendrycks_ethics.EthicsDeontology,
    "ethics_justice": hendrycks_ethics.EthicsJustice,
    "ethics_utilitarianism_original": hendrycks_ethics.EthicsUtilitarianismOriginal,
    "ethics_utilitarianism": hendrycks_ethics.EthicsUtilitarianism,
    "ethics_virtue": hendrycks_ethics.EthicsVirtue,
    #"tydiqa_primary" : TyDiQA.Primary, not implemented yet
    #"tydiqa_secondary" : TyDiQA.Secondary, not implemented yet
    "truthfulqa_mc": truthfulqa.TruthfulQAMultipleChoice,
    "truthfulqa_gen": truthfulqa.TruthfulQAGeneration,
    # dialogue
    "mutual": mutual.MuTual,
    "mutual_plus": mutual.MuTualPlus,
    # math
    "math_algebra": hendrycks_math.MathAlgebra,
    "math_counting_and_prob": hendrycks_math.MathCountingAndProbability,
    "math_geometry": hendrycks_math.MathGeometry,
    "math_intermediate_algebra": hendrycks_math.MathIntermediateAlgebra,
    "math_num_theory": hendrycks_math.MathNumberTheory,
    "math_prealgebra": hendrycks_math.MathPrealgebra,
    "math_precalc": hendrycks_math.MathPrecalculus,
    "math_asdiv": asdiv.Asdiv,
    "gsm8k": gsm8k.GradeSchoolMath8K,
    # arithmetic
    "arithmetic_2da": arithmetic.Arithmetic2DPlus,
    "arithmetic_2ds": arithmetic.Arithmetic2DMinus,
    "arithmetic_3da": arithmetic.Arithmetic3DPlus,
    "arithmetic_3ds": arithmetic.Arithmetic3DMinus,
    "arithmetic_4da": arithmetic.Arithmetic4DPlus,
    "arithmetic_4ds": arithmetic.Arithmetic4DMinus,
    "arithmetic_5da": arithmetic.Arithmetic5DPlus,
    "arithmetic_5ds": arithmetic.Arithmetic5DMinus,
    "arithmetic_2dm": arithmetic.Arithmetic2DMultiplication,
    "arithmetic_1dc": arithmetic.Arithmetic1DComposite,
    # TODO Perhaps make these groups of tasks
    #   e.g. anli, arithmetic, openai_translations, harness_translations
    # hendrycksTest (57 tasks)
    **hendrycks_test.create_all_tasks(),
    # Word Scrambling and Manipulation Tasks
    "anagrams1": unscramble.Anagrams1,
    "anagrams2": unscramble.Anagrams2,
    "cycle_letters": unscramble.CycleLetters,
    "random_insertion": unscramble.RandomInsertion,
    "reversed_words": unscramble.ReversedWords,
    # Pile
    "pile_arxiv": pile.PileArxiv,
    "pile_books3": pile.PileBooks3,
    "pile_bookcorpus2": pile.PileBookCorpus2,
    "pile_dm-mathematics": pile.PileDmMathematics,
    "pile_enron": pile.PileEnron,
    "pile_europarl": pile.PileEuroparl,
    "pile_freelaw": pile.PileFreeLaw,
    "pile_github": pile.PileGithub,
    "pile_gutenberg": pile.PileGutenberg,
    "pile_hackernews": pile.PileHackernews,
    "pile_nih-exporter": pile.PileNIHExporter,
    "pile_opensubtitles": pile.PileOpenSubtitles,
    "pile_openwebtext2": pile.PileOpenWebText2,
    "pile_philpapers": pile.PilePhilPapers,
    "pile_pile-cc": pile.PilePileCc,
    "pile_pubmed-abstracts": pile.PilePubmedAbstracts,
    "pile_pubmed-central": pile.PilePubmedCentral,
    "pile_stackexchange": pile.PileStackExchange,
    "pile_uspto": pile.PileUspto,
    "pile_ubuntu-irc": pile.PileUbuntuIrc,
    "pile_wikipedia": pile.PileWikipedia,
    "pile_youtubesubtitles": pile.PileYoutubeSubtitles,
=======
>>>>>>> 9331cbb6
    # BLiMP
    "blimp_adjunct_island": blimp.BlimpAdjunctIsland,
    "blimp_anaphor_gender_agreement": blimp.BlimpAnaphorGenderAgreement,
    "blimp_anaphor_number_agreement": blimp.BlimpAnaphorNumberAgreement,
    "blimp_animate_subject_passive": blimp.BlimpAnimateSubjectPassive,
    "blimp_animate_subject_trans": blimp.BlimpAnimateSubjectTrans,
    "blimp_causative": blimp.BlimpCausative,
    "blimp_complex_NP_island": blimp.BlimpComplex_NPIsland,
    "blimp_coordinate_structure_constraint_complex_left_branch": blimp.BlimpCoordinateStructureConstraintComplexLeftBranch,
    "blimp_coordinate_structure_constraint_object_extraction": blimp.BlimpCoordinateStructureConstraintObjectExtraction,
    "blimp_determiner_noun_agreement_1": blimp.BlimpDeterminerNounAgreement_1,
    "blimp_determiner_noun_agreement_2": blimp.BlimpDeterminerNounAgreement_2,
    "blimp_determiner_noun_agreement_irregular_1": blimp.BlimpDeterminerNounAgreementIrregular_1,
    "blimp_determiner_noun_agreement_irregular_2": blimp.BlimpDeterminerNounAgreementIrregular_2,
    "blimp_determiner_noun_agreement_with_adj_2": blimp.BlimpDeterminerNounAgreementWithAdj_2,
    "blimp_determiner_noun_agreement_with_adj_irregular_1": blimp.BlimpDeterminerNounAgreementWithAdjIrregular_1,
    "blimp_determiner_noun_agreement_with_adj_irregular_2": blimp.BlimpDeterminerNounAgreementWithAdjIrregular_2,
    "blimp_determiner_noun_agreement_with_adjective_1": blimp.BlimpDeterminerNounAgreementWithAdjective_1,
    "blimp_distractor_agreement_relational_noun": blimp.BlimpDistractorAgreementRelationalNoun,
    "blimp_distractor_agreement_relative_clause": blimp.BlimpDistractorAgreementRelativeClause,
    "blimp_drop_argument": blimp.BlimpDropArgument,
    "blimp_ellipsis_n_bar_1": blimp.BlimpEllipsisNBar_1,
    "blimp_ellipsis_n_bar_2": blimp.BlimpEllipsisNBar_2,
    "blimp_existential_there_object_raising": blimp.BlimpExistentialThereObjectRaising,
    "blimp_existential_there_quantifiers_1": blimp.BlimpExistentialThereQuantifiers_1,
    "blimp_existential_there_quantifiers_2": blimp.BlimpExistentialThereQuantifiers_2,
    "blimp_existential_there_subject_raising": blimp.BlimpExistentialThereSubjectRaising,
    "blimp_expletive_it_object_raising": blimp.BlimpExpletiveItObjectRaising,
    "blimp_inchoative": blimp.BlimpInchoative,
    "blimp_intransitive": blimp.BlimpIntransitive,
    "blimp_irregular_past_participle_adjectives": blimp.BlimpIrregularPastParticipleAdjectives,
    "blimp_irregular_past_participle_verbs": blimp.BlimpIrregularPastParticipleVerbs,
    "blimp_irregular_plural_subject_verb_agreement_1": blimp.BlimpIrregularPluralSubjectVerbAgreement_1,
    "blimp_irregular_plural_subject_verb_agreement_2": blimp.BlimpIrregularPluralSubjectVerbAgreement_2,
    "blimp_left_branch_island_echo_question": blimp.BlimpLeftBranchIslandEchoQuestion,
    "blimp_left_branch_island_simple_question": blimp.BlimpLeftBranchIslandSimpleQuestion,
    "blimp_matrix_question_npi_licensor_present": blimp.BlimpMatrixQuestionNpiLicensorPresent,
    "blimp_npi_present_1": blimp.BlimpNpiPresent_1,
    "blimp_npi_present_2": blimp.BlimpNpiPresent_2,
    "blimp_only_npi_licensor_present": blimp.BlimpOnlyNpiLicensorPresent,
    "blimp_only_npi_scope": blimp.BlimpOnlyNpiScope,
    "blimp_passive_1": blimp.BlimpPassive_1,
    "blimp_passive_2": blimp.BlimpPassive_2,
    "blimp_principle_A_c_command": blimp.BlimpPrinciple_ACCommand,
    "blimp_principle_A_case_1": blimp.BlimpPrinciple_ACase_1,
    "blimp_principle_A_case_2": blimp.BlimpPrinciple_ACase_2,
    "blimp_principle_A_domain_1": blimp.BlimpPrinciple_ADomain_1,
    "blimp_principle_A_domain_2": blimp.BlimpPrinciple_ADomain_2,
    "blimp_principle_A_domain_3": blimp.BlimpPrinciple_ADomain_3,
    "blimp_principle_A_reconstruction": blimp.BlimpPrinciple_AReconstruction,
    "blimp_regular_plural_subject_verb_agreement_1": blimp.BlimpRegularPluralSubjectVerbAgreement_1,
    "blimp_regular_plural_subject_verb_agreement_2": blimp.BlimpRegularPluralSubjectVerbAgreement_2,
    "blimp_sentential_negation_npi_licensor_present": blimp.BlimpSententialNegationNpiLicensorPresent,
    "blimp_sentential_negation_npi_scope": blimp.BlimpSententialNegationNpiScope,
    "blimp_sentential_subject_island": blimp.BlimpSententialSubjectIsland,
    "blimp_superlative_quantifiers_1": blimp.BlimpSuperlativeQuantifiers_1,
    "blimp_superlative_quantifiers_2": blimp.BlimpSuperlativeQuantifiers_2,
    "blimp_tough_vs_raising_1": blimp.BlimpToughVsRaising_1,
    "blimp_tough_vs_raising_2": blimp.BlimpToughVsRaising_2,
    "blimp_transitive": blimp.BlimpTransitive,
    "blimp_wh_island": blimp.BlimpWhIsland,
    "blimp_wh_questions_object_gap": blimp.BlimpWhQuestionsObjectGap,
    "blimp_wh_questions_subject_gap": blimp.BlimpWhQuestionsSubjectGap,
    "blimp_wh_questions_subject_gap_long_distance": blimp.BlimpWhQuestionsSubjectGapLongDistance,
    "blimp_wh_vs_that_no_gap": blimp.BlimpWhVsThatNoGap,
    "blimp_wh_vs_that_no_gap_long_distance": blimp.BlimpWhVsThatNoGapLongDistance,
    "blimp_wh_vs_that_with_gap": blimp.BlimpWhVsThatWithGap,
    "blimp_wh_vs_that_with_gap_long_distance": blimp.BlimpWhVsThatWithGapLongDistance,
    # GEM/mlsum
    "mlsum_es": gem_mlsum.GEMMLSUMEs,
    "mlsum_de": gem_mlsum.GEMMLSUMDe,
    "mlsum_es_covid_challenge_set": gem_mlsum.GEMMLSUMEsChallgeTestCovid,
    "mlsum_de_covid_challenge_set": gem_mlsum.GEMMLSUMDeChallgeTestCovid,
    # Requires manual download of data.
    # "storycloze_2016": storycloze.StoryCloze2016,
    # "storycloze_2018": storycloze.StoryCloze2018,
    # "sat": sat.SATAnalogies,
    # GEM/xum
    "gem_xsum": gem_xsum.GEMXSUM,
    "gem_xsum_challenge_sample": gem_xsum.GEMXSUMChallgeSample,
    "gem_xsum_challenge_test_backtranslation": gem_xsum.GEMXSUMChallgeTestBacktranslation,
    "gem_xsum_challenge_test_bfp_02": gem_xsum.GEMXSUMChallgeTestBFP02,
    "gem_xsum_challenge_test_bfp_05": gem_xsum.GEMXSUMChallgeTestBFP05,
    "gem_xsum_challenge_test_nopunc": gem_xsum.GEMXSUMChallgeTestNopunc,
    "gem_xsum_challenge_test_covid": gem_xsum.GEMXSUMChallgeTestCovid,
    # LAMA
    "lama-trex": lama.Trex,
    "lama-squad": lama.Squad,
    "lama-google_re": lama.google_re,
    "lama-concptnet": lama.Conceptnet,
    "bigscience-lama": lama.BigScienceLAMA,
    # WinoBias
    "wino_bias_type1_pro": wino_bias.WinoBiasType1Pro,
    "wino_bias_type1_anti": wino_bias.WinoBiasType1Anti,
    "wino_bias_type2_pro": wino_bias.WinoBiasType2Pro,
    "wino_bias_type2_anti": wino_bias.WinoBiasType2Anti,
    # Crows-Pairs
    "crows_pairs_english": crows_pairs_multilingual.CrowsPairsEnglish,
    "crows_pairs_french": crows_pairs_multilingual.CrowsPairsFrench,
    # News
    "huffpost": huff_post.HuffPost,
    # Code-switching
    "lince_sa": lince.LinCESentimentAnalysis,
}


ALL_TASKS = sorted(list(TASK_REGISTRY))


def get_task(task_name):
    try:
        return TASK_REGISTRY[task_name]
    except KeyError as e:
        print("Available tasks:")
        pprint(TASK_REGISTRY)
        raise KeyError(f"Missing task {task_name}")


def get_task_name_from_object(task_object):
    for name, class_ in TASK_REGISTRY.items():
        if class_ is task_object:
            return name

    # this gives a mechanism for non-registered tasks to have a custom name anyways when reporting
    return (
        task_object.EVAL_HARNESS_NAME
        if hasattr(task_object, "EVAL_HARNESS_NAME")
        else type(task_object).__name__
    )


def get_task_dict(task_name_list: List[Union[str, lm_eval.base.Task]]):
    task_name_dict = {
        task_name: get_task(task_name)()
        for task_name in task_name_list
        if isinstance(task_name, str)
    }
    task_name_from_object_dict = {
        get_task_name_from_object(task_object): task_object
        for task_object in task_name_list
        if not isinstance(task_object, str)
    }
    assert set(task_name_dict.keys()).isdisjoint(set(task_name_from_object_dict.keys()))
    return {**task_name_dict, **task_name_from_object_dict}


def get_task_dict_promptsource(task_name_list: List[str]):
    """Loads a task instance for each prompt written for that task."""
    task_name_dict = {}

    for task_name in task_name_list:
        assert isinstance(task_name, str)

        # Static version of the Task Use this to get HF dataset path / name.
        static_task_obj = get_task(task_name)
        # Create the proper task name arg for DatasetTemplates.
        sub_task = (
            f"/{static_task_obj.DATASET_NAME}" if static_task_obj.DATASET_NAME else ""
        )
        ps_task_name = f"{static_task_obj.DATASET_PATH}{sub_task}"

        task_prompts = DatasetTemplates(ps_task_name)
        for prompt_name in task_prompts.all_template_names:
            prompt = task_prompts[prompt_name]
            # NOTE: We choose a sep that can be easily split.
            task_name_dict[f"{task_name}+{prompt_name}"] = get_task(task_name)(
                prompt=prompt
            )

    return task_name_dict<|MERGE_RESOLUTION|>--- conflicted
+++ resolved
@@ -6,45 +6,6 @@
 import lm_eval.base
 
 from . import anli
-<<<<<<< HEAD
-from . import wsc273
-from . import winogrande
-from . import quac
-from . import hellaswag
-from . import swag
-from . import openbookqa
-from . import squad
-from . import naturalqs
-from . import sat
-from . import arithmetic
-from . import lambada
-from . import race
-from . import piqa
-from . import prost
-from . import mc_taco
-from . import triviaqa
-from . import pubmedqa
-from . import sciq
-from . import webqs
-from . import qasper
-from . import qa4mre
-from . import headqa
-from . import mathqa
-from . import hendrycks_ethics
-from . import drop
-from . import unscramble
-from . import logiqa
-from . import hendrycks_test
-from . import hendrycks_math
-from . import cbt
-from . import lambada_cloze
-from . import pile
-from . import wikitext
-from . import lambada_multilingual
-from . import mutual
-from . import truthfulqa
-=======
->>>>>>> 9331cbb6
 from . import blimp
 from . import coqa
 from . import crows_pairs_multilingual
@@ -59,38 +20,9 @@
 from . import huff_post
 from . import lama
 from . import lince
-<<<<<<< HEAD
-from . import HuffPost
-from . import wmt
-=======
 from . import race
 from . import superglue
 from . import wino_bias
-
-########################################
-# Translation tasks
-########################################
-
-# 6 total
-gpt3_translation_benchmarks = {
-    "wmt14": ["en-fr", "fr-en"],  # French
-    "wmt16": ["en-ro", "ro-en", "de-en", "en-de"],  # German, Romanian
-}
-
-
-# 28 total
-selected_translation_benchmarks = {
-    **gpt3_translation_benchmarks,
-    "wmt20": sacrebleu.get_langpairs_for_testset("wmt20"),
-    "iwslt17": ["en-ar", "ar-en"],  # Arabic
-}
-
-# 319 total
-all_translation_benchmarks = {
-    ts: sacrebleu.get_langpairs_for_testset(ts)
-    for ts in sacrebleu.get_available_testsets()
-}
->>>>>>> 9331cbb6
 
 
 ########################################
@@ -137,76 +69,6 @@
     "anli_r2": anli.ANLIRound2,
     "anli_r3": anli.ANLIRound3,
     "hans": hans.HANS,
-<<<<<<< HEAD
-    "ethics_cm": hendrycks_ethics.EthicsCM,
-    "ethics_deontology": hendrycks_ethics.EthicsDeontology,
-    "ethics_justice": hendrycks_ethics.EthicsJustice,
-    "ethics_utilitarianism_original": hendrycks_ethics.EthicsUtilitarianismOriginal,
-    "ethics_utilitarianism": hendrycks_ethics.EthicsUtilitarianism,
-    "ethics_virtue": hendrycks_ethics.EthicsVirtue,
-    #"tydiqa_primary" : TyDiQA.Primary, not implemented yet
-    #"tydiqa_secondary" : TyDiQA.Secondary, not implemented yet
-    "truthfulqa_mc": truthfulqa.TruthfulQAMultipleChoice,
-    "truthfulqa_gen": truthfulqa.TruthfulQAGeneration,
-    # dialogue
-    "mutual": mutual.MuTual,
-    "mutual_plus": mutual.MuTualPlus,
-    # math
-    "math_algebra": hendrycks_math.MathAlgebra,
-    "math_counting_and_prob": hendrycks_math.MathCountingAndProbability,
-    "math_geometry": hendrycks_math.MathGeometry,
-    "math_intermediate_algebra": hendrycks_math.MathIntermediateAlgebra,
-    "math_num_theory": hendrycks_math.MathNumberTheory,
-    "math_prealgebra": hendrycks_math.MathPrealgebra,
-    "math_precalc": hendrycks_math.MathPrecalculus,
-    "math_asdiv": asdiv.Asdiv,
-    "gsm8k": gsm8k.GradeSchoolMath8K,
-    # arithmetic
-    "arithmetic_2da": arithmetic.Arithmetic2DPlus,
-    "arithmetic_2ds": arithmetic.Arithmetic2DMinus,
-    "arithmetic_3da": arithmetic.Arithmetic3DPlus,
-    "arithmetic_3ds": arithmetic.Arithmetic3DMinus,
-    "arithmetic_4da": arithmetic.Arithmetic4DPlus,
-    "arithmetic_4ds": arithmetic.Arithmetic4DMinus,
-    "arithmetic_5da": arithmetic.Arithmetic5DPlus,
-    "arithmetic_5ds": arithmetic.Arithmetic5DMinus,
-    "arithmetic_2dm": arithmetic.Arithmetic2DMultiplication,
-    "arithmetic_1dc": arithmetic.Arithmetic1DComposite,
-    # TODO Perhaps make these groups of tasks
-    #   e.g. anli, arithmetic, openai_translations, harness_translations
-    # hendrycksTest (57 tasks)
-    **hendrycks_test.create_all_tasks(),
-    # Word Scrambling and Manipulation Tasks
-    "anagrams1": unscramble.Anagrams1,
-    "anagrams2": unscramble.Anagrams2,
-    "cycle_letters": unscramble.CycleLetters,
-    "random_insertion": unscramble.RandomInsertion,
-    "reversed_words": unscramble.ReversedWords,
-    # Pile
-    "pile_arxiv": pile.PileArxiv,
-    "pile_books3": pile.PileBooks3,
-    "pile_bookcorpus2": pile.PileBookCorpus2,
-    "pile_dm-mathematics": pile.PileDmMathematics,
-    "pile_enron": pile.PileEnron,
-    "pile_europarl": pile.PileEuroparl,
-    "pile_freelaw": pile.PileFreeLaw,
-    "pile_github": pile.PileGithub,
-    "pile_gutenberg": pile.PileGutenberg,
-    "pile_hackernews": pile.PileHackernews,
-    "pile_nih-exporter": pile.PileNIHExporter,
-    "pile_opensubtitles": pile.PileOpenSubtitles,
-    "pile_openwebtext2": pile.PileOpenWebText2,
-    "pile_philpapers": pile.PilePhilPapers,
-    "pile_pile-cc": pile.PilePileCc,
-    "pile_pubmed-abstracts": pile.PilePubmedAbstracts,
-    "pile_pubmed-central": pile.PilePubmedCentral,
-    "pile_stackexchange": pile.PileStackExchange,
-    "pile_uspto": pile.PileUspto,
-    "pile_ubuntu-irc": pile.PileUbuntuIrc,
-    "pile_wikipedia": pile.PileWikipedia,
-    "pile_youtubesubtitles": pile.PileYoutubeSubtitles,
-=======
->>>>>>> 9331cbb6
     # BLiMP
     "blimp_adjunct_island": blimp.BlimpAdjunctIsland,
     "blimp_anaphor_gender_agreement": blimp.BlimpAnaphorGenderAgreement,
