--- conflicted
+++ resolved
@@ -55,11 +55,8 @@
 from . import pawsx
 from . import x_stance
 from . import stereoset
-<<<<<<< HEAD
 from . import mlqa
-=======
 from . import gnad10
->>>>>>> 5b01d5a4
 
 ########################################
 # Translation tasks
