--- conflicted
+++ resolved
@@ -115,12 +115,7 @@
     "piqa": piqa.PiQA,
     "prost": prost.PROST,
     "mc_taco": mc_taco.MCTACO,
-<<<<<<< HEAD
-    
     **xnli.construct_tasks(),
-
-=======
->>>>>>> b0acb337
     # Science related
     "pubmedqa": pubmedqa.Pubmed_QA,
     "sciq": sciq.SciQ,
