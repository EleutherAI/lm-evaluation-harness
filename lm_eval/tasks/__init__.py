--- conflicted
+++ resolved
@@ -304,19 +304,13 @@
     "blimp_wh_vs_that_with_gap": blimp.BlimpWhVsThatWithGap,
     "blimp_wh_vs_that_with_gap_long_distance": blimp.BlimpWhVsThatWithGapLongDistance,
     "klue_sts": klue.STS,
+    "klue_ynat": klue.YNAT
     "nsmc": nsmc.NSMC,    
     "korquad": korquad.Korquad
     # Requires manual download of data.
     # "storycloze_2016": storycloze.StoryCloze2016,
     # "storycloze_2018": storycloze.StoryCloze2018,
     # "sat": sat.SATAnalogies,
-<<<<<<< HEAD
-  
-    # KLUE benchmark
-    "klue_ynat": klue.YNAT
-    "klue_sts": klue.STS
-=======
->>>>>>> 11fa0bf4
 }
 
 
