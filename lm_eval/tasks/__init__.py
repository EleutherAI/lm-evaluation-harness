--- conflicted
+++ resolved
@@ -35,24 +35,13 @@
                     )
 
                     if "task" in config:
-<<<<<<< HEAD
-                        task_name = "{}".format(
-                            config["task"]
-                        )
-=======
                         task_name = "{}".format(config["task"])
->>>>>>> 761f0087
                         register_task(task_name)(SubClass)
 
                     if "group" in config:
                         for group in config["group"]:
                             register_group(group)(SubClass)
-<<<<<<< HEAD
-                except Exception as e:
-                    raise e
-=======
                 except Exception as error:
->>>>>>> 761f0087
                     eval_logger.warning(
                         "Failed to load config in\n"
                         f"                                 {yaml_path}\n"
