--- conflicted
+++ resolved
@@ -2,11 +2,7 @@
 from scipy.stats import pearsonr, spearmanr
 from sklearn.metrics import f1_score, matthews_corrcoef
 from tqdm import auto as tqdm_lib
-<<<<<<< HEAD
 from . common import HF_Dataset, simple_accuracy_metric, yesno
-=======
-from . common import HFNLPTask, simple_accuracy_metric, yesno
->>>>>>> 43978e3b
 
 
 def get_accuracy_and_f1(preds, golds):
@@ -26,24 +22,18 @@
     }
 
 
-<<<<<<< HEAD
 class CoLA(HF_Dataset):
     DATASET_PATH = "glue"
     DATASET_NAME = "cola"
-=======
-class CoLA(HFNLPTask):
-    NLP_PATH = "glue"
-    NLP_NAME = "cola"
-
-    def has_training_docs(self):
-        return True
-
-    def has_validation_docs(self):
-        return True
-
-    def has_test_docs(self):
-        return True
->>>>>>> 43978e3b
+
+    def has_training_docs(self):
+        return True
+
+    def has_validation_docs(self):
+        return True
+
+    def has_test_docs(self):
+        return True
 
     def fewshot_description(self):
         return "Does this sentence make sense?:\tTrue or False?"
@@ -74,16 +64,10 @@
         }
 
 
-<<<<<<< HEAD
 class MNLI(HF_Dataset):
     DATASET_PATH = "glue"
     DATASET_NAME = "mnli"
-=======
-class MNLI(HFNLPTask):
-    NLP_PATH = "glue"
-    NLP_NAME = "mnli"
->>>>>>> 43978e3b
-
+    
     def has_training_docs(self):
         return True
 
@@ -131,15 +115,9 @@
         return simple_accuracy_metric(preds=preds, golds=golds)
 
 
-<<<<<<< HEAD
 class MRPC(HF_Dataset):
     DATASET_PATH = "glue"
     DATASET_NAME = "mrpc"
-=======
-class MRPC(HFNLPTask):
-    NLP_PATH = "glue"
-    NLP_NAME = "mrpc"
->>>>>>> 43978e3b
 
     def has_training_docs(self):
         return True
@@ -175,15 +153,10 @@
         return get_accuracy_and_f1(preds=preds, golds=golds)
 
 
-<<<<<<< HEAD
 class RTE(HF_Dataset):
     DATASET_PATH = "glue"
     DATASET_NAME = "rte"
-=======
-class RTE(HFNLPTask):
-    NLP_PATH = "glue"
-    NLP_NAME = "rte"
->>>>>>> 43978e3b
+
 
     def has_training_docs(self):
         return True
@@ -218,15 +191,9 @@
         return simple_accuracy_metric(preds=preds, golds=golds)
 
 
-<<<<<<< HEAD
 class QNLI(HF_Dataset):
     DATASET_PATH = "glue"
     DATASET_NAME = "qnli"
-=======
-class QNLI(HFNLPTask):
-    NLP_PATH = "glue"
-    NLP_NAME = "qnli"
->>>>>>> 43978e3b
 
     def has_training_docs(self):
         return True
@@ -261,15 +228,9 @@
         return simple_accuracy_metric(preds=preds, golds=golds)
 
 
-<<<<<<< HEAD
 class QQP(HF_Dataset):
     DATASET_PATH = "glue"
     DATASET_NAME = "qqp"
-=======
-class QQP(HFNLPTask):
-    NLP_PATH = "glue"
-    NLP_NAME = "qqp"
->>>>>>> 43978e3b
 
     def has_training_docs(self):
         return True
@@ -305,15 +266,9 @@
         return get_accuracy_and_f1(preds=preds, golds=golds)
 
 
-<<<<<<< HEAD
 class STSB(HF_Dataset):
     DATASET_PATH = "glue"
     DATASET_NAME = "stsb"
-=======
-class STSB(HFNLPTask):
-    NLP_PATH = "glue"
-    NLP_NAME = "stsb"
->>>>>>> 43978e3b
 
     def has_training_docs(self):
         return True
@@ -368,16 +323,10 @@
         }
 
 
-<<<<<<< HEAD
 class SST(HF_Dataset):
     DATASET_PATH = "glue"
     DATASET_NAME = "sst2"
-=======
-class SST(HFNLPTask):
-    NLP_PATH = "glue"
-    NLP_NAME = "sst2"
->>>>>>> 43978e3b
-
+    
     def has_training_docs(self):
         return True
 
@@ -411,16 +360,10 @@
         return simple_accuracy_metric(preds=preds, golds=golds)
 
 
-<<<<<<< HEAD
 class WNLI(HF_Dataset):
     DATASET_PATH = "glue"
     DATASET_NAME = "wnli"
-=======
-class WNLI(HFNLPTask):
-    NLP_PATH = "glue"
-    NLP_NAME = "wnli"
->>>>>>> 43978e3b
-
+    
     def has_training_docs(self):
         return True
 
