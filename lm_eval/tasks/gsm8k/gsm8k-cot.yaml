--- conflicted
+++ resolved
@@ -1,35 +1,4 @@
 dataset_name: main
-<<<<<<< HEAD
-output_type: generate_until
-test_split: test
-doc_to_text: "Q: There are 15 trees in the grove. Grove workers will plant trees in the grove today. After they are done, there will be 21 trees. How many trees did the grove workers plant today?\nA: There are 15 trees originally. Then there were 21 trees after some more were planted. So there must have been 21 - 15 = 6. The answer is 6.\n\n\
-Q: If there are 3 cars in the parking lot and 2 more cars arrive, how many cars are in the parking lot?\nA: There are originally 3 cars. 2 more cars arrive. 3 + 2 = 5. The answer is 5.\n\n\
-Q: Leah had 32 chocolates and her sister had 42. If they ate 35, how many pieces do they have left in total?\nA: Originally, Leah had 32 chocolates. Her sister had 42. So in total they had 32 + 42 = 74. After eating 35, they had 74 - 35 = 39. The answer is 39.\n\n\
-Q: Jason had 20 lollipops. He gave Denny some lollipops. Now Jason has 12 lollipops. How many lollipops did Jason give to Denny?\nA: Jason started with 20 lollipops. Then he had 12 after giving some to Denny. So he gave Denny 20 - 12 = 8. The answer is 8.\n\n\
-Q: Shawn has five toys. For Christmas, he got two toys each from his mom and dad. How many toys does he have now?\nA: Shawn started with 5 toys. If he got 2 toys each from his mom and dad, then that is 4 more toys. 5 + 4 = 9. The answer is 9.\n\n\
-Q: There were nine computers in the server room. Five more computers were installed each day, from monday to thursday. How many computers are now in the server room?\nA: There were originally 9 computers. For each of 4 days, 5 more computers were added. So 5 * 4 = 20 computers were added. 9 + 20 is 29. The answer is 29.\n\n\
-Q: Michael had 58 golf balls. On tuesday, he lost 23 golf balls. On wednesday, he lost 2 more. How many golf balls did he have at the end of wednesday?\nA: Michael started with 58 golf balls. After losing 23 on tuesday, he had 58 - 23 = 35. After losing 2 more, he had 35 - 2 = 33 golf balls. The answer is 33.\n\n\
-Q: Olivia has $23. She bought five bagels for $3 each. How much money does she have left?\nA: Olivia had 23 dollars. 5 bagels for 3 dollars each will be 5 x 3 = 15 dollars. So she has 23 - 15 dollars left. 23 - 15 is 8. The answer is 8.\n\n\
-Q: {{question}}\nA:"
-doc_to_target: "{{answer.split('####')[-1].strip()}}"
-metric_list:
-  - metric: exact_match
-    aggregation: mean
-    higher_is_better: true
-    ignore_case: true
-    ignore_punctuation: false
-    regexes_to_ignore:
-      - ","
-      - "\\$"
-      - "(?s).*#### "
-      - "\\.$"
-  - metric: brier_score
-    aggregation: brier_score
-    higher_is_better: false
-  - metric: rmsce
-    aggregation: rmsce
-    higher_is_better: false
-=======
 dataset_path: gsm8k
 doc_to_target: '{{answer.split(''####'')[-1].strip() if answer is defined else target}}'
 doc_to_text: 'Q: {{question}}
@@ -86,7 +55,36 @@
     regex_pattern: (-?[$0-9.,]{2,})|(-?[0-9]+)
   - function: take_first
   name: flexible-extract
->>>>>>> abddc5a2
+dataset_name: main
+output_type: generate_until
+test_split: test
+doc_to_text: "Q: There are 15 trees in the grove. Grove workers will plant trees in the grove today. After they are done, there will be 21 trees. How many trees did the grove workers plant today?\nA: There are 15 trees originally. Then there were 21 trees after some more were planted. So there must have been 21 - 15 = 6. The answer is 6.\n\n\
+Q: If there are 3 cars in the parking lot and 2 more cars arrive, how many cars are in the parking lot?\nA: There are originally 3 cars. 2 more cars arrive. 3 + 2 = 5. The answer is 5.\n\n\
+Q: Leah had 32 chocolates and her sister had 42. If they ate 35, how many pieces do they have left in total?\nA: Originally, Leah had 32 chocolates. Her sister had 42. So in total they had 32 + 42 = 74. After eating 35, they had 74 - 35 = 39. The answer is 39.\n\n\
+Q: Jason had 20 lollipops. He gave Denny some lollipops. Now Jason has 12 lollipops. How many lollipops did Jason give to Denny?\nA: Jason started with 20 lollipops. Then he had 12 after giving some to Denny. So he gave Denny 20 - 12 = 8. The answer is 8.\n\n\
+Q: Shawn has five toys. For Christmas, he got two toys each from his mom and dad. How many toys does he have now?\nA: Shawn started with 5 toys. If he got 2 toys each from his mom and dad, then that is 4 more toys. 5 + 4 = 9. The answer is 9.\n\n\
+Q: There were nine computers in the server room. Five more computers were installed each day, from monday to thursday. How many computers are now in the server room?\nA: There were originally 9 computers. For each of 4 days, 5 more computers were added. So 5 * 4 = 20 computers were added. 9 + 20 is 29. The answer is 29.\n\n\
+Q: Michael had 58 golf balls. On tuesday, he lost 23 golf balls. On wednesday, he lost 2 more. How many golf balls did he have at the end of wednesday?\nA: Michael started with 58 golf balls. After losing 23 on tuesday, he had 58 - 23 = 35. After losing 2 more, he had 35 - 2 = 33 golf balls. The answer is 33.\n\n\
+Q: Olivia has $23. She bought five bagels for $3 each. How much money does she have left?\nA: Olivia had 23 dollars. 5 bagels for 3 dollars each will be 5 x 3 = 15 dollars. So she has 23 - 15 dollars left. 23 - 15 is 8. The answer is 8.\n\n\
+Q: {{question}}\nA:"
+doc_to_target: "{{answer.split('####')[-1].strip()}}"
+metric_list:
+  - metric: exact_match
+    aggregation: mean
+    higher_is_better: true
+    ignore_case: true
+    ignore_punctuation: false
+    regexes_to_ignore:
+      - ","
+      - "\\$"
+      - "(?s).*#### "
+      - "\\.$"
+  - metric: brier_score
+    aggregation: brier_score
+    higher_is_better: false
+  - metric: rmsce
+    aggregation: rmsce
+    higher_is_better: false
 generation_kwargs:
   do_sample: false
   until:
