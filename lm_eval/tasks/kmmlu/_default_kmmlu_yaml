group: kmmlu
dataset_path: HAERAE-HUB/K-MMLU-Preview
output_type: multiple_choice
training_split: train
validation_split: dev
test_split: test
fewshot_split: dev
output_type: multiple_choice
process_docs: !function utils.process_docs
doc_to_text: "{{question}}"
doc_to_choice: "{{choices}}"
doc_to_target: "{{gold}}"
metric_list:
  - metric: acc
    aggregation: mean
    higher_is_better: true
  - metric: acc_norm
    aggregation: mean
    higher_is_better: true
metadata:
<<<<<<< HEAD
  version: 0.0
=======
  version: 1.0
>>>>>>> 9e03d9d0
<|MERGE_RESOLUTION|>--- conflicted
+++ resolved
@@ -18,8 +18,4 @@
     aggregation: mean
     higher_is_better: true
 metadata:
-<<<<<<< HEAD
-  version: 0.0
-=======
-  version: 1.0
->>>>>>> 9e03d9d0
+  version: 1.0