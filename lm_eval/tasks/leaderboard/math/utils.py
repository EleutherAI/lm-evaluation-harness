--- conflicted
+++ resolved
@@ -1,19 +1,8 @@
 import logging
-<<<<<<< HEAD
-import re
-import signal
-from typing import Dict, List, Optional
+from typing import Dict, List
 
 import datasets
 
-eval_logger = logging.getLogger(__name__)
-
-=======
-from typing import Dict, List
-
-import datasets
-
->>>>>>> 9fbe48c2
 
 try:
     import re
