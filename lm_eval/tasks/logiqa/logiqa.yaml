--- conflicted
+++ resolved
@@ -7,15 +7,9 @@
 training_split: train
 validation_split: validation
 test_split: test
-<<<<<<< HEAD
 template_aliases: "{% set answer_choices = options %}{% set gold = correct_option %}"
 doc_to_text: "Passage: {{context.strip()}}\nQuestion: {{query}}\nAnswer:"
-doc_to_target: "{{options[gold}}"
-=======
-template_aliases: "{% set answer_choices = [options] %}{% set gold = correct_option %}"
-doc_to_text: "Passage: {{context.strip()}}\nQuestion: {{query}}\nAnswer:"
-doc_to_target: "{{options}}"
->>>>>>> b0e53fd4
+doc_to_target: "{{options[gold]}}"
 gold_alias: "{{gold}}" # this will be cast to an int.
 metric_list:
   - metric: acc
