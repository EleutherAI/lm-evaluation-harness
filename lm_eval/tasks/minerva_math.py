--- conflicted
+++ resolved
@@ -312,11 +312,7 @@
         else: 
             retval = 0
 
-<<<<<<< HEAD
-        if params == {}:
-=======
         if self.MAJORITY_VOTING not in params:
->>>>>>> a9c596d6
             pass_rate = retval
 
         results = {
