### Paper

Question Answering dataset based on aggregated user queries from Google Search.

Homepage: https://research.google/pubs/natural-questions-a-benchmark-for-question-answering-research/

<<<<<<< HEAD
Paper: https://storage.googleapis.com/gweb-research2023-media/pubtools/pdf/1f7b46b5378d757553d3e92ead36bda2e4254244.pdf
=======
Homepage: [google-research-datasets/natural-questions@master/nq_open](https://github.com/google-research-datasets/natural-questions/tree/master/nq_open)

Paper: [aclanthology.org/P19-1612](https://aclanthology.org/P19-1612/)

Derived from the Natural Questions dataset, introduced in https://storage.googleapis.com/gweb-research2023-media/pubtools/pdf/1f7b46b5378d757553d3e92ead36bda2e4254244.pdf .
>>>>>>> 33eef48f


### Citation

```
<<<<<<< HEAD
=======
@inproceedings{lee-etal-2019-latent,
    title = "Latent Retrieval for Weakly Supervised Open Domain Question Answering",
    author = "Lee, Kenton  and
      Chang, Ming-Wei  and
      Toutanova, Kristina",
    editor = "Korhonen, Anna  and
      Traum, David  and
      M{\`a}rquez, Llu{\'\i}s",
    booktitle = "Proceedings of the 57th Annual Meeting of the Association for Computational Linguistics",
    month = jul,
    year = "2019",
    address = "Florence, Italy",
    publisher = "Association for Computational Linguistics",
    url = "https://aclanthology.org/P19-1612",
    doi = "10.18653/v1/P19-1612",
    pages = "6086--6096",
    abstract = "Recent work on open domain question answering (QA) assumes strong supervision of the supporting evidence and/or assumes a blackbox information retrieval (IR) system to retrieve evidence candidates. We argue that both are suboptimal, since gold evidence is not always available, and QA is fundamentally different from IR. We show for the first time that it is possible to jointly learn the retriever and reader from question-answer string pairs and without any IR system. In this setting, evidence retrieval from all of Wikipedia is treated as a latent variable. Since this is impractical to learn from scratch, we pre-train the retriever with an Inverse Cloze Task. We evaluate on open versions of five QA datasets. On datasets where the questioner already knows the answer, a traditional IR system such as BM25 is sufficient. On datasets where a user is genuinely seeking an answer, we show that learned retrieval is crucial, outperforming BM25 by up to 19 points in exact match.",
}
>>>>>>> 33eef48f
@article{47761,
title	= {Natural Questions: a Benchmark for Question Answering Research},
author	= {Tom Kwiatkowski and Jennimaria Palomaki and Olivia Redfield and Michael Collins and Ankur Parikh and Chris Alberti and Danielle Epstein and Illia Polosukhin and Matthew Kelcey and Jacob Devlin and Kenton Lee and Kristina N. Toutanova and Llion Jones and Ming-Wei Chang and Andrew Dai and Jakob Uszkoreit and Quoc Le and Slav Petrov},
year	= {2019},
journal	= {Transactions of the Association of Computational Linguistics}}
```

### Tasks

* `nq_open`<|MERGE_RESOLUTION|>--- conflicted
+++ resolved
@@ -4,41 +4,16 @@
 
 Homepage: https://research.google/pubs/natural-questions-a-benchmark-for-question-answering-research/
 
-<<<<<<< HEAD
-Paper: https://storage.googleapis.com/gweb-research2023-media/pubtools/pdf/1f7b46b5378d757553d3e92ead36bda2e4254244.pdf
-=======
 Homepage: [google-research-datasets/natural-questions@master/nq_open](https://github.com/google-research-datasets/natural-questions/tree/master/nq_open)
 
 Paper: [aclanthology.org/P19-1612](https://aclanthology.org/P19-1612/)
 
 Derived from the Natural Questions dataset, introduced in https://storage.googleapis.com/gweb-research2023-media/pubtools/pdf/1f7b46b5378d757553d3e92ead36bda2e4254244.pdf .
->>>>>>> 33eef48f
 
 
 ### Citation
 
 ```
-<<<<<<< HEAD
-=======
-@inproceedings{lee-etal-2019-latent,
-    title = "Latent Retrieval for Weakly Supervised Open Domain Question Answering",
-    author = "Lee, Kenton  and
-      Chang, Ming-Wei  and
-      Toutanova, Kristina",
-    editor = "Korhonen, Anna  and
-      Traum, David  and
-      M{\`a}rquez, Llu{\'\i}s",
-    booktitle = "Proceedings of the 57th Annual Meeting of the Association for Computational Linguistics",
-    month = jul,
-    year = "2019",
-    address = "Florence, Italy",
-    publisher = "Association for Computational Linguistics",
-    url = "https://aclanthology.org/P19-1612",
-    doi = "10.18653/v1/P19-1612",
-    pages = "6086--6096",
-    abstract = "Recent work on open domain question answering (QA) assumes strong supervision of the supporting evidence and/or assumes a blackbox information retrieval (IR) system to retrieve evidence candidates. We argue that both are suboptimal, since gold evidence is not always available, and QA is fundamentally different from IR. We show for the first time that it is possible to jointly learn the retriever and reader from question-answer string pairs and without any IR system. In this setting, evidence retrieval from all of Wikipedia is treated as a latent variable. Since this is impractical to learn from scratch, we pre-train the retriever with an Inverse Cloze Task. We evaluate on open versions of five QA datasets. On datasets where the questioner already knows the answer, a traditional IR system such as BM25 is sufficient. On datasets where a user is genuinely seeking an answer, we show that learned retrieval is crucial, outperforming BM25 by up to 19 points in exact match.",
-}
->>>>>>> 33eef48f
 @article{47761,
 title	= {Natural Questions: a Benchmark for Question Answering Research},
 author	= {Tom Kwiatkowski and Jennimaria Palomaki and Olivia Redfield and Michael Collins and Ankur Parikh and Chris Alberti and Danielle Epstein and Illia Polosukhin and Matthew Kelcey and Jacob Devlin and Kenton Lee and Kristina N. Toutanova and Llion Jones and Ming-Wei Chang and Andrew Dai and Jakob Uszkoreit and Quoc Le and Slav Petrov},
