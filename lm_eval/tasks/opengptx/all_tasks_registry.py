--- conflicted
+++ resolved
@@ -8,17 +8,14 @@
 from . import mlqa
 from . import mlsum
 from . import oscar_ppl
-<<<<<<< HEAD
-from . import xcsr
-from . import wino_x
-from . import xlwic
-=======
 from . import pawsx
 from . import stereoset
+from . import wino_x
+from . import xcsr
+from . import xlwic
 from . import x_stance
 from . import xquad
 from . import xnli
->>>>>>> c8f193d2
 
 
 TASK_REGISTRY_TMP = {
@@ -32,23 +29,13 @@
     "gnad10": gnad10.GNAD10,
     **mlqa.construct_tasks(),
     **mlsum.construct_tasks(),
-<<<<<<< HEAD
-    "ogptx_germeval2018_coarse": germeval2018.GermEval2018,
-    "ogptx_germeval2018_fine": germeval2018.GermEval2018_fine,
-    "ogptx_germanquad": germanquad.GermanQuAD,
-    "ogptx_germeval2017": germeval2017.GermEval2017,
-    "ogptx_german_ler_ppl": german_ler_ppl.GermanLERPerplexity,
-    "ogptx_german_europarl_ppl": german_europarl_ppl.GermanEuroparlPerplexity,
-    "ogptx_oscar_ppl_de": oscar_ppl.OscarPerplexityGerman,
-    **xcsr.construct_tasks(),
-    "ogptx_wino_de": wino_x.WinograndeXDe,
-    "ogptx_xlwic_de": xlwic.WordsInContextDe,
-    "ogptx_xlwic_it": xlwic.WordsInContextIt,
-}
-=======
     "oscar_ppl_de": oscar_ppl.OscarPerplexityGerman,
     **pawsx.construct_tasks(),
     **stereoset.construct_tasks(),
+    **xcsr.construct_tasks(),
+    "wino_de": wino_x.WinograndeXDe,
+    "xlwic_de": xlwic.WordsInContextDe,
+    "xlwic_it": xlwic.WordsInContextIt,
     "xstance_de": x_stance.XStanceDE,
     "xstance_fr": x_stance.XStanceFR,
     **xquad.construct_tasks(),
@@ -59,5 +46,4 @@
 PREFIX = "ogx_"
 TASK_REGISTRY = {}
 for task in TASK_REGISTRY_TMP:
-    TASK_REGISTRY[PREFIX + task] = TASK_REGISTRY_TMP[task]
->>>>>>> c8f193d2
+    TASK_REGISTRY[PREFIX + task] = TASK_REGISTRY_TMP[task]