import re
import numpy as np
import transformers.data.metrics.squad_metrics as squad_metrics

from abc import abstractmethod
from datasets import load_metric
from transformers import AutoTokenizer
from functools import reduce

from lm_eval.api.task import Task
from lm_eval.api.metrics import mean
from lm_eval.api.instance import Instance
from lm_eval.api.registry import register_task

_CITATION = """
@inproceedings{shaham-etal-2022-scrolls,
    title = "{SCROLLS}: Standardized {C}ompa{R}ison Over Long Language Sequences",
    author = "Shaham, Uri  and
      Segal, Elad  and
      Ivgi, Maor  and
      Efrat, Avia  and
      Yoran, Ori  and
      Haviv, Adi  and
      Gupta, Ankit  and
      Xiong, Wenhan  and
      Geva, Mor  and
      Berant, Jonathan  and
      Levy, Omer",
    booktitle = "Proceedings of the 2022 Conference on Empirical Methods in Natural Language Processing",
    month = dec,
    year = "2022",
    address = "Abu Dhabi, United Arab Emirates",
    publisher = "Association for Computational Linguistics",
    url = "https://aclanthology.org/2022.emnlp-main.823",
    pages = "12007--12021"
}
"""

# SCROLLS is formualted as a sequence-to-sequence task.
# To allow for evaluation of causal models, we'll
# reformualte these with appropriate prompts


def _download_metric():
    import os
    import shutil
    from huggingface_hub import hf_hub_download

    scrolls_metric_path = hf_hub_download(
        repo_id="tau/scrolls", repo_type="dataset", filename="metrics/scrolls.py"
    )
    updated_scrolls_metric_path = (
        os.path.dirname(scrolls_metric_path)
        + os.path.basename(scrolls_metric_path).replace(".", "_")
        + ".py"
    )
    shutil.copy(scrolls_metric_path, updated_scrolls_metric_path)
    return updated_scrolls_metric_path


def _process_doc_prepended_question(doc):
    # "When a query is given in addition to the raw text (as
    # in QMSum, Qasper, NarrativeQA, QuALITY, and ContractNLI),
    # we prepend it to the text, using two newlines as a natural separator"
    input = doc["input"]
    split = input.find("\n\n")
    return {
        "id": doc["id"],
        "pid": doc["pid"],
        "input": input,
        "outputs": doc["outputs"],
        "question": input[0:split],
        "text": input[split + 2 :],
    }


def _drop_duplicates_in_input(untokenized_dataset):
    # from scrolls/evaluator/dataset_evaluator.py

    indices_to_keep = []
    id_to_idx = {}
    outputs = []
    for i, (id_, output) in enumerate(
        zip(untokenized_dataset["id"], untokenized_dataset["output"])
    ):
        if id_ in id_to_idx:
            outputs[id_to_idx[id_]].append(output)
            continue
        indices_to_keep.append(i)
        id_to_idx[id_] = len(outputs)
        outputs.append([output])
    untokenized_dataset = untokenized_dataset.select(indices_to_keep).flatten_indices()
    untokenized_dataset = untokenized_dataset.remove_columns("output")
    untokenized_dataset = untokenized_dataset.add_column("outputs", outputs)
    return untokenized_dataset


def _num_cpu_cores():
    # https://stackoverflow.com/questions/1006289/how-to-find-out-the-number-of-cpus-using-python/55423170#55423170
    try:
        import psutil

        return psutil.cpu_count(logical=False)
    except ImportError:
        import os

        return len(os.sched_getaffinity(0))


class _SCROLLSTask(Task):
    VERSION = 2
    DATASET_PATH = "tau/scrolls"
    DATASET_NAME = None
    PRUNE_TOKENIZERS = None
    PRUNE_MAX_TOKENS = None
    PRUNE_NUM_PROC = None

    def __init__(self):
        super().__init__()
        if self.DATASET_NAME is not None:
            self.metric = load_metric(_download_metric(), config_name=self.DATASET_NAME)

    def has_training_docs(self):
        return True

    def has_validation_docs(self):
        return True

    def has_test_docs(self):
        return False

    def training_docs(self):
        for doc in self.dataset["train"]:
            yield from self._process_doc(doc)

    def validation_docs(self):
        for doc in self.dataset["validation"]:
            yield from self._process_doc(doc)

    def should_decontaminate(self):
        return True

    def doc_to_decontamination_query(self, doc):
        return doc["input"]

    def download(self, *args, **kwargs):
        super().download(*args, **kwargs)
        del self.dataset["test"]
        for split in self.dataset:
            self.dataset[split] = _drop_duplicates_in_input(self.dataset[split])
        if self.PRUNE_TOKENIZERS is not None and self.PRUNE_TOKENIZERS is not None:
            self.prune()

    def _get_prune_text(self, sample):
        return self.doc_to_text(self._process_doc(sample)[0])

    def prune(self):
        """Create a pruned version of a SCROLLS task dataset containing only inputs
        that are less than `max_tokens` when tokenized by each tokenizer
        """

        tokenizers = [
            AutoTokenizer.from_pretrained(tokenizer)
            for tokenizer in self.PRUNE_TOKENIZERS
        ]
        cache = {}

        def _filter(sample):
            text = self._get_prune_text(sample)
            cached = cache.get(text, None)
            if cached is None:
                for tokenizer in tokenizers:
                    if len(tokenizer(text).input_ids) > self.PRUNE_MAX_TOKENS:
                        cache[text] = False
                        return False
                cache[text] = True
                return True
            else:
                return cached

        self.dataset = self.dataset.filter(_filter, num_proc=self.PRUNE_NUM_PROC)

    def doc_to_target(self, doc):
        return " " + ", ".join(doc["outputs"])

    def doc_to_text(self, doc):
        return f"{doc['text']}\n\nQuestion: {doc['question']}\nAnswer:"

    def higher_is_better(self):
        return {x: True for x in self._scrolls_metrics().keys()}

    @abstractmethod
    def _scrolls_metrics(self):
        pass

    def _make_compute_metrics(self, value):
        def compute_metrics(samples):
            predictions, references = zip(*samples)  # unzip, if you will
            computed = self.metric.compute(
                predictions=predictions, references=references
            )
            return computed[value]

        return compute_metrics

    def aggregation(self):
        return {
            key: self._make_compute_metrics(value)
            for key, value in self._scrolls_metrics().items()
        }


class _SCROLLSMultipleChoiceTask(_SCROLLSTask):
    def __post_init__(self):
        self.metric = None

    def _scrolls_metrics(self):
        return None

    def aggregation(self):
        return {"em": mean, "acc": mean, "acc_norm": mean}

    def higher_is_better(self):
        return {"em": True, "acc": True, "acc_norm": True}

    def process_results(self, doc, results):
        gold = doc["gold"]

        lls, _ = zip(*results)
        acc = 1.0 if np.argmax(lls) == gold else 0.0
        completion_len = np.array([float(len(i)) for i in doc["choices"]])
        acc_norm = 1.0 if np.argmax(lls / completion_len) == gold else 0.0

        return {
            "acc": acc,
            "acc_norm": acc_norm,
            "em": acc_norm * 100.0,
        }

    def construct_requests(self, doc, ctx, **kwargs):
        request_list = [
            Instance(
                request_type="loglikelihood",
                doc=doc,
                arguments=(ctx, " {}".format(choice)),
                idx=i,
                **kwargs,
            )
            for i, choice in enumerate(doc["choices"])
        ]
        return request_list


class _SCROLLSSummaryTask(_SCROLLSTask):
    def _process_doc(self, doc):
        return [doc]

    def _scrolls_metrics(self):
        return {
            "rouge1": "rouge/rouge1",
            "rouge2": "rouge/rouge2",
            "rougeL": "rouge/rougeL",
        }

    def process_results(self, doc, results):
        return {
            "rouge1": (results[0], doc["outputs"]),
            "rouge2": (results[0], doc["outputs"]),
            "rougeL": (results[0], doc["outputs"]),
        }

    def construct_requests(self, doc, ctx, **kwargs):
        return Instance(
            request_type="generate_until",
            doc=doc,
            arguments=(ctx, {"until": ["\n"]}),
            idx=0,
            **kwargs,
        )

    def doc_to_text(self, doc):
        return f"{doc['input']}\n\nQuestion: What is a summary of the preceding text?\nAnswer:"


<<<<<<< HEAD
# @register_task("scrolls_qasper")
=======
>>>>>>> 74119471
class Qasper(_SCROLLSTask):
    """A Dataset of Information-Seeking Questions and Answers Anchored in Research Papers
    https://arxiv.org/abs/2105.03011
    """

    DATASET_NAME = "qasper"

    def _process_doc(self, doc):
        doc = _process_doc_prepended_question(doc)
        doc["is_yes_no"] = reduce(
            lambda prev, cur: prev
            and squad_metrics.normalize_answer(cur) in ["yes", "no"],
            doc["outputs"],
            True,
        )
        return [doc]

    def _scrolls_metrics(self):
        return {"f1": "f1"}

    def process_results(self, doc, results):
        if doc["is_yes_no"]:
            prediction = " yes" if results[0] > results[1] else " no"
        elif len(results[0].strip()) == 0:
            prediction = "Unanswerable"
        else:
            prediction = results[0]
        return {"f1": (prediction, doc["outputs"])}

    def construct_requests(self, doc, ctx, **kwargs):
        if doc["is_yes_no"]:
            return [
                Instance(
                    request_type="loglikelihood",
                    doc=doc,
                    arguments=(ctx, " yes"),
                    idx=0,
                    **kwargs,
                ),
                Instance(
                    request_type="loglikelihood",
                    doc=doc,
                    arguments=(ctx, " no"),
                    idx=1,
                    **kwargs,
                ),
            ]
        else:
            return Instance(
                request_type="generate_until",
                doc=doc,
                arguments=(ctx, {"until": ["\n"]}),
                idx=0,
                **kwargs,
            )


<<<<<<< HEAD
# @register_task("scrolls_quality")
=======
>>>>>>> 74119471
class QuALITY(_SCROLLSMultipleChoiceTask):
    """QuALITY: Question Answering with Long Input Texts, Yes!
    https://arxiv.org/abs/2112.08608
    """

    DATASET_NAME = "quality"
    _multiple_choice_pattern = re.compile(r" *\([A-D]\) *")

    @staticmethod
    def _normalize_answer(text):
        return " ".join(text.split()).strip()

    def _process_doc(self, doc):
        doc = _process_doc_prepended_question(doc)

        split = doc["text"].find("\n\n", doc["text"].find("(D)"))
        choices_text = doc["text"][:split]

        doc["text"] = doc["text"][split:].strip()
        doc["choices"] = [
            QuALITY._normalize_answer(choice)
            for choice in re.split(QuALITY._multiple_choice_pattern, choices_text)[1:]
        ]
        doc["gold"] = doc["choices"].index(QuALITY._normalize_answer(doc["outputs"][0]))

        return [doc]


<<<<<<< HEAD
# @register_task("scrolls_narrativeqa")
=======
>>>>>>> 74119471
class NarrativeQA(_SCROLLSTask):
    """The NarrativeQA Reading Comprehension Challenge
    https://arxiv.org/abs/1712.07040
    """

    DATASET_NAME = "narrative_qa"

    def _process_doc(self, doc):
        return [_process_doc_prepended_question(doc)]

    def _scrolls_metrics(self):
        return {"f1": "f1"}

    def _get_prune_text(self, doc):
        # pruning narrativeqa takes forever -- let's cheat a bit
        # and just cache on the text, not the question, since
        # the dataset is different questions about the same large
        # documents
        return self._process_doc(doc)[0]["text"]

    def process_results(self, doc, results):
        return {"f1": (results[0], doc["outputs"])}

    def construct_requests(self, doc, ctx, **kwargs):
        return Instance(
            request_type="generate_until",
            doc=doc,
            arguments=(ctx, {"until": ["\n"]}),
            idx=0,
            **kwargs,
        )


<<<<<<< HEAD
# @register_task("scrolls_contractnli")
=======
>>>>>>> 74119471
class ContractNLI(_SCROLLSMultipleChoiceTask):
    """ContractNLI: A Dataset for Document-level Natural Language Inference for Contracts
    https://arxiv.org/abs/1712.07040
    """

    DATASET_NAME = "contract_nli"
    CHOICES = ["Not mentioned", "Entailment", "Contradiction"]

    def _process_doc(self, doc):
        doc = _process_doc_prepended_question(doc)
        doc["choices"] = ContractNLI.CHOICES
        doc["gold"] = ContractNLI.CHOICES.index(doc["outputs"][0])
        return [doc]

    def doc_to_text(self, doc):
        return f"{doc['text']}\n\nHypothesis: {doc['question']}\nConclusion:"


<<<<<<< HEAD
# @register_task("scrolls_govreport")
=======
>>>>>>> 74119471
class GovReport(_SCROLLSSummaryTask):
    """Efficient Attentions for Long Document Summarization
    https://arxiv.org/abs/2104.02112

    Note: The average length of the reference summaries is ~3,000
    characters, or ~600 tokens as tokenized by GPT-NeoX. For causal models,
    it is recommended to set `max_gen_toks` sufficently large (e.g. 1024)
    to allow a full summary to be generated.
    """

    DATASET_NAME = "gov_report"


<<<<<<< HEAD
# @register_task("scrolls_summscreenfd")
=======
>>>>>>> 74119471
class SummScreenFD(_SCROLLSSummaryTask):
    """SummScreen: A Dataset for Abstractive Screenplay Summarization
    https://arxiv.org/abs/2104.07091
    """

    DATASET_NAME = "summ_screen_fd"


<<<<<<< HEAD
# @register_task("scrolls_qmsum")
=======
>>>>>>> 74119471
class QMSum(_SCROLLSSummaryTask):
    """QMSum: A New Benchmark for Query-based Multi-domain
    Meeting Summarization

    https://arxiv.org/abs/2104.05938
    """

    DATASET_NAME = "qmsum"

    def _process_doc(self, doc):
        return [_process_doc_prepended_question(doc)]

    def doc_to_text(self, doc):
        return f"{doc['text']}\n\nQuestion: {doc['question']}\nAnswer:"<|MERGE_RESOLUTION|>--- conflicted
+++ resolved
@@ -282,10 +282,6 @@
         return f"{doc['input']}\n\nQuestion: What is a summary of the preceding text?\nAnswer:"
 
 
-<<<<<<< HEAD
-# @register_task("scrolls_qasper")
-=======
->>>>>>> 74119471
 class Qasper(_SCROLLSTask):
     """A Dataset of Information-Seeking Questions and Answers Anchored in Research Papers
     https://arxiv.org/abs/2105.03011
@@ -343,10 +339,6 @@
             )
 
 
-<<<<<<< HEAD
-# @register_task("scrolls_quality")
-=======
->>>>>>> 74119471
 class QuALITY(_SCROLLSMultipleChoiceTask):
     """QuALITY: Question Answering with Long Input Texts, Yes!
     https://arxiv.org/abs/2112.08608
@@ -375,10 +367,6 @@
         return [doc]
 
 
-<<<<<<< HEAD
-# @register_task("scrolls_narrativeqa")
-=======
->>>>>>> 74119471
 class NarrativeQA(_SCROLLSTask):
     """The NarrativeQA Reading Comprehension Challenge
     https://arxiv.org/abs/1712.07040
@@ -412,10 +400,6 @@
         )
 
 
-<<<<<<< HEAD
-# @register_task("scrolls_contractnli")
-=======
->>>>>>> 74119471
 class ContractNLI(_SCROLLSMultipleChoiceTask):
     """ContractNLI: A Dataset for Document-level Natural Language Inference for Contracts
     https://arxiv.org/abs/1712.07040
@@ -434,10 +418,6 @@
         return f"{doc['text']}\n\nHypothesis: {doc['question']}\nConclusion:"
 
 
-<<<<<<< HEAD
-# @register_task("scrolls_govreport")
-=======
->>>>>>> 74119471
 class GovReport(_SCROLLSSummaryTask):
     """Efficient Attentions for Long Document Summarization
     https://arxiv.org/abs/2104.02112
@@ -451,10 +431,6 @@
     DATASET_NAME = "gov_report"
 
 
-<<<<<<< HEAD
-# @register_task("scrolls_summscreenfd")
-=======
->>>>>>> 74119471
 class SummScreenFD(_SCROLLSSummaryTask):
     """SummScreen: A Dataset for Abstractive Screenplay Summarization
     https://arxiv.org/abs/2104.07091
@@ -463,10 +439,6 @@
     DATASET_NAME = "summ_screen_fd"
 
 
-<<<<<<< HEAD
-# @register_task("scrolls_qmsum")
-=======
->>>>>>> 74119471
 class QMSum(_SCROLLSSummaryTask):
     """QMSum: A New Benchmark for Query-based Multi-domain
     Meeting Summarization
