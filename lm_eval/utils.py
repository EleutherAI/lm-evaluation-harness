from __future__ import annotations

import collections
import fnmatch
import functools
import hashlib
import importlib.util
import inspect
import json
import logging
import os
import re
from collections.abc import Generator
from dataclasses import asdict, is_dataclass
from functools import lru_cache, partial, wraps
from itertools import islice
from pathlib import Path
<<<<<<< HEAD
from typing import Any, Callable, Generator, List, Optional, Tuple, Union, overload
=======
from typing import Any, Callable, Dict, List, Optional
>>>>>>> 4d3387f6

import numpy as np
from jinja2 import BaseLoader, Environment, StrictUndefined


SPACING = " " * 47

HIGHER_IS_BETTER_SYMBOLS = {
    True: "↑",
    False: "↓",
}
def wrap_text(string: str, width: int = 140, **kwargs) -> Optional[str]:
    """
    Wraps the given string to the specified width.
    """
    import textwrap

    return textwrap.fill(
        inspect.cleandoc(string),
        width=width,
        initial_indent="",
        subsequent_indent=" " * 8,
        break_long_words=False,
        break_on_hyphens=False,
        **kwargs,
    )



def get_logger(level: Optional[str] = None) -> logging.Logger:
    """
    Get a logger with a stream handler that captures all lm_eval logs.

    Args:
        level (Optional[str]): The logging level.
    Example:
        >>> logger = get_logger("INFO")
        >>> logger.info("Log this")
        INFO:lm_eval:Log this!

    Returns:
        logging.Logger: The logger.
    """
    logger = logging.getLogger("lm_eval")
    if not logger.hasHandlers():
        logger.addHandler(logging.StreamHandler())
        logger.setLevel(logging.INFO)
    if level is not None:
        level = getattr(logging, level.upper())
        logger.setLevel(level)
    return logger


def setup_logging(verbosity=logging.INFO, suppress_third_party=True):
    """
    Configure logging for the lm_eval CLI application.

    WARNING: This function is intended for CLI use only. Library users should
    use get_logger() instead to avoid interfering with their application's
    logging configuration.

    Args:
        verbosity: Log level (int) or string name. Can be overridden by LOGLEVEL env var.
        suppress_third_party: Whether to suppress verbose third-party library logs.

    Returns:
        logging.Logger: The configured lm_eval logger instance.
    """
    # Validate verbosity parameter
    if isinstance(verbosity, str):
        level_map = {
            "DEBUG": logging.DEBUG,
            "INFO": logging.INFO,
            "WARNING": logging.WARNING,
            "ERROR": logging.ERROR,
            "CRITICAL": logging.CRITICAL,
        }
        verbosity = level_map.get(verbosity.upper(), logging.INFO)
    elif not isinstance(verbosity, int):
        verbosity = logging.INFO

    # Get log level from environment or use default
    if log_level_env := os.environ.get("LOGLEVEL", None):
        level_map = {
            "DEBUG": logging.DEBUG,
            "INFO": logging.INFO,
            "WARNING": logging.WARNING,
            "ERROR": logging.ERROR,
            "CRITICAL": logging.CRITICAL,
        }
        log_level = level_map.get(log_level_env.upper(), verbosity)
    else:
        log_level = verbosity

    # Get the lm_eval logger directly
    logger = logging.getLogger("lm_eval")

    # Configure custom formatter
    class CustomFormatter(logging.Formatter):
        def format(self, record):
            record.name = record.name.removeprefix("lm_eval.")
            return super().format(record)

    formatter = CustomFormatter(
        "%(asctime)s %(levelname)-8s [%(name)s:%(lineno)d] %(message)s",
        datefmt="%Y-%m-%d:%H:%M:%S",
    )

    # Check if handler already exists to prevent duplicates
    has_stream_handler = any(
        isinstance(h, logging.StreamHandler) for h in logger.handlers
    )
    if not has_stream_handler:
        handler = logging.StreamHandler()
        handler.setFormatter(formatter)
        logger.addHandler(handler)
        # For CLI use, we disable propagation to avoid duplicate messages
        logger.propagate = False

    # Set the logger level
    logger.setLevel(log_level)

    # Optionally suppress verbose third-party library logs
    if suppress_third_party and log_level == logging.DEBUG:
        third_party_loggers = ["urllib3", "filelock", "fsspec"]
        for logger_name in third_party_loggers:
            logging.getLogger(logger_name).setLevel(logging.INFO)

    return logger


def hash_string(string: str) -> str:
    return hashlib.sha256(string.encode("utf-8")).hexdigest()


def escaped_split(text, sep_char, maxsplit=-1):
    """Split text into a list on occurrences of the given separation
    character `sep_char`. The separation character may be escaped by a
    backslash to avoid splitting at that location.

    The separation character must be a string of size 1.

    If `maxsplit` is given, at most `maxsplit` splits are done (thus,
    the list will have at most `maxsplit + 1` elements). If `maxsplit`
    is not specified or less than 0, then there is no limit on the
    number of splits (all possible splits are made).
    """
    assert len(sep_char) == 1, (
        "separation string must be a single character for escaped splitting"
    )

    if maxsplit == 0:
        return text
    maxsplit = max(0, maxsplit)

    return re.split(r"(?<!\\)" + sep_char, text, maxsplit=maxsplit)


def handle_arg_string(arg):
    if arg.lower() == "true":
        return True
    elif arg.lower() == "false":
        return False
    elif arg.isnumeric():
        return int(arg)
    try:
        return float(arg)
    except ValueError:
        return arg


def handle_non_serializable(o):
    if isinstance(o, np.integer):
        return int(o)
    elif isinstance(o, set):
        return list(o)
    else:
        return str(o)


def sanitize_list(sub):
    """
    Takes possible nested list and recursively converts all inner component to strings
    """
    if isinstance(sub, list):
        return [sanitize_list(item) for item in sub]
    if isinstance(sub, tuple):
        return tuple(sanitize_list(item) for item in sub)
    else:
        return str(sub)


def simple_parse_args_string(args_string: str | None) -> dict:
    """
    Parses something like
        args1=val1,arg2=val2
    Into a dictionary
    """
    if args_string is None:
        return {}
    args_string = args_string.strip()
    if not args_string:
        return {}
    arg_list = [arg for arg in args_string.split(",") if arg]
    args_dict = {
        kv[0]: handle_arg_string("=".join(kv[1:]))
        for kv in [arg.split("=") for arg in arg_list]
    }
    return args_dict


def join_iters(iters):
    for iter in iters:
        yield from iter


def group(arr, fn):
    res = collections.defaultdict(list)

    for ob in arr:
        res[fn(ob)].append(ob)

    return list(res.values())


# Returns a list containing all values of the source_list that
# match at least one of the patterns
def pattern_match(patterns: list[str], source_list: list[str]) -> list[str]:
    if isinstance(patterns, str):
        patterns = [patterns]

    task_names = set()
    for pattern in patterns:
        for matching in fnmatch.filter(source_list, pattern):
            task_names.add(matching)
    return sorted(list(task_names))


def softmax(x) -> np.ndarray:
    """Compute softmax values for each sets of scores in x."""
    e_x = np.exp(x - np.max(x))
    return e_x / e_x.sum()


def general_detokenize(string: str) -> str:
    string = string.replace(" n't", "n't")
    string = string.replace(" )", ")")
    string = string.replace("( ", "(")
    string = string.replace('" ', '"')
    string = string.replace(' "', '"')
    string = re.sub(r" (['.,])", r"\1", string)
    return string


def get_file_task_name(filename: str) -> str:
    """
    Given the sample results filenames, extracts and returns the task name.
    """
    return filename[filename.find("_") + 1 : filename.rfind("_")]


def get_file_datetime(filename: str) -> str:
    """
    Given the results and sample results filenames, extracts and returns the datetime.
    """
    return filename[filename.rfind("_") + 1 :].replace(".jsonl", "")


def sanitize_model_name(model_name: str) -> str:
    """
    Given the model name, returns a sanitized version of it.
    """
    return re.sub(r"[\"<>:/|\\?*\[\]]+", "__", model_name)


def sanitize_task_name(task_name: str) -> str:
    """
    Given the task name, returns a sanitized version of it.
    """
    return re.sub(r"\W", "_", task_name)


def get_latest_filename(filenames: list[str]) -> str:
    """
    Given a list of filenames, returns the filename with the latest datetime.
    """
    return max(filenames, key=lambda f: get_file_datetime(f))


def get_results_filenames(filenames: list[str]) -> list[str]:
    """
    Extracts filenames that correspond to aggregated results.
    """
    return [f for f in filenames if "/results_" in f and ".json" in f]


def get_sample_results_filenames(filenames: list[str]) -> list[str]:
    """
    Extracts filenames that correspond to sample results.
    """
    return [f for f in filenames if "/samples_" in f and ".json" in f]


def get_rolling_token_windows(
    token_list: list[int], prefix_token: int, max_seq_len: int, context_len: int
) -> Generator[tuple[list[int], list[int]], None, None]:
    """
    - context_len allows for a rolling window context, allowing each prediction window to potentially
      condition on some context

    :param token_list: list
        List of tokens to be PREDICTED
    :param max_seq_len: int
        max_seq_len of model (or max_seq_len we want to use)
    :param context_len: int
        Amount of desired token context for prediction. Needs to be at least 1.
    :param prefix_token: token
        Dummy token like <eos> so the first token has something to condition on
    :return: generator
        Generator of tuples
            (input_tokens, pred_tokens)
        Note: Score only the last len(pred_tokens) logits of the LM
    """
    assert 1 <= context_len <= max_seq_len
    if not token_list:
        return
    # +1 offset, going from input->preds
    pred_len = max_seq_len - context_len + 1
    predicted = 0

    # Special handling for first window: predict all tokens
    first_seq_len = min(max_seq_len, len(token_list))
    yield [prefix_token] + token_list[: first_seq_len - 1], token_list[:first_seq_len]
    predicted += first_seq_len

    while predicted < len(token_list):
        window_pred_len = min(len(token_list) - predicted, pred_len)
        window_end = predicted + window_pred_len

        yield (
            token_list[window_end - max_seq_len - 1 : window_end - 1],
            token_list[window_end - window_pred_len : window_end],
        )
        predicted += window_pred_len


def make_disjoint_window(
    pair: tuple[list[int], list[int]],
) -> tuple[list[int], list[int]]:
    """Takes output from get_rolling_token_windows and makes the context not overlap with the continuation"""
    a, b = pair
    return a[: len(a) - (len(b) - 1)], b


class EnhancedJSONEncoder(json.JSONEncoder):
    """
    Provides a proper json encoding for the loggers and trackers json dumps.
    Notably manages the json encoding of dataclasses.
    """

    def default(self, o):
        if is_dataclass(o):
            return asdict(o)
        return super().default(o)


class Reorderer:
    def __init__(self, arr: list[Any], fn: Callable) -> None:
        """Reorder an array according to some function

        Args:
            arr (List[Any]): The initial array
            fn (Callable[[Any], Any]): A function to determine the priority of elements
        """
        self.size = len(arr)
        arr = list(enumerate(arr))
        arr = group(arr, lambda x: fn(x[1]))
        # arr = [([y[0] for y in x], x[0][1]) for x in arr]
        # TODO: overhaul reorderer. It currently grouped requests by content but we don't want this
        arr = [([y[0]], x[0][1]) for x in arr for y in x]
        arr.sort(key=lambda x: fn(x[1]))

        self.arr = arr

    def get_reordered(self):
        """Gets the reordered array

        Returns:
            List[Any]: The reordered array
        """
        return [x[1] for x in self.arr]

    def get_original(self, newarr):
        """Restores the original order of a new array based on the old array's order

        Args:
            newarr (List[Any]): The array to be restored

        Returns:
            List[Any]: The array restored to the original order
        """
        res = [None] * self.size
        cov = [False] * self.size

        for (inds, _), v in zip(self.arr, newarr):
            for ind in inds:
                res[ind] = v
                cov[ind] = True

        assert all(cov)

        return res


def make_table(result_dict, column: str = "results", sort_results: bool = False):
    """Generate table of results."""
    from pytablewriter import LatexTableWriter, MarkdownTableWriter

    if column == "results":
        column_name = "Tasks"
    elif column == "groups":
        column_name = "Groups"

    all_headers = [
        column_name,
        "Version",
        "Filter",
        "n-shot",
        "Metric",
        "",
        "Value",
        "",
        "Stderr",
    ]

    md_writer = MarkdownTableWriter()
    latex_writer = LatexTableWriter()
    md_writer.headers = all_headers
    latex_writer.headers = all_headers

    values = []

    keys = result_dict[column].keys()
    if sort_results:
        # sort entries alphabetically by task or group name.
        # NOTE: we default here to false, because order matters for multi-level table printing a la mmlu.
        # sorting here would mess that up
        keys = sorted(keys)
    for k in keys:
        dic = result_dict[column][k]
        version = result_dict["versions"].get(k, "    N/A")
        n = str(result_dict.get("n-shot", " ").get(k, " "))
        # TODO: fix this
        # higher_is_better = result_dict.get("higher_is_better", {}).get(k, {})

        if "alias" in dic:
            k = dic.pop("alias")

        metric_items = dic.items()
        metric_items = sorted(metric_items)

        for (mf), v in metric_items:
            m, _, f = mf.partition(",")
            if m.endswith("_stderr"):
                continue

            # hib = HIGHER_IS_BETTER_SYMBOLS.get(higher_is_better.get(m), "")
            # TODO: fix
            hib = "↑"

            v = f"{v:.4f}" if isinstance(v, float) else v

            if m + "_stderr" + "," + f in dic:
                se = dic[m + "_stderr" + "," + f]
                se = "   N/A" if se == "N/A" else f"{se:.4f}"
                values.append([k, version, f, n, m, hib, v, "±", se])
            else:
                values.append([k, version, f, n, m, hib, v, "", ""])
            k = ""
            version = ""
    md_writer.value_matrix = values
    latex_writer.value_matrix = values

    # todo: make latex table look good
    # print(latex_writer.dumps())

    return md_writer.dumps()


def positional_deprecated(fn):
    """
    A decorator to nudge users into passing only keyword args (`kwargs`) to the
    wrapped function, `fn`.
    """

    wraps(fn)

    def _wrapper(*args, **kwargs):
        if len(args) != 1 if inspect.ismethod(fn) else 0:
            print(
                f"WARNING: using {fn.__name__} with positional arguments is "
                "deprecated and will be disallowed in a future version of "
                "lm-evaluation-harness!"
            )
        return fn(*args, **kwargs)

    return _wrapper


<<<<<<< HEAD
def ignore_constructor(loader, node):
    return node


def import_function(loader: yaml.Loader, node, yaml_path: Path):
    function_name = loader.construct_scalar(node)

    *module_name, function_name = function_name.split(".")
    if isinstance(module_name, list):
        module_name = ".".join(module_name)
    module_path = yaml_path.parent / f"{module_name}.py"

    spec = importlib.util.spec_from_file_location(module_name, module_path.as_posix())

    if spec is None:
        raise ImportError(f"Could not import module {module_name} from {module_path}.")
    module = importlib.util.module_from_spec(spec)

    if spec.loader is None:
        raise ImportError(f"Module loader is None, {module_name} from {module_path}.")
    spec.loader.exec_module(module)

    function = getattr(module, function_name)
    return function


def load_yaml_config(yaml_path=None, yaml_config=None, yaml_dir=None, mode="full"):
    if mode == "simple":
        constructor_fn = ignore_constructor
    elif mode == "full":
        if yaml_path is None:
            raise ValueError("yaml_path must be provided if mode is 'full'.")
        # Attach yaml_path to the import function so that it can be used later
        constructor_fn = functools.partial(import_function, yaml_path=Path(yaml_path))

    loader = yaml.CLoader if yaml.__with_libyaml__ else yaml.FullLoader
    # Add the import_function constructor to the YAML loader
    yaml.add_constructor("!function", constructor_fn, Loader=loader)
    if yaml_config is None:
        with open(yaml_path, "rb") as file:
            yaml_config = yaml.load(file, Loader=loader)

    if yaml_dir is None:
        yaml_dir = os.path.dirname(yaml_path)

    assert yaml_dir is not None

    if "include" in yaml_config:
        include_path = yaml_config["include"]
        del yaml_config["include"]

        if isinstance(include_path, str):
            include_path = [include_path]

        # Load from the last one first
        include_path.reverse()
        final_yaml_config = {}
        for path in include_path:
            # Assumes that path is a full path.
            # If not found, assume the included yaml
            # is in the same dir as the original yaml
            if not os.path.isfile(path):
                path = os.path.join(yaml_dir, path)

            try:
                included_yaml_config = load_yaml_config(yaml_path=path, mode=mode)
                final_yaml_config.update(included_yaml_config)
            except Exception as ex:
                # If failed to load, ignore
                raise ex

        final_yaml_config.update(yaml_config)
        return final_yaml_config
    return yaml_config


def regex_replace(string, pattern, repl, count: int = 0):
    """Implements the `re.sub` function as a custom Jinja filter."""
    return re.sub(pattern, repl, string, count=count)


env = Environment(
    loader=BaseLoader, undefined=StrictUndefined, keep_trailing_newline=True
)
env.filters["regex_replace"] = regex_replace


@overload
def apply_template(template: str, doc: dict[str, Any]) -> str: ...


@overload
def apply_template(template: list[str], doc: dict[str, Any]) -> list[str]: ...


def apply_template(template: Union[str, list[str]], doc: dict) -> Union[str, list[str]]:
    if isinstance(template, list):
        return [
            apply_template(x, doc) if (x.startswith("{{") and x.endswith("}}")) else x
            for x in template
        ]
    rtemplate = env.from_string(template)
    return rtemplate.render(**doc)


def create_iterator(raw_iterator, *, rank=0, world_size=1, limit=None):
=======
def create_iterator(
    raw_iterator: collections.Iterator,
    *,
    rank: int = 0,
    world_size: int = 1,
    limit: int | None = None,
) -> islice:
>>>>>>> 4d3387f6
    """
    Method for creating a (potentially) sliced and limited
    iterator from a raw document iterator. Used for splitting data
    among ranks in multigpu setting or only pulling a sample of documents
    """
    return islice(raw_iterator, rank, limit, world_size)


def weighted_f1_score(items):
    from sklearn.metrics import f1_score

    unzipped_list = list(zip(*items))
    golds = unzipped_list[0]
    preds = unzipped_list[1]
    fscore = f1_score(golds, preds, average="weighted")
    return fscore


def convert_pil_to_hash(value):
    from io import BytesIO

    img_bytes = BytesIO()
    value.save(img_bytes, format="PNG")
    return hashlib.sha256(str(img_bytes).encode()).hexdigest()


def convert_bytes_to_hash(value):
    return hashlib.sha256(str(value).encode()).hexdigest()


def hash_dict_images(data_dict):
    """
    Create a deep copy of `data_dict` where all bytes and PIL.Image.Image values
    are replaced by their respective hashes using the provided converter functions.

    Parameters:
        data_dict (dict): The input dictionary with arbitrary nesting of dicts and lists.

    Returns:
        dict: A new dictionary with the same structure as `data_dict`, but with all
              bytes and PIL.Image.Image objects replaced by their hashes.
    """

    def _process_value(value):
        # Bytes -> hash
        from PIL import Image

        if isinstance(value, (bytes, bytearray)):
            return convert_bytes_to_hash(value)
        # PIL Image -> hash
        if isinstance(value, Image.Image):
            return convert_pil_to_hash(value)
        # Nested dictionary -> recurse
        if isinstance(value, dict):
            return {k: _process_value(v) for k, v in value.items()}
        # List or tuple -> recurse, preserving type
        if isinstance(value, list):
            return [_process_value(v) for v in value]
        if isinstance(value, tuple):
            return tuple(_process_value(v) for v in value)
        # Other types remain unchanged
        return value

    # Ensure the top-level is a dict
    if not isinstance(data_dict, dict):
        raise TypeError("Input must be a dictionary")

    return (
        {key: _process_value(val) for key, val in data_dict.items()}
        if importlib.util.find_spec("PIL")
        else data_dict
    )


<<<<<<< HEAD
def validate_index(index: int, length: int) -> int:
    return index if index < length else -100
=======
def regex_replace(string, pattern, repl, count: int = 0):
    """Implements the `re.sub` function as a custom Jinja filter."""
    return re.sub(pattern, repl, string, count=count)


@functools.lru_cache(maxsize=256)
def _compile_tpl(src: str):
    return apply_template._env.from_string(src)


def apply_template(template: str, doc: dict) -> str:
    if not hasattr(apply_template, "_env"):
        apply_template._env = Environment(
            loader=BaseLoader(),
            undefined=StrictUndefined,
            keep_trailing_newline=True,
        )
        apply_template._env.filters["regex_replace"] = regex_replace

    return _compile_tpl(template).render(**doc)
>>>>>>> 4d3387f6
<|MERGE_RESOLUTION|>--- conflicted
+++ resolved
@@ -12,14 +12,9 @@
 import re
 from collections.abc import Generator
 from dataclasses import asdict, is_dataclass
-from functools import lru_cache, partial, wraps
+from functools import wraps
 from itertools import islice
-from pathlib import Path
-<<<<<<< HEAD
-from typing import Any, Callable, Generator, List, Optional, Tuple, Union, overload
-=======
-from typing import Any, Callable, Dict, List, Optional
->>>>>>> 4d3387f6
+from typing import Any, Callable
 
 import numpy as np
 from jinja2 import BaseLoader, Environment, StrictUndefined
@@ -31,7 +26,9 @@
     True: "↑",
     False: "↓",
 }
-def wrap_text(string: str, width: int = 140, **kwargs) -> Optional[str]:
+
+
+def wrap_text(string: str, width: int = 140, **kwargs) -> str | None:
     """
     Wraps the given string to the specified width.
     """
@@ -48,8 +45,7 @@
     )
 
 
-
-def get_logger(level: Optional[str] = None) -> logging.Logger:
+def get_logger(level: str | None = None) -> logging.Logger:
     """
     Get a logger with a stream handler that captures all lm_eval logs.
 
@@ -529,114 +525,6 @@
     return _wrapper
 
 
-<<<<<<< HEAD
-def ignore_constructor(loader, node):
-    return node
-
-
-def import_function(loader: yaml.Loader, node, yaml_path: Path):
-    function_name = loader.construct_scalar(node)
-
-    *module_name, function_name = function_name.split(".")
-    if isinstance(module_name, list):
-        module_name = ".".join(module_name)
-    module_path = yaml_path.parent / f"{module_name}.py"
-
-    spec = importlib.util.spec_from_file_location(module_name, module_path.as_posix())
-
-    if spec is None:
-        raise ImportError(f"Could not import module {module_name} from {module_path}.")
-    module = importlib.util.module_from_spec(spec)
-
-    if spec.loader is None:
-        raise ImportError(f"Module loader is None, {module_name} from {module_path}.")
-    spec.loader.exec_module(module)
-
-    function = getattr(module, function_name)
-    return function
-
-
-def load_yaml_config(yaml_path=None, yaml_config=None, yaml_dir=None, mode="full"):
-    if mode == "simple":
-        constructor_fn = ignore_constructor
-    elif mode == "full":
-        if yaml_path is None:
-            raise ValueError("yaml_path must be provided if mode is 'full'.")
-        # Attach yaml_path to the import function so that it can be used later
-        constructor_fn = functools.partial(import_function, yaml_path=Path(yaml_path))
-
-    loader = yaml.CLoader if yaml.__with_libyaml__ else yaml.FullLoader
-    # Add the import_function constructor to the YAML loader
-    yaml.add_constructor("!function", constructor_fn, Loader=loader)
-    if yaml_config is None:
-        with open(yaml_path, "rb") as file:
-            yaml_config = yaml.load(file, Loader=loader)
-
-    if yaml_dir is None:
-        yaml_dir = os.path.dirname(yaml_path)
-
-    assert yaml_dir is not None
-
-    if "include" in yaml_config:
-        include_path = yaml_config["include"]
-        del yaml_config["include"]
-
-        if isinstance(include_path, str):
-            include_path = [include_path]
-
-        # Load from the last one first
-        include_path.reverse()
-        final_yaml_config = {}
-        for path in include_path:
-            # Assumes that path is a full path.
-            # If not found, assume the included yaml
-            # is in the same dir as the original yaml
-            if not os.path.isfile(path):
-                path = os.path.join(yaml_dir, path)
-
-            try:
-                included_yaml_config = load_yaml_config(yaml_path=path, mode=mode)
-                final_yaml_config.update(included_yaml_config)
-            except Exception as ex:
-                # If failed to load, ignore
-                raise ex
-
-        final_yaml_config.update(yaml_config)
-        return final_yaml_config
-    return yaml_config
-
-
-def regex_replace(string, pattern, repl, count: int = 0):
-    """Implements the `re.sub` function as a custom Jinja filter."""
-    return re.sub(pattern, repl, string, count=count)
-
-
-env = Environment(
-    loader=BaseLoader, undefined=StrictUndefined, keep_trailing_newline=True
-)
-env.filters["regex_replace"] = regex_replace
-
-
-@overload
-def apply_template(template: str, doc: dict[str, Any]) -> str: ...
-
-
-@overload
-def apply_template(template: list[str], doc: dict[str, Any]) -> list[str]: ...
-
-
-def apply_template(template: Union[str, list[str]], doc: dict) -> Union[str, list[str]]:
-    if isinstance(template, list):
-        return [
-            apply_template(x, doc) if (x.startswith("{{") and x.endswith("}}")) else x
-            for x in template
-        ]
-    rtemplate = env.from_string(template)
-    return rtemplate.render(**doc)
-
-
-def create_iterator(raw_iterator, *, rank=0, world_size=1, limit=None):
-=======
 def create_iterator(
     raw_iterator: collections.Iterator,
     *,
@@ -644,7 +532,6 @@
     world_size: int = 1,
     limit: int | None = None,
 ) -> islice:
->>>>>>> 4d3387f6
     """
     Method for creating a (potentially) sliced and limited
     iterator from a raw document iterator. Used for splitting data
@@ -719,10 +606,6 @@
     )
 
 
-<<<<<<< HEAD
-def validate_index(index: int, length: int) -> int:
-    return index if index < length else -100
-=======
 def regex_replace(string, pattern, repl, count: int = 0):
     """Implements the `re.sub` function as a custom Jinja filter."""
     return re.sub(pattern, repl, string, count=count)
@@ -743,4 +626,7 @@
         apply_template._env.filters["regex_replace"] = regex_replace
 
     return _compile_tpl(template).render(**doc)
->>>>>>> 4d3387f6
+
+
+def validate_index(index: int, length: int) -> int:
+    return index if index < length else -100