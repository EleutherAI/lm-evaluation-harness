--- conflicted
+++ resolved
@@ -378,7 +378,6 @@
     iterator from a raw document iterator. Used for splitting data
     among ranks in multigpu setting or only pulling a sample of documents
     """
-<<<<<<< HEAD
     return islice(raw_iterator, rank, limit, world_size)
 
 
@@ -790,7 +789,4 @@
             writer.writeheader()
 
         # Write data
-        writer.writerow(data_dict)
-=======
-    return islice(raw_iterator, rank, limit, world_size)
->>>>>>> 9e6e2402
+        writer.writerow(data_dict)