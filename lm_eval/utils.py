import collections
import fnmatch
import functools
import hashlib
import importlib.util
import inspect
import json
import logging
import os
import re
from dataclasses import asdict, is_dataclass
from itertools import islice
from pathlib import Path
from typing import Any, Callable, Generator, List, Optional, Tuple

import numpy as np
import yaml
from jinja2 import BaseLoader, Environment, StrictUndefined


SPACING = " " * 47

HIGHER_IS_BETTER_SYMBOLS = {
    True: "↑",
    False: "↓",
}


def wrap_text(string: str, width: int = 140, **kwargs) -> Optional[str]:
    """
    Wraps the given string to the specified width.
    """
    import textwrap

    return textwrap.fill(
        inspect.cleandoc(string),
        width=width,
        initial_indent="",
        subsequent_indent=" " * 8,
        break_long_words=False,
        break_on_hyphens=False,
        **kwargs,
    )


def setup_logging(verbosity=logging.INFO):
    # Configure the root logger
    class CustomFormatter(logging.Formatter):
        def format(self, record):
            if record.name.startswith("lm_eval."):
                record.name = record.name[len("lm_eval.") :]
            return super().format(record)

    formatter = CustomFormatter(
        "%(asctime)s %(levelname)-8s [%(name)s:%(lineno)d] %(message)s",
        datefmt="%Y-%m-%d:%H:%M:%S",
    )

    log_level = os.environ.get("LOGLEVEL", verbosity) or verbosity

    level_map = {
        "DEBUG": logging.DEBUG,
        "INFO": logging.INFO,
        "WARNING": logging.WARNING,
        "ERROR": logging.ERROR,
        "CRITICAL": logging.CRITICAL,
    }

    log_level = level_map.get(str(log_level).upper(), logging.INFO)

    if not logging.root.handlers:
        handler = logging.StreamHandler()
        handler.setFormatter(formatter)

        root_logger = logging.getLogger()
        root_logger.addHandler(handler)
        root_logger.setLevel(log_level)

        if log_level == logging.DEBUG:
            third_party_loggers = ["urllib3", "filelock", "fsspec"]
            for logger_name in third_party_loggers:
                logging.getLogger(logger_name).setLevel(logging.INFO)
    else:
        logging.getLogger().setLevel(log_level)


def hash_string(string: str) -> str:
    return hashlib.sha256(string.encode("utf-8")).hexdigest()


def escaped_split(text, sep_char, maxsplit=-1):
    """Split text into a list on occurrences of the given separation
    character `sep_char`. The separation character may be escaped by a
    backslash to avoid splitting at that location.

    The separation character must be a string of size 1.

    If `maxsplit` is given, at most `maxsplit` splits are done (thus,
    the list will have at most `maxsplit + 1` elements). If `maxsplit`
    is not specified or less than 0, then there is no limit on the
    number of splits (all possible splits are made).
    """
    assert len(sep_char) == 1, (
        "separation string must be a single character for escaped splitting"
    )

    if maxsplit == 0:
        return text
    maxsplit = max(0, maxsplit)

    return re.split(r"(?<!\\)" + sep_char, text, maxsplit)


def handle_arg_string(arg):
    if arg.lower() == "true":
        return True
    elif arg.lower() == "false":
        return False
    elif arg.isnumeric():
        return int(arg)
    try:
        return float(arg)
    except ValueError:
        return arg


def handle_non_serializable(o):
    if isinstance(o, np.int64) or isinstance(o, np.int32):
        return int(o)
    elif isinstance(o, set):
        return list(o)
    else:
        return str(o)


def sanitize_list(sub):
    """
    Takes possible nested list and recursively converts all inner component to strings
    """
    if isinstance(sub, list):
        return [sanitize_list(item) for item in sub]
    if isinstance(sub, tuple):
        return tuple(sanitize_list(item) for item in sub)
    else:
        return str(sub)


def simple_parse_args_string(args_string: Optional[str]) -> dict:
    """
    Parses something like
        args1=val1,arg2=val2
    Into a dictionary
    """
    if args_string is None:
        return {}
    args_string = args_string.strip()
    if not args_string:
        return {}
    arg_list = [arg for arg in args_string.split(",") if arg]
    args_dict = {
        kv[0]: handle_arg_string("=".join(kv[1:]))
        for kv in [arg.split("=") for arg in arg_list]
    }
    return args_dict


def join_iters(iters):
    for iter in iters:
        yield from iter


def group(arr, fn):
    res = collections.defaultdict(list)

    for ob in arr:
        res[fn(ob)].append(ob)

    return list(res.values())


# Returns a list containing all values of the source_list that
# match at least one of the patterns
def pattern_match(patterns, source_list):
    if isinstance(patterns, str):
        patterns = [patterns]

    task_names = set()
    for pattern in patterns:
        for matching in fnmatch.filter(source_list, pattern):
            task_names.add(matching)
    return sorted(list(task_names))


def softmax(x) -> np.ndarray:
    """Compute softmax values for each sets of scores in x."""
    e_x = np.exp(x - np.max(x))
    return e_x / e_x.sum()


def general_detokenize(string) -> str:
    string = string.replace(" n't", "n't")
    string = string.replace(" )", ")")
    string = string.replace("( ", "(")
    string = string.replace('" ', '"')
    string = string.replace(' "', '"')
    string = re.sub(r" (['.,])", r"\1", string)
    return string


def get_file_task_name(filename: str) -> str:
    """
    Given the sample results filenames, extracts and returns the task name.
    """
    return filename[filename.find("_") + 1 : filename.rfind("_")]


def get_file_datetime(filename: str) -> str:
    """
    Given the results and sample results filenames, extracts and returns the datetime.
    """
    return filename[filename.rfind("_") + 1 :].replace(".jsonl", "")


def sanitize_model_name(model_name: str) -> str:
    """
    Given the model name, returns a sanitized version of it.
    """
    return re.sub(r"[\"<>:/\|\\?\*\[\]]+", "__", model_name)


def sanitize_task_name(task_name: str) -> str:
    """
    Given the task name, returns a sanitized version of it.
    """
    return re.sub(r"\W", "_", task_name)


def get_latest_filename(filenames: List[str]) -> str:
    """
    Given a list of filenames, returns the filename with the latest datetime.
    """
    return max(filenames, key=lambda f: get_file_datetime(f))


def get_results_filenames(filenames: List[str]) -> List[str]:
    """
    Extracts filenames that correspond to aggregated results.
    """
    return [f for f in filenames if "/results_" in f and ".json" in f]


def get_sample_results_filenames(filenames: List[str]) -> List[str]:
    """
    Extracts filenames that correspond to sample results.
    """
    return [f for f in filenames if "/samples_" in f and ".json" in f]


def get_rolling_token_windows(
    token_list: List[int], prefix_token: int, max_seq_len: int, context_len: int
) -> Generator[Tuple[List[int], List[int]], None, None]:
    """
    - context_len allows for a rolling window context, allowing each prediction window to potentially
      condition on some context

    :param token_list: list
        List of tokens to be PREDICTED
    :param max_seq_len: int
        max_seq_len of model (or max_seq_len we want to use)
    :param context_len: int
        Amount of desired token context for prediction. Needs to be at least 1.
    :param prefix_token: token
        Dummy token like <eos> so the first token has something to condition on
    :return: generator
        Generator of tuples
            (input_tokens, pred_tokens)
        Note: Score only the last len(pred_tokens) logits of the LM
    """
    assert 1 <= context_len <= max_seq_len
    if not token_list:
        return
    # +1 offset, going from input->preds
    pred_len = max_seq_len - context_len + 1
    predicted = 0

    # Special handling for first window: predict all tokens
    first_seq_len = min(max_seq_len, len(token_list))
    yield [prefix_token] + token_list[: first_seq_len - 1], token_list[:first_seq_len]
    predicted += first_seq_len

    while predicted < len(token_list):
        window_pred_len = min(len(token_list) - predicted, pred_len)
        window_end = predicted + window_pred_len

        yield (
            token_list[window_end - max_seq_len - 1 : window_end - 1],
            token_list[window_end - window_pred_len : window_end],
        )
        predicted += window_pred_len


def make_disjoint_window(
    pair: Tuple[List[int], List[int]],
) -> Tuple[List[int], List[int]]:
    """Takes output from get_rolling_token_windows and makes the context not overlap with the continuation"""
    a, b = pair
    return a[: len(a) - (len(b) - 1)], b


class EnhancedJSONEncoder(json.JSONEncoder):
    """
    Provides a proper json encoding for the loggers and trackers json dumps.
    Notably manages the json encoding of dataclasses.
    """

    def default(self, o):
        if is_dataclass(o):
            return asdict(o)
        return super().default(o)


class Reorderer:
    def __init__(self, arr: List[Any], fn: Callable) -> None:
        """Reorder an array according to some function

        Args:
            arr (List[Any]): The initial array
            fn (Callable[[Any], Any]): A function to determine the priority of elements
        """
        self.size = len(arr)
        arr = list(enumerate(arr))
        arr = group(arr, lambda x: fn(x[1]))
        # arr = [([y[0] for y in x], x[0][1]) for x in arr]
        # TODO: overhaul reorderer. It currently grouped requests by content but we don't want this
        arr = [([y[0]], x[0][1]) for x in arr for y in x]
        arr.sort(key=lambda x: fn(x[1]))

        self.arr = arr

    def get_reordered(self):
        """Gets the reordered array

        Returns:
            List[Any]: The reordered array
        """
        return [x[1] for x in self.arr]

    def get_original(self, newarr):
        """Restores the original order of a new array based on the old array's order

        Args:
            newarr (List[Any]): The array to be restored

        Returns:
            List[Any]: The array restored to the original order
        """
        res = [None] * self.size
        cov = [False] * self.size

        for (inds, _), v in zip(self.arr, newarr):
            for ind in inds:
                res[ind] = v
                cov[ind] = True

        assert all(cov)

        return res


def make_table(result_dict, column: str = "results", sort_results: bool = False):
    """Generate table of results."""
    from pytablewriter import LatexTableWriter, MarkdownTableWriter

    if column == "results":
        column_name = "Tasks"
    elif column == "groups":
        column_name = "Groups"

    all_headers = [
        column_name,
        "Version",
        "Filter",
        "n-shot",
        "Metric",
        "",
        "Value",
        "",
        "Stderr",
    ]

    md_writer = MarkdownTableWriter()
    latex_writer = LatexTableWriter()
    md_writer.headers = all_headers
    latex_writer.headers = all_headers

    values = []

    keys = result_dict[column].keys()
    if sort_results:
        # sort entries alphabetically by task or group name.
        # NOTE: we default here to false, because order matters for multi-level table printing a la mmlu.
        # sorting here would mess that up
        keys = sorted(keys)
    for k in keys:
        dic = result_dict[column][k]
        version = result_dict["versions"].get(k, "    N/A")
        n = str(result_dict.get("n-shot", " ").get(k, " "))
        higher_is_better = result_dict.get("higher_is_better", {}).get(k, {})

        if "alias" in dic:
            k = dic.pop("alias")

        metric_items = dic.items()
        metric_items = sorted(metric_items)

        for (mf), v in metric_items:
            m, _, f = mf.partition(",")
            if m.endswith("_stderr"):
                continue

            hib = HIGHER_IS_BETTER_SYMBOLS.get(higher_is_better.get(m), "")

            v = "%.4f" % v if isinstance(v, float) else v

            if m + "_stderr" + "," + f in dic:
                se = dic[m + "_stderr" + "," + f]
                se = "   N/A" if se == "N/A" else "%.4f" % se
                values.append([k, version, f, n, m, hib, v, "±", se])
            else:
                values.append([k, version, f, n, m, hib, v, "", ""])
            k = ""
            version = ""
    md_writer.value_matrix = values
    latex_writer.value_matrix = values

    # todo: make latex table look good
    # print(latex_writer.dumps())

    return md_writer.dumps()


def positional_deprecated(fn):
    """
    A decorator to nudge users into passing only keyword args (`kwargs`) to the
    wrapped function, `fn`.
    """

    @functools.wraps(fn)
    def _wrapper(*args, **kwargs):
        if len(args) != 1 if inspect.ismethod(fn) else 0:
            print(
                f"WARNING: using {fn.__name__} with positional arguments is "
                "deprecated and will be disallowed in a future version of "
                "lm-evaluation-harness!"
            )
        return fn(*args, **kwargs)

    return _wrapper


def ignore_constructor(loader, node):
    return node


def import_function(loader: yaml.Loader, node, yaml_path: Path):
    function_name = loader.construct_scalar(node)

    *module_name, function_name = function_name.split(".")
    if isinstance(module_name, list):
        module_name = ".".join(module_name)
    module_path = yaml_path.parent / f"{module_name}.py"

    spec = importlib.util.spec_from_file_location(module_name, module_path.as_posix())

    if spec is None:
        raise ImportError(f"Could not import module {module_name} from {module_path}.")
    module = importlib.util.module_from_spec(spec)

    if spec.loader is None:
        raise ImportError(f"Module loader is None, {module_name} from {module_path}.")
    spec.loader.exec_module(module)

    function = getattr(module, function_name)
    return function


def load_yaml_config(yaml_path=None, yaml_config=None, yaml_dir=None, mode="full"):
    if mode == "simple":
        constructor_fn = ignore_constructor
    elif mode == "full":
        if yaml_path is None:
            raise ValueError("yaml_path must be provided if mode is 'full'.")
        # Attach yaml_path to the import function so that it can be used later
        constructor_fn = functools.partial(import_function, yaml_path=Path(yaml_path))

    loader = yaml.CLoader if yaml.__with_libyaml__ else yaml.FullLoader
    # Add the import_function constructor to the YAML loader
    yaml.add_constructor("!function", constructor_fn, Loader=loader)
    if yaml_config is None:
        with open(yaml_path, "rb") as file:
            yaml_config = yaml.load(file, Loader=loader)

    if yaml_dir is None:
        yaml_dir = os.path.dirname(yaml_path)

    assert yaml_dir is not None

    if "include" in yaml_config:
        include_path = yaml_config["include"]
        del yaml_config["include"]

        if isinstance(include_path, str):
            include_path = [include_path]

        # Load from the last one first
        include_path.reverse()
        final_yaml_config = {}
        for path in include_path:
            # Assumes that path is a full path.
            # If not found, assume the included yaml
            # is in the same dir as the original yaml
            if not os.path.isfile(path):
                path = os.path.join(yaml_dir, path)

            try:
                included_yaml_config = load_yaml_config(yaml_path=path, mode=mode)
                final_yaml_config.update(included_yaml_config)
            except Exception as ex:
                # If failed to load, ignore
                raise ex

        final_yaml_config.update(yaml_config)
        return final_yaml_config
    return yaml_config


def regex_replace(string, pattern, repl, count: int = 0):
    """Implements the `re.sub` function as a custom Jinja filter."""
    return re.sub(pattern, repl, string, count=count)


env = Environment(
    loader=BaseLoader, undefined=StrictUndefined, keep_trailing_newline=True
)
env.filters["regex_replace"] = regex_replace


def apply_template(template: str, doc: dict) -> str:
    rtemplate = env.from_string(template)
    return rtemplate.render(**doc)


def create_iterator(raw_iterator, *, rank=0, world_size=1, limit=None):
    """
    Method for creating a (potentially) sliced and limited
    iterator from a raw document iterator. Used for splitting data
    among ranks in multigpu setting or only pulling a sample of documents
    """
    return islice(raw_iterator, rank, limit, world_size)


def weighted_f1_score(items):
    from sklearn.metrics import f1_score

    unzipped_list = list(zip(*items))
    golds = unzipped_list[0]
    preds = unzipped_list[1]
    fscore = f1_score(golds, preds, average="weighted")
    return fscore


def convert_pil_to_hash(value):
    from io import BytesIO

    img_bytes = BytesIO()
    value.save(img_bytes, format="PNG")
    return hashlib.sha256(str(img_bytes).encode()).hexdigest()


def convert_bytes_to_hash(value):
    return hashlib.sha256(str(value).encode()).hexdigest()


<<<<<<< HEAD
def convert_string_to_hash(s):
    return hashlib.sha256(s.encode()).hexdigest()


=======
>>>>>>> 44398478
def hash_dict_images(data_dict):
    """
    Create a deep copy of `data_dict` where all bytes and PIL.Image.Image values
    are replaced by their respective hashes using the provided converter functions.

    Parameters:
        data_dict (dict): The input dictionary with arbitrary nesting of dicts and lists.

    Returns:
        dict: A new dictionary with the same structure as `data_dict`, but with all
              bytes and PIL.Image.Image objects replaced by their hashes.
    """
<<<<<<< HEAD
    from PIL import Image

    def _process_value(value):
        # Bytes -> hash
=======

    def _process_value(value):
        # Bytes -> hash
        from PIL import Image

>>>>>>> 44398478
        if isinstance(value, (bytes, bytearray)):
            return convert_bytes_to_hash(value)
        # PIL Image -> hash
        if isinstance(value, Image.Image):
            return convert_pil_to_hash(value)
        # Nested dictionary -> recurse
        if isinstance(value, dict):
            return {k: _process_value(v) for k, v in value.items()}
        # List or tuple -> recurse, preserving type
        if isinstance(value, list):
            return [_process_value(v) for v in value]
        if isinstance(value, tuple):
            return tuple(_process_value(v) for v in value)
<<<<<<< HEAD
        if isinstance(value, str):
            multimodal_prefixes = ["data:image/", "data:audio/", "data:video/"]
            for prefix in multimodal_prefixes:
                if prefix in value:
                    return convert_string_to_hash(value)
=======
>>>>>>> 44398478
        # Other types remain unchanged
        return value

    # Ensure the top-level is a dict
    if not isinstance(data_dict, dict):
        raise TypeError("Input must be a dictionary")

<<<<<<< HEAD
    return {key: _process_value(val) for key, val in data_dict.items()}
=======
    return (
        {key: _process_value(val) for key, val in data_dict.items()}
        if importlib.util.find_spec("PIL")
        else data_dict
    )
>>>>>>> 44398478
<|MERGE_RESOLUTION|>--- conflicted
+++ resolved
@@ -581,13 +581,10 @@
     return hashlib.sha256(str(value).encode()).hexdigest()
 
 
-<<<<<<< HEAD
 def convert_string_to_hash(s):
     return hashlib.sha256(s.encode()).hexdigest()
 
 
-=======
->>>>>>> 44398478
 def hash_dict_images(data_dict):
     """
     Create a deep copy of `data_dict` where all bytes and PIL.Image.Image values
@@ -600,18 +597,10 @@
         dict: A new dictionary with the same structure as `data_dict`, but with all
               bytes and PIL.Image.Image objects replaced by their hashes.
     """
-<<<<<<< HEAD
     from PIL import Image
 
     def _process_value(value):
         # Bytes -> hash
-=======
-
-    def _process_value(value):
-        # Bytes -> hash
-        from PIL import Image
-
->>>>>>> 44398478
         if isinstance(value, (bytes, bytearray)):
             return convert_bytes_to_hash(value)
         # PIL Image -> hash
@@ -625,14 +614,12 @@
             return [_process_value(v) for v in value]
         if isinstance(value, tuple):
             return tuple(_process_value(v) for v in value)
-<<<<<<< HEAD
         if isinstance(value, str):
             multimodal_prefixes = ["data:image/", "data:audio/", "data:video/"]
             for prefix in multimodal_prefixes:
                 if prefix in value:
                     return convert_string_to_hash(value)
-=======
->>>>>>> 44398478
+
         # Other types remain unchanged
         return value
 
@@ -640,12 +627,8 @@
     if not isinstance(data_dict, dict):
         raise TypeError("Input must be a dictionary")
 
-<<<<<<< HEAD
-    return {key: _process_value(val) for key, val in data_dict.items()}
-=======
     return (
         {key: _process_value(val) for key, val in data_dict.items()}
         if importlib.util.find_spec("PIL")
         else data_dict
-    )
->>>>>>> 44398478
+    )