--- conflicted
+++ resolved
@@ -158,9 +158,6 @@
     md_writer = MarkdownTableWriter()
     latex_writer = LatexTableWriter()
     md_writer.headers = ["Task", "Version", "Filter", "Metric", "Value", "", "Stderr"]
-<<<<<<< HEAD
-    latex_writer.headers = ["Task", "Version", "Filter", "Metric", "Value", "", "Stderr"]
-=======
     latex_writer.headers = [
         "Task",
         "Version",
@@ -170,7 +167,6 @@
         "",
         "Stderr",
     ]
->>>>>>> 761f0087
 
     values = []
 
@@ -178,11 +174,7 @@
         version = result_dict["versions"][k]
         for (mf), v in dic.items():
             m, _, f = mf.partition(",")
-<<<<<<< HEAD
-            print(m,f)
-=======
             print(m, f)
->>>>>>> 761f0087
             if m.endswith("_stderr"):
                 continue
 
