--- conflicted
+++ resolved
@@ -29,7 +29,6 @@
 }
 
 
-<<<<<<< HEAD
 def wrap_text(string: str, width: int = 140, **kwargs) -> str | None:
     """
     Wraps the given string to the specified width.
@@ -47,10 +46,7 @@
     )
 
 
-def setup_logging(verbosity=logging.INFO):
-    # Configure the root logger
-=======
-def get_logger(level: Optional[str] = None) -> logging.Logger:
+def get_logger(level: str | None = None) -> logging.Logger:
     """
     Get a logger with a stream handler that captures all lm_eval logs.
 
@@ -119,7 +115,6 @@
     logger = logging.getLogger("lm_eval")
 
     # Configure custom formatter
->>>>>>> 91e49e23
     class CustomFormatter(logging.Formatter):
         def format(self, record):
             record.name = record.name.removeprefix("im_eval.")
