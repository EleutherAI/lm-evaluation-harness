--- conflicted
+++ resolved
@@ -28,12 +28,9 @@
 
 import torch
 import transformers
-<<<<<<< HEAD
 import numpy as np
 
-=======
 import yaml
->>>>>>> ada4a31d
 from jinja2 import BaseLoader, Environment, StrictUndefined
 
 
