--- conflicted
+++ resolved
@@ -13,21 +13,7 @@
 import time
 from functools import wraps
 from itertools import islice
-<<<<<<< HEAD
-from typing import (
-    Any,
-    Callable,
-    Iterable,
-    Iterator,
-    List,
-    Literal,
-    Optional,
-    Tuple,
-    Union,
-)
-=======
-from typing import Any, Callable, Iterator, List, Literal, Optional, Type, Union
->>>>>>> 8286b1d9
+from typing import Any, Callable, Iterator, List, Literal, Optional, Type, Union, Iterable, Tuple
 
 import torch
 import transformers
@@ -140,21 +126,13 @@
         yield arr
 
 
-def group(arr: Iterable, fn: Callable, values: bool = False) -> Iterable:
+def group(arr, fn):
     res = collections.defaultdict(list)
 
     for ob in arr:
-        try:
-            res[fn(ob)].append(ob)
-        except TypeError:
-            hashable_dict = tuple(
-                (key, tuple(value) if isinstance(value, list) else value)
-                for key, value in sorted(ob[1][1].items())
-            )
-            res[hashable_dict].append(ob)
-    if not values:
-        return res
-    return res.values()
+        res[fn(ob)].append(ob)
+
+    return list(res.values())
 
 
 class MultiChoice:
@@ -740,7 +718,46 @@
     return ret
 
 
-<<<<<<< HEAD
+def retry_on_specific_exceptions(
+    on_exceptions: List[Type[Exception]],
+    max_retries: Optional[int] = None,
+    backoff_time: float = 3.0,
+    backoff_multiplier: float = 1.5,
+    on_exception_callback: Optional[Callable[[Exception, float], Any]] = None,
+):
+    """Retry on an LLM Provider's rate limit error with exponential backoff
+    For example, to use for OpenAI, do the following:
+    ```
+    from openai import RateLimitError
+
+    # Recommend specifying max_retries to avoid infinite loops!
+    @retry_on_specific_exceptions([RateLimitError], max_retries=3)
+    def completion(...):
+        # Wrap OpenAI completion function here
+        ...
+    ```
+    """
+
+    def decorator(func: Callable):
+        @wraps(func)
+        def wrapper(*args, **kwargs):
+            sleep_time = backoff_time
+            attempt = 0
+            while max_retries is None or attempt < max_retries:
+                try:
+                    return func(*args, **kwargs)
+                except tuple(on_exceptions) as e:
+                    if on_exception_callback is not None:
+                        on_exception_callback(e, sleep_time)
+                    time.sleep(sleep_time)
+                    sleep_time *= backoff_multiplier
+                    attempt += 1
+
+        return wrapper
+
+    return decorator
+
+
 class Collator:
     """
     A class for reordering and batching elements of an array.
@@ -770,7 +787,7 @@
         )
 
     def get_batched(
-        self, n: int = 1, batch_fn: Optional[Callable[[int, Iterable], int]] = None
+        self, n: int = 1, batch_fn: Optional[Callable] = None
     ) -> Iterator:
         """
         Generates and yields batches from the reordered array.
@@ -894,44 +911,4 @@
                 arr = []
 
         if arr:
-            yield arr
-=======
-def retry_on_specific_exceptions(
-    on_exceptions: List[Type[Exception]],
-    max_retries: Optional[int] = None,
-    backoff_time: float = 3.0,
-    backoff_multiplier: float = 1.5,
-    on_exception_callback: Optional[Callable[[Exception, float], Any]] = None,
-):
-    """Retry on an LLM Provider's rate limit error with exponential backoff
-    For example, to use for OpenAI, do the following:
-    ```
-    from openai import RateLimitError
-
-    # Recommend specifying max_retries to avoid infinite loops!
-    @retry_on_specific_exceptions([RateLimitError], max_retries=3)
-    def completion(...):
-        # Wrap OpenAI completion function here
-        ...
-    ```
-    """
-
-    def decorator(func: Callable):
-        @wraps(func)
-        def wrapper(*args, **kwargs):
-            sleep_time = backoff_time
-            attempt = 0
-            while max_retries is None or attempt < max_retries:
-                try:
-                    return func(*args, **kwargs)
-                except tuple(on_exceptions) as e:
-                    if on_exception_callback is not None:
-                        on_exception_callback(e, sleep_time)
-                    time.sleep(sleep_time)
-                    sleep_time *= backoff_multiplier
-                    attempt += 1
-
-        return wrapper
-
-    return decorator
->>>>>>> 8286b1d9
+            yield arr