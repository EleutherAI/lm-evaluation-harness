--- conflicted
+++ resolved
@@ -27,9 +27,6 @@
     parser.add_argument("--check_integrity", action="store_true")
     return parser.parse_args()
 
-<<<<<<< HEAD
-@track_emissions
-=======
 
 def args_to_name(args):
     """Map `args` to file name. If output_path is set, we use that instead."""
@@ -61,7 +58,6 @@
     return "_".join(fields)
 
 
->>>>>>> 18fd5581
 def main():
     args = parse_args()
     assert not args.provide_description  # not implemented
