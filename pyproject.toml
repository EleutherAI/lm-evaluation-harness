--- conflicted
+++ resolved
@@ -13,9 +13,8 @@
   "Operating System :: OS Independent"
 ]
 dependencies = [
-<<<<<<< HEAD
   "accelerate>=0.26.0",
-  "datasets>=2.16.0",
+  "datasets>=2.16.0,<4.0",
   "evaluate>=0.4.0",
   "peft>=0.2.0",
   "pytablewriter",
@@ -28,28 +27,6 @@
   "dill",
   "word2number",
   "more_itertools"
-=======
-    "accelerate>=0.26.0",
-    "evaluate",
-    "datasets>=2.16.0,<4.0",
-    "evaluate>=0.4.0",
-    "jsonlines",
-    "numexpr",
-    "peft>=0.2.0",
-    "pybind11>=2.6.2",
-    "pytablewriter",
-    "rouge-score>=0.0.4",
-    "sacrebleu>=1.5.0",
-    "scikit-learn>=0.24.1",
-    "sqlitedict",
-    "torch>=1.8",
-    "tqdm-multiprocess",
-    "transformers>=4.1",
-    "zstandard",
-    "dill",
-    "word2number",
-    "more_itertools",
->>>>>>> 4f8195f1
 ]
 description = "A framework for evaluating language models"
 license = {"text" = "MIT"}
@@ -77,12 +54,8 @@
 ifeval = ["langdetect", "immutabledict", "nltk>=3.9.1"]
 ipex = ["optimum"]
 japanese_leaderboard = ["emoji==2.14.0", "neologdn==0.5.3", "fugashi[unidic-lite]", "rouge_score>=0.1.2"]
-<<<<<<< HEAD
 longbench = ["jieba", "fuzzywuzzy", "rouge"]
-=======
-longbench=["jieba", "fuzzywuzzy", "rouge"]
 libra=["pymorphy2"]
->>>>>>> 4f8195f1
 mamba = ["mamba_ssm", "causal-conv1d==1.0.2", "torch"]
 math = ["sympy>=1.12", "antlr4-python3-runtime==4.11", "math_verify[antlr4_11_0]"]
 multilingual = ["nagisa>=0.2.7", "jieba>=0.42.1", "pycountry"]
@@ -98,7 +71,9 @@
   "lm_eval[ifeval]",
   "lm_eval[japanese_leaderboard]",
   "lm_eval[longbench]",
-  "lm_eval[math]",
+  "lm_eval[libra]",
+    "lm_eval[mamba]",
+    "lm_eval[math]",
   "lm_eval[multilingual]",
   "lm_eval[ruler]"
 ]
@@ -107,7 +82,6 @@
 vllm = ["vllm>=0.4.2"]
 wandb = ["wandb>=0.16.3", "pandas", "numpy"]
 zeno = ["pandas", "zeno-client"]
-<<<<<<< HEAD
 
 [project.scripts]
 lm-eval = "lm_eval.__main__:cli_evaluate"
@@ -116,19 +90,6 @@
 [project.urls]
 Homepage = "https://github.com/EleutherAI/lm-evaluation-harness"
 Repository = "https://github.com/EleutherAI/lm-evaluation-harness"
-=======
-tasks = [
-    "lm_eval[acpbench]",
-    "lm_eval[ifeval]",
-    "lm_eval[japanese_leaderboard]",
-    "lm_eval[longbench]",
-    "lm_eval[libra]",
-    "lm_eval[mamba]",
-    "lm_eval[math]",
-    "lm_eval[multilingual]",
-    "lm_eval[ruler]",
-]
->>>>>>> 4f8195f1
 
 [tool.pymarkdown]
 plugins.md013.enabled = false # line-length
@@ -138,19 +99,14 @@
 plugins.md029.allow_extended_start_values = true # ol-prefix
 plugins.md034.enabled = false # no-bare-urls
 
-<<<<<<< HEAD
 [tool.ruff]
 target-version = "py39"
-lint.extend-select = ["I", "UP", "E", "C419", "F", "B", "SIM", "RUF034", "W605", "FURB"]
+lint.extend-select = ["I", "UP", "E", "C419", "F", "B", "SIM", "RUF034", "W605", "FURB", "W605"]
 lint.fixable = ["I001", "F401", "UP"]
 lint.ignore = ["E402", "E731", "E501", "E111", "E114", "E117", "E741"]
 
 [tool.ruff.lint.extend-per-file-ignores]
 "__init__.py" = ["F401", "F402", "F403"]
-=======
-[tool.ruff.lint]
-extend-select = ["I", "W605"]
->>>>>>> 4f8195f1
 
 [tool.ruff.lint.isort]
 combine-as-imports = true
