--- conflicted
+++ resolved
@@ -72,11 +72,9 @@
 anthropic = ["anthropic"]
 openai = ["openai==1.3.9", "tiktoken"]
 vllm = ["vllm"]
-<<<<<<< HEAD
 zeno = ["pandas", "zeno-client"]
-=======
 ifeval = ["langdetect", "immutabledict"]
->>>>>>> 9e03d9d0
+zeno = ["pandas", "zeno-client"]
 all = [
     "lm_eval[dev]",
     "lm_eval[testing]",
@@ -88,9 +86,6 @@
     "lm_eval[anthropic]",
     "lm_eval[openai]",
     "lm_eval[vllm]",
-<<<<<<< HEAD
+    "lm_eval[ifeval]",
     "lm_eval[zeno]",
-=======
-    "lm_eval[ifeval]",
->>>>>>> 9e03d9d0
 ]