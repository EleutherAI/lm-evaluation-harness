[build-system]
requires = ["setuptools>=40.8.0", "wheel"]
build-backend = "setuptools.build_meta"

[project]
name = "lm_eval"
version = "0.4.9.1"
authors = [
    {name="EleutherAI", email="contact@eleuther.ai"}
]
description = "A framework for evaluating language models"
readme = "README.md"
classifiers = [
    "Development Status :: 3 - Alpha",
    "Programming Language :: Python :: 3",
    "License :: OSI Approved :: MIT License",
    "Operating System :: OS Independent",
]
requires-python = ">=3.9"
license = { "text" = "MIT" }
dependencies = [
  "accelerate>=0.26.0",
  "datasets>=2.16.0,<4.0",
  "evaluate>=0.4.0",
  "peft>=0.2.0",
  "pytablewriter",
  "rouge-score>=0.0.4",
  "sacrebleu>=1.5.0",
  "scikit-learn>=0.24.1",
  "sqlitedict",
  "torch>=1.8",
  "transformers>=4.1",
  "dill",
  "word2number",
  "more_itertools"
]

[tool.setuptools.packages.find]
include = ["lm_eval*"]

# required to include yaml files in pip installation
[tool.setuptools.package-data]
lm_eval = ["**/*.yaml", "tasks/**/*"]

[project.scripts]
lm-eval = "lm_eval.__main__:cli_evaluate"
lm_eval = "lm_eval.__main__:cli_evaluate"

[project.urls]
Homepage = "https://github.com/EleutherAI/lm-evaluation-harness"
Repository = "https://github.com/EleutherAI/lm-evaluation-harness"

[project.optional-dependencies]
acpbench = ["lark>=1.1.9", "tarski[clingo]==0.8.2", "pddl==0.4.2", "kstar-planner==1.4.2"]
api = ["requests", "aiohttp", "tenacity", "tqdm", "tiktoken"]
audiolm_qwen = ["librosa", "soundfile"]
dev = ["pytest", "pytest-cov", "pytest-xdist", "pre-commit", "requests", "aiohttp", "tenacity", "tqdm", "tiktoken", "sentencepiece"]
gptq = ["auto-gptq[triton]>=0.6.0"]
gptqmodel = ["gptqmodel>=1.0.9"]
hf_transfer = ["hf_transfer"]
ibm_watsonx_ai = ["ibm_watsonx_ai>=1.1.22", "python-dotenv"]
ifeval = ["langdetect", "immutabledict", "nltk>=3.9.1"]
ipex = ["optimum"]
japanese_leaderboard = ["emoji==2.14.0", "neologdn==0.5.3", "fugashi[unidic-lite]", "rouge_score>=0.1.2"]
longbench = ["jieba", "fuzzywuzzy", "rouge"]
libra=["pymorphy2"]
mamba = ["mamba_ssm", "causal-conv1d==1.0.2", "torch"]
math = ["sympy>=1.12", "antlr4-python3-runtime==4.11", "math_verify[antlr4_11_0]"]
multilingual = ["nagisa>=0.2.7", "jieba>=0.42.1", "pycountry"]
neuronx = ["optimum[neuronx]"]
optimum = ["optimum[openvino]"]
promptsource = ["promptsource>=0.2.3"]
ruler = ["nltk", "wonderwords", "scipy"]
sae_lens = ["sae_lens"]
sentencepiece = ["sentencepiece>=0.1.98"]
sparsify = ["sparsify"]
discrim_eval = ["statsmodels==0.14.4"]
testing = ["pytest", "pytest-cov", "pytest-xdist"]
unitxt = ["unitxt==1.22.0"]
vllm = ["vllm>=0.4.2"]
wandb = ["wandb>=0.16.3", "pandas", "numpy"]
zeno = ["pandas", "zeno-client"]
tasks = [
  "lm_eval[acpbench]",
  "lm_eval[discrim_eval]",
    "lm_eval[ifeval]",
  "lm_eval[japanese_leaderboard]",
  "lm_eval[longbench]",
    "lm_eval[libra]",
    "lm_eval[mamba]",
  "lm_eval[math]",
  "lm_eval[multilingual]",
  "lm_eval[ruler]"
]
testing = ["pytest", "pytest-cov", "pytest-xdist"]
unitxt = ["unitxt==1.22.0"]
vllm = ["vllm>=0.4.2"]
wandb = ["wandb>=0.16.3", "pandas", "numpy"]
zeno = ["pandas", "zeno-client"]

[project.scripts]
lm-eval = "lm_eval.__main__:cli_evaluate"
lm_eval = "lm_eval.__main__:cli_evaluate"

[project.urls]
Homepage = "https://github.com/EleutherAI/lm-evaluation-harness"
Repository = "https://github.com/EleutherAI/lm-evaluation-harness"

[tool.pymarkdown]
plugins.md013.enabled = false # line-length
plugins.md024.allow_different_nesting = true # no-duplicate-headers
plugins.md025.enabled = false # single-header
plugins.md028.enabled = false # no-blanks-blockquote
plugins.md029.allow_extended_start_values = true # ol-prefix
plugins.md034.enabled = false # no-bare-urls

<<<<<<< HEAD
[tool.ruff.lint]
extend-select = ["I", "W605", "UP"]
=======
[tool.ruff]
target-version = "py39"
lint.extend-select = ["I", "UP", "E", "C419", "F", "B", "SIM", "RUF034", "W605", "FURB"]
lint.fixable = ["I001", "F401", "UP"]
lint.ignore = ["E402", "E731", "E501", "E111", "E114", "E117", "E741"]

[tool.ruff.lint.extend-per-file-ignores]
"__init__.py" = ["F401", "F402", "F403"]
>>>>>>> 73202a2e

[tool.ruff.lint.isort]
combine-as-imports = true
known-first-party = ["lm_eval"]
lines-after-imports = 2

<<<<<<< HEAD
[tool.ruff.lint.extend-per-file-ignores]
"__init__.py" = ["F401","F402","F403","F405"]
"utils.py" = ["F401"]
=======
# required to include yaml files in pip installation
[tool.setuptools.package-data]
lm_eval = ["**/*.yaml", "tasks/**/*"]
>>>>>>> 73202a2e

[tool.setuptools.packages.find]
include = ["lm_eval*"]<|MERGE_RESOLUTION|>--- conflicted
+++ resolved
@@ -114,10 +114,6 @@
 plugins.md029.allow_extended_start_values = true # ol-prefix
 plugins.md034.enabled = false # no-bare-urls
 
-<<<<<<< HEAD
-[tool.ruff.lint]
-extend-select = ["I", "W605", "UP"]
-=======
 [tool.ruff]
 target-version = "py39"
 lint.extend-select = ["I", "UP", "E", "C419", "F", "B", "SIM", "RUF034", "W605", "FURB"]
@@ -125,23 +121,16 @@
 lint.ignore = ["E402", "E731", "E501", "E111", "E114", "E117", "E741"]
 
 [tool.ruff.lint.extend-per-file-ignores]
-"__init__.py" = ["F401", "F402", "F403"]
->>>>>>> 73202a2e
+"__init__.py" = ["F401", "F402", "F403", "F405"]
 
 [tool.ruff.lint.isort]
 combine-as-imports = true
 known-first-party = ["lm_eval"]
 lines-after-imports = 2
 
-<<<<<<< HEAD
-[tool.ruff.lint.extend-per-file-ignores]
-"__init__.py" = ["F401","F402","F403","F405"]
-"utils.py" = ["F401"]
-=======
 # required to include yaml files in pip installation
 [tool.setuptools.package-data]
 lm_eval = ["**/*.yaml", "tasks/**/*"]
->>>>>>> 73202a2e
 
 [tool.setuptools.packages.find]
 include = ["lm_eval*"]