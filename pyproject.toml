--- conflicted
+++ resolved
@@ -1,6 +1,6 @@
 [build-system]
+requires = ["setuptools>=40.8.0", "wheel"]
 build-backend = "setuptools.build_meta"
-requires = ["setuptools>=40.8.0", "wheel"]
 
 [project]
 name = "lm_eval"
@@ -42,11 +42,27 @@
   "sentencepiece"
 ]
 
+[tool.setuptools.packages.find]
+include = ["lm_eval*"]
+
+# required to include yaml files in pip installation
+[tool.setuptools.package-data]
+lm_eval = ["**/*.yaml", "tasks/**/*"]
+
+[project.scripts]
+lm-eval = "lm_eval.__main__:cli_evaluate"
+lm_eval = "lm_eval.__main__:cli_evaluate"
+
+[project.urls]
+Homepage = "https://github.com/EleutherAI/lm-evaluation-harness"
+Repository = "https://github.com/EleutherAI/lm-evaluation-harness"
+
 [project.optional-dependencies]
 acpbench = ["lark>=1.1.9", "tarski[clingo]==0.8.2", "pddl==0.4.2", "kstar-planner==1.4.2"]
 api = ["requests", "aiohttp", "tenacity", "tqdm", "tiktoken"]
 audiolm_qwen = ["librosa", "soundfile"]
 dev = ["pytest", "pytest-cov", "pytest-xdist", "pre-commit", "requests", "aiohttp", "tenacity", "tqdm", "tiktoken", "sentencepiece"]
+discrim_eval = ["statsmodels==0.14.4"]
 gptq = ["auto-gptq[triton]>=0.6.0"]
 gptqmodel = ["gptqmodel>=1.0.9"]
 hf_transfer = ["hf_transfer"]
@@ -66,10 +82,10 @@
 sae_lens = ["sae_lens"]
 sentencepiece = ["sentencepiece>=0.1.98"]
 sparsify = ["sparsify"]
-<<<<<<< HEAD
 tasks = [
   "lm_eval[acpbench]",
-  "lm_eval[ifeval]",
+  "lm_eval[discrim_eval]",
+    "lm_eval[ifeval]",
   "lm_eval[japanese_leaderboard]",
   "lm_eval[longbench]",
   "lm_eval[libra]",
@@ -78,37 +94,12 @@
   "lm_eval[multilingual]",
   "lm_eval[ruler]"
 ]
-=======
-discrim_eval = ["statsmodels==0.14.4"]
->>>>>>> de496b80
 testing = ["pytest", "pytest-cov", "pytest-xdist"]
 unitxt = ["unitxt==1.22.0"]
 vllm = ["vllm>=0.4.2"]
 wandb = ["wandb>=0.16.3", "pandas", "numpy"]
 zeno = ["pandas", "zeno-client"]
-<<<<<<< HEAD
 
-[project.scripts]
-lm-eval = "lm_eval.__main__:cli_evaluate"
-lm_eval = "lm_eval.__main__:cli_evaluate"
-
-[project.urls]
-Homepage = "https://github.com/EleutherAI/lm-evaluation-harness"
-Repository = "https://github.com/EleutherAI/lm-evaluation-harness"
-=======
-tasks = [
-    "lm_eval[acpbench]",
-    "lm_eval[discrim_eval]",
-    "lm_eval[ifeval]",
-    "lm_eval[japanese_leaderboard]",
-    "lm_eval[longbench]",
-    "lm_eval[libra]",
-    "lm_eval[mamba]",
-    "lm_eval[math]",
-    "lm_eval[multilingual]",
-    "lm_eval[ruler]",
-]
->>>>>>> de496b80
 
 [tool.pymarkdown]
 plugins.md013.enabled = false # line-length
