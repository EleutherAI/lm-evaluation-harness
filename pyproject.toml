--- conflicted
+++ resolved
@@ -76,12 +76,9 @@
 vllm = ["vllm>=0.4.2"]
 zeno = ["pandas", "zeno-client"]
 wandb = ["wandb>=0.16.3", "pandas", "numpy"]
-<<<<<<< HEAD
-mlx = ["mlx>=0.15", "mlx-lm>=0.16.0"]
-=======
 gptqmodel = ["gptqmodel>=1.0.9"]
 japanese_leaderboard = ["emoji==2.14.0", "neologdn==0.5.3", "fugashi[unidic-lite]", "rouge_score>=0.1.2"]
->>>>>>> bd80a6c0
+mlx = ["mlx>=0.15", "mlx-lm>=0.16.0"]
 all = [
     "lm_eval[anthropic]",
     "lm_eval[dev]",
@@ -101,11 +98,8 @@
     "lm_eval[vllm]",
     "lm_eval[zeno]",
     "lm_eval[wandb]",
-<<<<<<< HEAD
+    "lm_eval[japanese_leaderboard]",
     "lm_eval[mlx]"
-=======
-    "lm_eval[japanese_leaderboard]",
->>>>>>> bd80a6c0
 ]
 
 [tool.ruff.lint]
