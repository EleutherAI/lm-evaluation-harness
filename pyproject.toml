[build-system]
requires = ["setuptools>=40.8.0", "wheel"]
build-backend = "setuptools.build_meta"

[project]
name = "lm_eval"
version = "0.4.8"
authors = [
    {name="EleutherAI", email="contact@eleuther.ai"}
]
description = "A framework for evaluating language models"
readme = "README.md"
classifiers = [
    "Development Status :: 3 - Alpha",
    "Programming Language :: Python :: 3",
    "License :: OSI Approved :: MIT License",
    "Operating System :: OS Independent",
]
requires-python = ">=3.9"
license = { "text" = "MIT" }
dependencies = [
    "accelerate>=0.26.0",
    "evaluate",
    "datasets>=2.16.0",
    "evaluate>=0.4.0",
    "jsonlines",
    "numexpr",
    "peft>=0.2.0",
    "pybind11>=2.6.2",
    "pytablewriter",
    "rouge-score>=0.0.4",
    "sacrebleu>=1.5.0",
    "scikit-learn>=0.24.1",
    "sqlitedict",
    "torch>=1.8",
    "tqdm-multiprocess",
    "transformers>=4.1",
    "zstandard",
    "dill",
    "word2number",
    "more_itertools",
]

[tool.setuptools.packages.find]
include = ["lm_eval*"]

# required to include yaml files in pip installation
[tool.setuptools.package-data]
lm_eval = ["**/*.yaml", "tasks/**/*"]

[project.scripts]
lm-eval = "lm_eval.__main__:cli_evaluate"
lm_eval = "lm_eval.__main__:cli_evaluate"

[project.urls]
Homepage = "https://github.com/EleutherAI/lm-evaluation-harness"
Repository = "https://github.com/EleutherAI/lm-evaluation-harness"

[project.optional-dependencies]
api = ["requests", "aiohttp", "tenacity", "tqdm", "tiktoken"]
audiolm_qwen = ["librosa", "soundfile"]
deepsparse = ["deepsparse-nightly[llm]>=1.8.0.20240404"]
dev = ["pytest", "pytest-cov", "pytest-xdist", "pre-commit", "mypy", "unitxt"]
gptq = ["auto-gptq[triton]>=0.6.0"]
gptqmodel = ["gptqmodel>=1.0.9"]
hf_transfer = ["hf_transfer"]
ibm_watsonx_ai = ["ibm_watsonx_ai>=1.1.22", "python-dotenv"]
ifeval = ["langdetect", "immutabledict", "nltk>=3.9.1"]
ipex = ["optimum"]
japanese_leaderboard = ["emoji==2.14.0", "neologdn==0.5.3", "fugashi[unidic-lite]", "rouge_score>=0.1.2"]
longbench=["jeiba", "fuzzywuzzy", "rouge"]
mamba = ["mamba_ssm", "causal-conv1d==1.0.2"]
math = ["sympy>=1.12", "antlr4-python3-runtime==4.11", "math_verify[antlr4_11_0]"]
multilingual = ["nagisa>=0.2.7", "jieba>=0.42.1", "pycountry"]
neuronx = ["optimum[neuronx]"]
optimum = ["optimum[openvino]"]
promptsource = ["promptsource>=0.2.3"]
ruler = ["nltk", "wonderwords", "scipy"]
sae_lens = ["sae_lens"]
sentencepiece = ["sentencepiece>=0.1.98"]
sparseml = ["sparseml-nightly[llm]>=1.8.0.20240404"]
sparsify = ["sparsify"]
testing = ["pytest", "pytest-cov", "pytest-xdist"]
vllm = ["vllm>=0.4.2"]
wandb = ["wandb>=0.16.3", "pandas", "numpy"]
<<<<<<< HEAD
bedrock = ["boto3"]
=======
zeno = ["pandas", "zeno-client"]
>>>>>>> c6b9aeeb
all = [
    "lm_eval[api]",
    "lm_eval[audiolm_qwen]",
    "lm_eval[deepsparse]",
    "lm_eval[dev]",
    "lm_eval[gptq]",
    "lm_eval[gptqmodel]",
    "lm_eval[hf_transfer]",
    "lm_eval[ibm_watsonx_ai]",
    "lm_eval[ifeval]",
    "lm_eval[ipex]",
    "lm_eval[japanese_leaderboard]",
    "lm_eval[longbench]",
    "lm_eval[mamba]",
    "lm_eval[math]",
    "lm_eval[multilingual]",
    "lm_eval[neuronx]",
    "lm_eval[optimum]",
    "lm_eval[promptsource]",
    "lm_eval[ruler]",
    "lm_eval[sae_lens]",
    "lm_eval[sentencepiece]",
    "lm_eval[sparseml]",
    "lm_eval[sparsify]",
    "lm_eval[testing]",
    "lm_eval[vllm]",
    "lm_eval[wandb]",
<<<<<<< HEAD
    "lm_eval[bedrock]",
=======
    "lm_eval[zeno]",
>>>>>>> c6b9aeeb
]

[tool.pymarkdown]
plugins.md013.enabled = false # line-length
plugins.md024.allow_different_nesting = true # no-duplicate-headers
plugins.md025.enabled = false # single-header
plugins.md028.enabled = false # no-blanks-blockquote
plugins.md029.allow_extended_start_values = true # ol-prefix
plugins.md034.enabled = false # no-bare-urls

[tool.ruff.lint]
extend-select = ["I"]

[tool.ruff.lint.isort]
lines-after-imports = 2
known-first-party = ["lm_eval"]

[tool.ruff.lint.extend-per-file-ignores]
"__init__.py" = ["F401","F402","F403"]
"utils.py" = ["F401"]<|MERGE_RESOLUTION|>--- conflicted
+++ resolved
@@ -59,6 +59,7 @@
 [project.optional-dependencies]
 api = ["requests", "aiohttp", "tenacity", "tqdm", "tiktoken"]
 audiolm_qwen = ["librosa", "soundfile"]
+bedrock = ["boto3"]
 deepsparse = ["deepsparse-nightly[llm]>=1.8.0.20240404"]
 dev = ["pytest", "pytest-cov", "pytest-xdist", "pre-commit", "mypy", "unitxt"]
 gptq = ["auto-gptq[triton]>=0.6.0"]
@@ -83,14 +84,11 @@
 testing = ["pytest", "pytest-cov", "pytest-xdist"]
 vllm = ["vllm>=0.4.2"]
 wandb = ["wandb>=0.16.3", "pandas", "numpy"]
-<<<<<<< HEAD
-bedrock = ["boto3"]
-=======
 zeno = ["pandas", "zeno-client"]
->>>>>>> c6b9aeeb
 all = [
     "lm_eval[api]",
     "lm_eval[audiolm_qwen]",
+    "lm_eval[bedrock]",
     "lm_eval[deepsparse]",
     "lm_eval[dev]",
     "lm_eval[gptq]",
@@ -115,11 +113,7 @@
     "lm_eval[testing]",
     "lm_eval[vllm]",
     "lm_eval[wandb]",
-<<<<<<< HEAD
-    "lm_eval[bedrock]",
-=======
     "lm_eval[zeno]",
->>>>>>> c6b9aeeb
 ]
 
 [tool.pymarkdown]
